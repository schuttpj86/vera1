--- conflicted
+++ resolved
@@ -129,11 +129,7 @@
     def __init__(self,
                  cgmes_map_areas_like_raw: bool = False,
                  try_to_map_dc_to_hvdc_line: bool = True,
-<<<<<<< HEAD
-                 crash_on_errors: bool = True, ):
-=======
                  crash_on_errors: bool = True,):
->>>>>>> 93be4bab
         """
 
         :param cgmes_map_areas_like_raw: If active the CGMEs mapping will be:
