# GridCal
# Copyright (C) 2015 - 2024 Santiago Peñate Vera
#
# This program is free software; you can redistribute it and/or
# modify it under the terms of the GNU Lesser General Public
# License as published by the Free Software Foundation; either
# version 3 of the License, or (at your option) any later version.
#
# This program is distributed in the hope that it will be useful,
# but WITHOUT ANY WARRANTY; without even the implied warranty of
# MERCHANTABILITY or FITNESS FOR A PARTICULAR PURPOSE.  See the GNU
# Lesser General Public License for more details.
#
# You should have received a copy of the GNU Lesser General Public License
# along with this program; if not, write to the Free Software Foundation,
# Inc., 51 Franklin Street, Fifth Floor, Boston, MA  02110-1301, USA.
import numpy as np
from typing import Dict
from itertools import groupby
from scipy.sparse import lil_matrix
from GridCalEngine.Devices.multi_circuit import MultiCircuit
<<<<<<< HEAD
from GridCalEngine.IO.raw.devices import (RawArea, RawZone, RawBus, RawLoad, RawFixedShunt, RawGenerator,
                                          RawSwitchedShunt, RawTransformer, RawBranch)
=======
from GridCalEngine.IO.raw.devices import RawArea, RawZone, RawBus, RawLoad, RawFixedShunt, RawGenerator, \
    RawSwitchedShunt, RawTransformer, RawBranch, RawVscDCLine, RawTwoTerminalDCLine, RawFACTS
>>>>>>> b2d5bdd9
from GridCalEngine.IO.raw.devices.psse_circuit import PsseCircuit
import GridCalEngine.Devices as dev
from GridCalEngine.Devices.types import BRANCH_TYPES


def get_area(area: dev.Area, i: int) -> RawArea:
    """

    :param area:
    :param i:
    :return:
    """
    result = RawArea()
    result.ARNAME = area.name
    result.I = i
    return result


def get_zone(zone: dev.Zone, i: int) -> RawZone:
    """

    :param zone:
    :param i:
    :return:
    """
    result = RawZone()
    result.ZONAME = zone.name
    result.I = i
    return result


def get_psse_bus(bus: dev.Bus,
                 area_dict: Dict[dev.Area, int],
                 zones_dict: Dict[dev.Zone, int]) -> RawBus:
    """

    :param bus:
    :param area_dict:
    :param zones_dict:
    :return:
    """
    psse_bus = RawBus()
    psse_bus.NAME = bus.name
    psse_bus.BASKV = bus.Vnom

    # TODO: Can it be modified on the UI?
    #  Does the "I" need to be generated as an automatically incrementing number?
    psse_bus.I = int(bus.code)

    psse_bus.EVLO = bus.Vmin
    psse_bus.EVHI = bus.Vmax

    psse_bus.AREA = area_dict[bus.area]
    psse_bus.ZONE = zones_dict[bus.zone]
    psse_bus.VM = bus.Vm0
    psse_bus.VA = np.rad2deg(bus.Va0)

    psse_bus.IDE = bus.type.value

    return psse_bus


def get_psse_load(load: dev.Load, bus_dict: Dict[dev.Bus, int], id_number: int) -> RawLoad:
    """

    :param load:
    :param bus_dict:
    :param id_number:
    :return:
    """
    psse_load = RawLoad()

    psse_load.I = bus_dict[load.bus]
    psse_load.ID = id_number

    psse_load.YP = load.G
    psse_load.YQ = load.B
    psse_load.IP = load.Ir
    psse_load.IQ = load.Ii
    psse_load.PL = load.P
    psse_load.QL = load.Q
    psse_load.STATUS = 1 if load.active else 0

    return psse_load


def get_psse_fixed_shunt(shunt: dev.Shunt, bus_dict: Dict[dev.Bus, int], id_number: int) -> RawFixedShunt:
    """

    :param shunt:
    :param bus_dict:
    :param id_number:
    :return:
    """
    psse_shunt = RawFixedShunt()

    psse_shunt.I = bus_dict[shunt.bus]
    psse_shunt.ID = id_number

    psse_shunt.GL = shunt.G
    psse_shunt.BL = shunt.B

    psse_shunt.STATUS = 1 if shunt.active else 0

    return psse_shunt


def get_psse_switched_shunt(shunt: dev.ControllableShunt, bus_dict: Dict[dev.Bus, int]) -> RawSwitchedShunt:
    """

    :param shunt:
    :param bus_dict:
    :return:
    """
    psse_switched_shunt = RawSwitchedShunt()

    psse_switched_shunt.I = bus_dict[shunt.bus]
    psse_switched_shunt.STATUS = 1 if shunt.active else 0

    if len(shunt.g_steps) > 0:
        diff_list = np.insert(np.diff(shunt.g_steps), 0, shunt.g_steps[0])
        aggregated_steps = [(sum(1 for _ in group), key) for key, group in groupby(diff_list)]

        for index, aggregated_step in enumerate(aggregated_steps):
            setattr(psse_switched_shunt, f'S{index + 1}', 1)
            setattr(psse_switched_shunt, f'N{index + 1}', aggregated_step[0])
            setattr(psse_switched_shunt, f'B{index + 1}', aggregated_step[1])

    return psse_switched_shunt


def get_psse_generator(generator: dev.Generator, bus_dict: Dict[dev.Bus, int], id_number: int) -> RawGenerator:
    """

    :param generator:
    :param bus_dict:
    :param id_number:
    :return:
    """
    psse_generator = RawGenerator()

    psse_generator.I = bus_dict[generator.bus]
    psse_generator.ID = id_number

    psse_generator.PG = generator.P
    psse_generator.VS = generator.Vset
    psse_generator.QB = generator.Qmin
    psse_generator.QT = generator.Qmax
    psse_generator.MBASE = generator.Snom
    psse_generator.PT = generator.Pmax
    psse_generator.PB = generator.Pmin
    psse_generator.STAT = 1 if generator.active else 0

    return psse_generator


def get_psse_transformer2w(transformer: dev.Transformer2W, bus_dict: Dict[dev.Bus, int], ckt: int) -> RawTransformer:
    """

    :param transformer:
    :param bus_dict:
    :param ckt:
    :return:
    """
    psse_transformer = RawTransformer()
    psse_transformer.windings = 2

    psse_transformer.idtag = transformer.idtag
    psse_transformer.STAT = 1 if transformer.active else 0

    psse_transformer.SBASE1_2 = transformer.Sn
    psse_transformer.RATE1_1 = transformer.rate

<<<<<<< HEAD
    # i, j, ckt = transformer.code.split("_")
=======
    i, j, ckt = transformer.code.split("_", 2)
>>>>>>> b2d5bdd9

    psse_transformer.I = bus_dict[transformer.bus_from]
    psse_transformer.J = bus_dict[transformer.bus_to]
    psse_transformer.CKT = ckt

    return psse_transformer


def get_psse_transformer3w(transformer: dev.Transformer3W, bus_dict: Dict[dev.Bus, int]) -> RawTransformer:
    """

    :param transformer:
    :param bus_dict:
    :return:
    """
    psse_transformer = RawTransformer()
    psse_transformer.windings = 3

    psse_transformer.idtag = transformer.idtag
    psse_transformer.STAT = 1 if transformer.active else 0

    psse_transformer.NAME = transformer.name
    psse_transformer.RATE1_1 = transformer.rate12
    psse_transformer.RATE2_1 = transformer.rate23
    psse_transformer.RAte3_1 = transformer.rate31

    psse_transformer.ANG1 = transformer.winding1.tap_phase
    psse_transformer.ANG2 = transformer.winding2.tap_phase
    psse_transformer.ANG3 = transformer.winding3.tap_phase

    i, j, k, ckt = psse_transformer.code.split("_", 3)

    psse_transformer.I = bus_dict[transformer.bus1]
    psse_transformer.J = bus_dict[transformer.bus2]
    psse_transformer.K = bus_dict[transformer.bus3]
    psse_transformer.CKT = ckt

    return psse_transformer


<<<<<<< HEAD
def get_psse_branch(branch: dev.Line, bus_dict: Dict[dev.Bus, int], ckt: int) -> RawBranch:
    """

    :param branch:
    :param bus_dict:
    :param ckt:
    :return:
    """
    psse_branch = RawBranch()
    psse_branch.I = bus_dict[branch.bus_from]
    psse_branch.J = bus_dict[branch.bus_to]

    psse_branch.CKT = ckt

    psse_branch.R = branch.R
    psse_branch.X = branch.X
    psse_branch.B = branch.B
    psse_branch.NAME = branch.name
    psse_branch.ST = 1
    psse_branch.LEN = branch.length
=======
def get_psse_branch(line: dev.Line) -> RawBranch:
    psse_branch = RawBranch()

    i, j, ckt = line.code.split("_", 2)

    psse_branch.I = i
    psse_branch.J = j
    psse_branch.CKT = ckt
    psse_branch.NAME = line.name
    psse_branch.R = line.R
    psse_branch.X = line.X
    psse_branch.B = line.B
    psse_branch.ST = 1 if line.active else 0
    psse_branch.idtag = line.idtag
    psse_branch.LEN = line.length
>>>>>>> b2d5bdd9

    return psse_branch


<<<<<<< HEAD
class RawCounter:
    """
    Items to count stuff for the raw files
    """

    def __init__(self, grid: MultiCircuit):
        """
        Constructor
        :param grid: MultiCircuit
        """
        n = grid.get_bus_number()
        self.bus_int_dict = {bus: i + 1 for i, bus in enumerate(grid.get_buses())}
        self.bus_dev_count_dict = {bus: 0 for bus in grid.get_buses()}
        self.ckt_counter = lil_matrix((n+1, n+1), dtype=int)

    def get_id(self, bus: dev.Bus) -> int:
        """
        Query the dictionary for the internal number and increase that number for the next time
        :param bus: Bus
        :return: integer
        """
        id_number = self.bus_dev_count_dict[bus] + 1
        self.bus_dev_count_dict[bus] = id_number
        return id_number

    def get_ckt(self, branch: BRANCH_TYPES) -> int:
        """
        Count the circuit number in the PSSe sense
        :param branch: some branch
        :return: CKT
        """
        i = self.bus_int_dict[branch.bus_from]
        j = self.bus_int_dict[branch.bus_to]
        ckt = self.ckt_counter[i, j]
        ckt2 = ckt + 1
        self.ckt_counter[i, j] = ckt2
        self.ckt_counter[j, i] = ckt2
        return ckt2
=======
def get_vsc_dc_line(hvdc_line: dev.HvdcLine) -> RawVscDCLine:
    psse_vsc_dc_line = RawVscDCLine()
    psse_vsc_dc_line.NAME = hvdc_line.name
    psse_vsc_dc_line.ACSET1 = hvdc_line.Vset_f
    psse_vsc_dc_line.ACSET2 = hvdc_line.Vset_t

    return psse_vsc_dc_line


def get_psse_two_terminal_dc_line(hvdc_line: dev.HvdcLine) -> RawTwoTerminalDCLine:
    psse_two_terminal_dc_line = RawTwoTerminalDCLine()
    psse_two_terminal_dc_line.NAME = hvdc_line.name

    id_tag = hvdc_line.idtag[:-2] if hvdc_line.idtag.endswith("_1") else hvdc_line.idtag
    ipr, ipi = id_tag.split("_", 2)

    psse_two_terminal_dc_line.IPR = int(ipr)
    psse_two_terminal_dc_line.IPI = int(ipi)

    psse_two_terminal_dc_line.RDC = hvdc_line.r
    psse_two_terminal_dc_line.ANMNR = np.rad2deg(hvdc_line.min_firing_angle_f)
    psse_two_terminal_dc_line.ANMXR = np.rad2deg(hvdc_line.max_firing_angle_f)
    psse_two_terminal_dc_line.ANMNI = np.rad2deg(hvdc_line.min_firing_angle_t)
    psse_two_terminal_dc_line.ANMXI = np.rad2deg(hvdc_line.max_firing_angle_t)

    return psse_two_terminal_dc_line


def get_psse_facts(upfc: dev.UPFC) -> RawFACTS:
    psse_facts = RawFACTS()
    psse_facts.NAME = upfc.name

    id_tag = upfc.idtag[:-2] if upfc.idtag.endswith("_1") else upfc.idtag
    i, j = id_tag.split("_", 2)

    psse_facts.I = int(i)
    psse_facts.J = int(j)
    psse_facts.SET1 = upfc.Rs
    psse_facts.SHMX = 1 / upfc.Xsh if upfc.Xsh > 0 else 0.0
    psse_facts.VSET = upfc.Vsh
    psse_facts.PDES = upfc.Pfset
    psse_facts.QDES = upfc.Qfset
    psse_facts.IMX = upfc.rate - 1e-20

    return psse_facts
>>>>>>> b2d5bdd9


def gridcal_to_raw(grid: MultiCircuit) -> PsseCircuit:
    """
    Convert MultiCircuit to PSSeCircuit
    :param grid: MultiCircuit
    :return: PsseCircuit
    """
    psse_circuit = PsseCircuit()

    # create dictionaires
    area_dict: Dict[dev.Area, int] = dict()
    zones_dict: Dict[dev.Zone, int] = dict()

    counter = RawCounter(grid=grid)

    for i, area in enumerate(grid.areas):
        psse_circuit.areas.append(get_area(area=area, i=i+1))
        area_dict[area] = i + 1

    for i, zone in enumerate(grid.zones):
        psse_circuit.zones.append(get_zone(zone=zone, i=i+1))
        zones_dict[zone] = i + 1

    for bus in grid.buses:
        psse_circuit.buses.append(get_psse_bus(bus, area_dict, zones_dict))

    for load in grid.loads:
        psse_circuit.loads.append(get_psse_load(load=load,
                                                bus_dict=counter.bus_int_dict,
                                                id_number=counter.get_id(load.bus)))

    for generator in grid.generators:
        psse_circuit.generators.append(get_psse_generator(generator=generator,
                                                          bus_dict=counter.bus_int_dict,
                                                          id_number=counter.get_id(generator.bus)))

    for shunt in grid.shunts:
        psse_circuit.fixed_shunts.append(get_psse_fixed_shunt(shunt=shunt,
                                                              bus_dict=counter.bus_int_dict,
                                                              id_number=counter.get_id(shunt.bus)))

    for controllable_shunt in grid.controllable_shunts:
        psse_circuit.switched_shunts.append(get_psse_switched_shunt(shunt=controllable_shunt,
                                                                    bus_dict=counter.bus_int_dict))

    for line in grid.lines:
        psse_circuit.branches.append(get_psse_branch(branch=line,
                                                     bus_dict=counter.bus_int_dict,
                                                     ckt=counter.get_ckt(branch=line)))

    for transformer in grid.transformers2w:
        psse_circuit.transformers.append(get_psse_transformer2w(transformer=transformer,
                                                                bus_dict=counter.bus_int_dict,
                                                                ckt=counter.get_ckt(branch=transformer)))

<<<<<<< HEAD
    for transformer in grid.transformers3w:
        psse_circuit.transformers.append(get_psse_transformer3w(transformer=transformer,
                                                                bus_dict=counter.bus_int_dict))
=======
    # TODO: Decide whether to convert Transformer2W into branches or a transformer.
    psse_circuit.transformers = [get_psse_transformer2w(transformer) for transformer in grid.transformers2w]
    psse_circuit.transformers.extend(get_psse_transformer3w(transformer) for transformer in grid.transformers3w)
>>>>>>> b2d5bdd9

    psse_circuit.branches = [get_psse_branch(line) for line in grid.lines]

    # TODO: Decide whether to convert hvdc_lines into vsc_dc_lines or two_terminal_dc_lines.
    # psse_circuit.vsc_dc_lines = [get_vsc_dc_line(hvdc_line) for hvdc_line in grid.hvdc_lines]
    psse_circuit.two_terminal_dc_lines = [get_psse_two_terminal_dc_line(hvdc_line) for hvdc_line in grid.hvdc_lines]

    psse_circuit.facts = [get_psse_facts(upfc_device) for upfc_device in grid.upfc_devices]

    return psse_circuit<|MERGE_RESOLUTION|>--- conflicted
+++ resolved
@@ -19,13 +19,9 @@
 from itertools import groupby
 from scipy.sparse import lil_matrix
 from GridCalEngine.Devices.multi_circuit import MultiCircuit
-<<<<<<< HEAD
 from GridCalEngine.IO.raw.devices import (RawArea, RawZone, RawBus, RawLoad, RawFixedShunt, RawGenerator,
-                                          RawSwitchedShunt, RawTransformer, RawBranch)
-=======
-from GridCalEngine.IO.raw.devices import RawArea, RawZone, RawBus, RawLoad, RawFixedShunt, RawGenerator, \
-    RawSwitchedShunt, RawTransformer, RawBranch, RawVscDCLine, RawTwoTerminalDCLine, RawFACTS
->>>>>>> b2d5bdd9
+                                          RawSwitchedShunt, RawTransformer, RawBranch, RawVscDCLine,
+                                          RawTwoTerminalDCLine, RawFACTS)
 from GridCalEngine.IO.raw.devices.psse_circuit import PsseCircuit
 import GridCalEngine.Devices as dev
 from GridCalEngine.Devices.types import BRANCH_TYPES
@@ -199,11 +195,7 @@
     psse_transformer.SBASE1_2 = transformer.Sn
     psse_transformer.RATE1_1 = transformer.rate
 
-<<<<<<< HEAD
-    # i, j, ckt = transformer.code.split("_")
-=======
-    i, j, ckt = transformer.code.split("_", 2)
->>>>>>> b2d5bdd9
+    # i, j, ckt = transformer.code.split("_", 2)
 
     psse_transformer.I = bus_dict[transformer.bus_from]
     psse_transformer.J = bus_dict[transformer.bus_to]
@@ -244,7 +236,6 @@
     return psse_transformer
 
 
-<<<<<<< HEAD
 def get_psse_branch(branch: dev.Line, bus_dict: Dict[dev.Bus, int], ckt: int) -> RawBranch:
     """
 
@@ -254,39 +245,90 @@
     :return:
     """
     psse_branch = RawBranch()
+
+    # i, j, ckt = line.code.split("_", 2)
+
     psse_branch.I = bus_dict[branch.bus_from]
     psse_branch.J = bus_dict[branch.bus_to]
 
     psse_branch.CKT = ckt
 
+    psse_branch.NAME = branch.name
     psse_branch.R = branch.R
     psse_branch.X = branch.X
     psse_branch.B = branch.B
-    psse_branch.NAME = branch.name
-    psse_branch.ST = 1
+    psse_branch.ST = 1 if branch.active else 0
+    psse_branch.idtag = branch.idtag
     psse_branch.LEN = branch.length
-=======
-def get_psse_branch(line: dev.Line) -> RawBranch:
-    psse_branch = RawBranch()
-
-    i, j, ckt = line.code.split("_", 2)
-
-    psse_branch.I = i
-    psse_branch.J = j
-    psse_branch.CKT = ckt
-    psse_branch.NAME = line.name
-    psse_branch.R = line.R
-    psse_branch.X = line.X
-    psse_branch.B = line.B
-    psse_branch.ST = 1 if line.active else 0
-    psse_branch.idtag = line.idtag
-    psse_branch.LEN = line.length
->>>>>>> b2d5bdd9
 
     return psse_branch
 
 
-<<<<<<< HEAD
+def get_vsc_dc_line(hvdc_line: dev.HvdcLine, bus_dict: Dict[dev.Bus, int]) -> RawVscDCLine:
+    """
+
+    :param hvdc_line:
+    :param bus_dict:
+    :return:
+    """
+    psse_vsc_dc_line = RawVscDCLine()
+    psse_vsc_dc_line.NAME = hvdc_line.name
+    psse_vsc_dc_line.ACSET1 = hvdc_line.Vset_f
+    psse_vsc_dc_line.ACSET2 = hvdc_line.Vset_t
+
+    return psse_vsc_dc_line
+
+
+def get_psse_two_terminal_dc_line(hvdc_line: dev.HvdcLine, bus_dict: Dict[dev.Bus, int]) -> RawTwoTerminalDCLine:
+    """
+
+    :param hvdc_line:
+    :param bus_dict:
+    :return:
+    """
+    psse_two_terminal_dc_line = RawTwoTerminalDCLine()
+    psse_two_terminal_dc_line.NAME = hvdc_line.name
+
+    id_tag = hvdc_line.idtag[:-2] if hvdc_line.idtag.endswith("_1") else hvdc_line.idtag
+    ipr, ipi = id_tag.split("_", 2)
+
+    psse_two_terminal_dc_line.IPR = int(ipr)
+    psse_two_terminal_dc_line.IPI = int(ipi)
+
+    psse_two_terminal_dc_line.RDC = hvdc_line.r
+    psse_two_terminal_dc_line.ANMNR = np.rad2deg(hvdc_line.min_firing_angle_f)
+    psse_two_terminal_dc_line.ANMXR = np.rad2deg(hvdc_line.max_firing_angle_f)
+    psse_two_terminal_dc_line.ANMNI = np.rad2deg(hvdc_line.min_firing_angle_t)
+    psse_two_terminal_dc_line.ANMXI = np.rad2deg(hvdc_line.max_firing_angle_t)
+
+    return psse_two_terminal_dc_line
+
+
+def get_psse_facts(upfc: dev.UPFC, bus_dict: Dict[dev.Bus, int]) -> RawFACTS:
+    """
+
+    :param upfc:
+    :param bus_dict:
+    :return:
+    """
+    psse_facts = RawFACTS()
+    psse_facts.NAME = upfc.name
+
+    id_tag = upfc.idtag[:-2] if upfc.idtag.endswith("_1") else upfc.idtag
+    # i, j = id_tag.split("_", 2)
+
+    psse_facts.I = bus_dict[upfc.bus_from]
+    psse_facts.J = bus_dict[upfc.bus_to]
+    psse_facts.SET1 = upfc.Rs
+    psse_facts.SHMX = 1 / upfc.Xsh if upfc.Xsh > 0 else 0.0
+    psse_facts.VSET = upfc.Vsh
+    psse_facts.PDES = upfc.Pfset
+    psse_facts.QDES = upfc.Qfset
+    psse_facts.IMX = upfc.rate - 1e-20
+
+    return psse_facts
+
+
 class RawCounter:
     """
     Items to count stuff for the raw files
@@ -300,7 +342,7 @@
         n = grid.get_bus_number()
         self.bus_int_dict = {bus: i + 1 for i, bus in enumerate(grid.get_buses())}
         self.bus_dev_count_dict = {bus: 0 for bus in grid.get_buses()}
-        self.ckt_counter = lil_matrix((n+1, n+1), dtype=int)
+        self.ckt_counter = lil_matrix((n + 1, n + 1), dtype=int)
 
     def get_id(self, bus: dev.Bus) -> int:
         """
@@ -325,53 +367,6 @@
         self.ckt_counter[i, j] = ckt2
         self.ckt_counter[j, i] = ckt2
         return ckt2
-=======
-def get_vsc_dc_line(hvdc_line: dev.HvdcLine) -> RawVscDCLine:
-    psse_vsc_dc_line = RawVscDCLine()
-    psse_vsc_dc_line.NAME = hvdc_line.name
-    psse_vsc_dc_line.ACSET1 = hvdc_line.Vset_f
-    psse_vsc_dc_line.ACSET2 = hvdc_line.Vset_t
-
-    return psse_vsc_dc_line
-
-
-def get_psse_two_terminal_dc_line(hvdc_line: dev.HvdcLine) -> RawTwoTerminalDCLine:
-    psse_two_terminal_dc_line = RawTwoTerminalDCLine()
-    psse_two_terminal_dc_line.NAME = hvdc_line.name
-
-    id_tag = hvdc_line.idtag[:-2] if hvdc_line.idtag.endswith("_1") else hvdc_line.idtag
-    ipr, ipi = id_tag.split("_", 2)
-
-    psse_two_terminal_dc_line.IPR = int(ipr)
-    psse_two_terminal_dc_line.IPI = int(ipi)
-
-    psse_two_terminal_dc_line.RDC = hvdc_line.r
-    psse_two_terminal_dc_line.ANMNR = np.rad2deg(hvdc_line.min_firing_angle_f)
-    psse_two_terminal_dc_line.ANMXR = np.rad2deg(hvdc_line.max_firing_angle_f)
-    psse_two_terminal_dc_line.ANMNI = np.rad2deg(hvdc_line.min_firing_angle_t)
-    psse_two_terminal_dc_line.ANMXI = np.rad2deg(hvdc_line.max_firing_angle_t)
-
-    return psse_two_terminal_dc_line
-
-
-def get_psse_facts(upfc: dev.UPFC) -> RawFACTS:
-    psse_facts = RawFACTS()
-    psse_facts.NAME = upfc.name
-
-    id_tag = upfc.idtag[:-2] if upfc.idtag.endswith("_1") else upfc.idtag
-    i, j = id_tag.split("_", 2)
-
-    psse_facts.I = int(i)
-    psse_facts.J = int(j)
-    psse_facts.SET1 = upfc.Rs
-    psse_facts.SHMX = 1 / upfc.Xsh if upfc.Xsh > 0 else 0.0
-    psse_facts.VSET = upfc.Vsh
-    psse_facts.PDES = upfc.Pfset
-    psse_facts.QDES = upfc.Qfset
-    psse_facts.IMX = upfc.rate - 1e-20
-
-    return psse_facts
->>>>>>> b2d5bdd9
 
 
 def gridcal_to_raw(grid: MultiCircuit) -> PsseCircuit:
@@ -389,11 +384,11 @@
     counter = RawCounter(grid=grid)
 
     for i, area in enumerate(grid.areas):
-        psse_circuit.areas.append(get_area(area=area, i=i+1))
+        psse_circuit.areas.append(get_area(area=area, i=i + 1))
         area_dict[area] = i + 1
 
     for i, zone in enumerate(grid.zones):
-        psse_circuit.zones.append(get_zone(zone=zone, i=i+1))
+        psse_circuit.zones.append(get_zone(zone=zone, i=i + 1))
         zones_dict[zone] = i + 1
 
     for bus in grid.buses:
@@ -428,22 +423,21 @@
                                                                 bus_dict=counter.bus_int_dict,
                                                                 ckt=counter.get_ckt(branch=transformer)))
 
-<<<<<<< HEAD
     for transformer in grid.transformers3w:
         psse_circuit.transformers.append(get_psse_transformer3w(transformer=transformer,
                                                                 bus_dict=counter.bus_int_dict))
-=======
-    # TODO: Decide whether to convert Transformer2W into branches or a transformer.
-    psse_circuit.transformers = [get_psse_transformer2w(transformer) for transformer in grid.transformers2w]
-    psse_circuit.transformers.extend(get_psse_transformer3w(transformer) for transformer in grid.transformers3w)
->>>>>>> b2d5bdd9
-
-    psse_circuit.branches = [get_psse_branch(line) for line in grid.lines]
 
     # TODO: Decide whether to convert hvdc_lines into vsc_dc_lines or two_terminal_dc_lines.
-    # psse_circuit.vsc_dc_lines = [get_vsc_dc_line(hvdc_line) for hvdc_line in grid.hvdc_lines]
-    psse_circuit.two_terminal_dc_lines = [get_psse_two_terminal_dc_line(hvdc_line) for hvdc_line in grid.hvdc_lines]
-
-    psse_circuit.facts = [get_psse_facts(upfc_device) for upfc_device in grid.upfc_devices]
+    for hvdc_line in grid.hvdc_lines:
+        psse_circuit.vsc_dc_lines.append(get_vsc_dc_line(hvdc_line,
+                                                         bus_dict=counter.bus_int_dict))
+
+    for hvdc_line in grid.hvdc_lines:
+        psse_circuit.two_terminal_dc_lines.append(get_psse_two_terminal_dc_line(hvdc_line,
+                                                                                bus_dict=counter.bus_int_dict))
+
+    for upfc_device in grid.upfc_devices:
+        psse_circuit.facts.append(get_psse_facts(upfc_device,
+                                                 bus_dict=counter.bus_int_dict))
 
     return psse_circuit