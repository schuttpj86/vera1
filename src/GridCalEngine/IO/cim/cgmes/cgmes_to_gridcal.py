--- conflicted
+++ resolved
@@ -397,12 +397,9 @@
 
     :param cgmes_model: CgmesCircuit
     :param gc_model: gcdevCircuit
-<<<<<<< HEAD
     :param buses_to_skip:
-=======
     :param skip_dc_import: If simplified HVDC modelling applied, DC buses are not imported.
     :param buses_to_skip: DCGround buses
->>>>>>> 49232f64
     :param logger: DataLogger
     :param default_nominal_voltage: default nominal voltage for DC nodes since CGMES does not have any...
     :return:
@@ -451,6 +448,7 @@
 
     :param cgmes_model: CgmesCircuit
     :param gc_model: gcdevCircuit
+    :param skip_dc_import:
     :param dc_bus_dict:
     :param logger: DataLogger
     :return:
@@ -1381,7 +1379,8 @@
                         if i != j_min:
                             logger.add_error(
                                 msg='The winding is not in the right order with respect to the transformer TopologicalNodes',
-                                device=windings[j_min].uuid, device_class=windings[j_min].tpe)
+                                device=windings[j_min].uuid, device_class=windings[j_min].tpe
+                            )
 
                     windings = windings2
 
