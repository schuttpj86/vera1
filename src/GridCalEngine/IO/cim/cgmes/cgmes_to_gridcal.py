# GridCal
# Copyright (C) 2015 - 2024 Santiago Peñate Vera
#
# This program is free software; you can redistribute it and/or
# modify it under the terms of the GNU Lesser General Public
# License as published by the Free Software Foundation; either
# version 3 of the License, or (at your option) any later version.
#
# This program is distributed in the hope that it will be useful,
# but WITHOUT ANY WARRANTY; without even the implied warranty of
# MERCHANTABILITY or FITNESS FOR A PARTICULAR PURPOSE.  See the GNU
# Lesser General Public License for more details.
#
# You should have received a copy of the GNU Lesser General Public License
# along with this program; if not, write to the Free Software Foundation,
# Inc., 51 Franklin Street, Fifth Floor, Boston, MA  02110-1301, USA.
import numpy as np
from typing import Dict, List, Tuple, Union
import GridCalEngine.IO.cim.cgmes.cgmes_enums as cgmes_enums
from GridCalEngine.Devices.multi_circuit import MultiCircuit
import GridCalEngine.Devices as gcdev
from GridCalEngine.IO.cim.cgmes.cgmes_circuit import CgmesCircuit
from GridCalEngine.IO.cim.cgmes.cgmes_utils import (get_nominal_voltage,
                                                    get_pu_values_ac_line_segment,
                                                    get_values_shunt,
                                                    get_pu_values_power_transformer,
                                                    get_pu_values_power_transformer3w,
                                                    get_regulating_control,
                                                    get_pu_values_power_transformer_end,
                                                    get_slack_id,
                                                    find_object_by_idtag,
                                                    find_terms_connections,
                                                    build_rates_dict)
from GridCalEngine.data_logger import DataLogger
from GridCalEngine.IO.cim.cgmes.base import Base
from GridCalEngine.enumerations import TapChangerTypes


class CnLookup:
    """
    Class to properly match the ConnectivityNodes to the BusBars
    """

    def __init__(self, cgmes_model: CgmesCircuit):
        self.cn_dict: Dict[str, gcdev.ConnectivityNode] = dict()
        self.bus_dict: Dict[str, gcdev.Bus] = dict()

        # fill information from CGMES terminals
        self.bb_to_cn_dict: Dict[str, Base] = dict()
        self.bb_to_tn_dict: Dict[str, Base] = dict()

        self.fill(cgmes_model=cgmes_model)

    def fill(self, cgmes_model: CgmesCircuit):
        """

        :param cgmes_model:
        :return:
        """
        bb_tpe = cgmes_model.cgmes_assets.class_dict.get("BusbarSection", None)

        if bb_tpe is not None:

            # find the terminal -> CN links
            for terminal in cgmes_model.cgmes_assets.Terminal_list:
                if isinstance(terminal.ConductingEquipment, bb_tpe):

                    if terminal.ConnectivityNode is not None:
                        self.bb_to_cn_dict[terminal.ConductingEquipment.uuid] = terminal.ConnectivityNode

                    if terminal.TopologicalNode is not None:
                        self.bb_to_tn_dict[terminal.ConductingEquipment.uuid] = terminal.TopologicalNode

    def add_cn(self, cn: gcdev.ConnectivityNode):
        """

        :param cn:
        :return:
        """
        self.cn_dict[cn.idtag] = cn

    def add_bus(self, bus: gcdev.Bus):
        """

        :param bus:
        :return:
        """
        self.bus_dict[bus.idtag] = bus

    def get_busbar_cn(self, bb_id: str) -> Union[None, gcdev.ConnectivityNode]:
        """
        Get the associated ConnectivityNode object
        :param bb_id: BusBarSection uuid
        :return: ConnectivityNode or None
        """
        cgmes_cn = self.bb_to_cn_dict.get(bb_id, None)

        if cgmes_cn is not None:
            return self.cn_dict[cgmes_cn.uuid]
        else:
            return None

    def get_busbar_bus(self, bb_id: str) -> Union[None, gcdev.Bus]:
        """
        Get the associated ConnectivityNode object
        :param bb_id: BusBarSection uuid
        :return: ConnectivityNode or None
        """
        cgmes_tn = self.bb_to_tn_dict.get(bb_id, None)

        if cgmes_tn is not None:
            return self.bus_dict[cgmes_tn.uuid]
        else:
            return None


def get_gcdev_voltage_dict(cgmes_model: CgmesCircuit,
                           logger: DataLogger) -> Dict[str, Tuple[float, float]]:
    """
    Builds up voltage dictionary.

    :param cgmes_model: The CGMES circuit model.
    :param logger: The data logger for error handling.
    :return: A dictionary mapping TopologicalNode UUIDs
        to voltage (v) and angle. Dict[str, Tuple[float, float]]
    """

    # build the voltages dictionary
    v_dict: Dict[str, Tuple[float, float]] = dict()

    for e in cgmes_model.cgmes_assets.SvVoltage_list:
        if e.TopologicalNode and not isinstance(e.TopologicalNode, str):
            v_dict[e.TopologicalNode.uuid] = (e.v, e.angle)
        else:
            logger.add_error(msg='Missing reference',
                             device=e.rdfid,
                             device_class=e.tpe,
                             device_property="TopologicalNode",
                             value=e.TopologicalNode,
                             expected_value='object')
    return v_dict


def get_gcdev_device_to_terminal_dict(cgmes_model: CgmesCircuit,
                                      logger: DataLogger) -> Dict[str, List[Base]]:
    """
    Dictionary relating the conducting equipment to the terminal object(s)
    """
    # dictionary relating the conducting equipment to the terminal object
    device_to_terminal_dict: Dict[str, List[Base]] = dict()

    con_eq_type = cgmes_model.get_class_type("ConductingEquipment")
    if con_eq_type is None:
        raise NotImplementedError("Class type missing from assets!")

    for e in cgmes_model.cgmes_assets.Terminal_list:
        if isinstance(e.ConductingEquipment, con_eq_type):
            lst = device_to_terminal_dict.get(e.ConductingEquipment.uuid, None)
            if lst is None:
                device_to_terminal_dict[e.ConductingEquipment.uuid] = [e]
            else:
                lst.append(e)
        else:
            logger.add_error(msg='The object is not a ConductingEquipment',
                             device=e.rdfid,
                             device_class=e.tpe,
                             device_property="ConductingEquipment",
                             value=e.ConductingEquipment,
                             expected_value='object')
    return device_to_terminal_dict


def find_connections(cgmes_elm: Base,
                     device_to_terminal_dict: Dict[str, List[Base]],
                     calc_node_dict: Dict[str, gcdev.Bus],
                     cn_dict: Dict[str, gcdev.ConnectivityNode],
                     logger: DataLogger) -> Tuple[List[gcdev.Bus], List[gcdev.ConnectivityNode]]:
    """

    :param cgmes_elm:
    :param device_to_terminal_dict:
    :param calc_node_dict:
    :param cn_dict:
    :param logger:
    :return:
    """
    # get the cgmes terminal of this device
    cgmes_terminals = device_to_terminal_dict.get(cgmes_elm.uuid, None)

    if cgmes_terminals is not None:
        calc_nodes = list()
        cns = list()
        for cgmes_terminal in cgmes_terminals:
            calc_node, cn = find_terms_connections(cgmes_terminal,
                                                   calc_node_dict,
                                                   cn_dict)
            calc_nodes.append(calc_node)
            cns.append(cn)
    else:
        calc_nodes = []
        cns = []
        logger.add_error("No terminal for the device",
                         device=cgmes_elm.rdfid,
                         device_class=cgmes_elm.tpe)

    return calc_nodes, cns


def get_gcdev_calculation_nodes(cgmes_model: CgmesCircuit,
                                gc_model: MultiCircuit,
                                v_dict: Dict[str, Tuple[float, float]],
                                cn_look_up: CnLookup,
                                logger: DataLogger) -> Dict[str, gcdev.Bus]:
    """
    Convert the TopologicalNodes to CalculationNodes
    :param cgmes_model: CgmesCircuit
    :param gc_model: gcdevCircuit
    :param v_dict: Dict[str, Terminal]
    :param cn_look_up: CnLookup
    :param logger: DataLogger
    :return: dictionary relating the TopologicalNode uuid to the gcdev CalculationNode
             Dict[str, gcdev.Bus]
    """

    slack_id = get_slack_id(cgmes_model.cgmes_assets.SynchronousMachine_list)
    if slack_id is None:
        logger.add_error(msg="Couldn't find referencePriority 1 in the SynchronousMachines.",
                         device_class="SynchronousMachine",
                         device_property="referencePriority")  # TODO error check

    # dictionary relating the TopologicalNode uuid to the gcdev CalculationNode
    calc_node_dict: Dict[str, gcdev.Bus] = dict()
    for cgmes_elm in cgmes_model.cgmes_assets.TopologicalNode_list:

        voltage = v_dict.get(cgmes_elm.uuid, None)
        nominal_voltage = get_nominal_voltage(topological_node=cgmes_elm,
                                              logger=logger)
        if nominal_voltage == 0:
            logger.add_error(msg='Nominal voltage is 0. :(',
                             device=cgmes_elm.rdfid,
                             device_class=cgmes_elm.tpe,
                             device_property="nominalVoltage")

        if voltage is not None and nominal_voltage is not None:
            vm = voltage[0] / nominal_voltage
            va = np.deg2rad(voltage[1])
        else:
            vm = 1.0
            va = 0.0

        is_slack = False
        if slack_id == cgmes_elm.rdfid:
            is_slack = True

        volt_lev, substat, country = None, None, None
        longitude, latitude = 0.0, 0.0
        if cgmes_elm.ConnectivityNodeContainer:
            volt_lev = find_object_by_idtag(
                object_list=gc_model.voltage_levels,
                target_idtag=cgmes_elm.ConnectivityNodeContainer.uuid
            )
            if volt_lev is None:
                line_tpe = cgmes_model.cgmes_assets.class_dict.get("Line")
                if not isinstance(cgmes_elm.ConnectivityNodeContainer, line_tpe):
                    logger.add_warning(msg='No voltage level found for the bus',
                                       device=cgmes_elm.rdfid,
                                       device_class=cgmes_elm.tpe,
                                       device_property="ConnectivityNodeContainer")
            else:
                substat = find_object_by_idtag(
                    object_list=gc_model.substations,
                    target_idtag=volt_lev.substation.idtag
                )
                if substat is None:
                    logger.add_warning(msg='No substation found for bus.',
                                       device=volt_lev.rdfid,
                                       device_class=volt_lev.tpe,
                                       device_property="substation")
                    print(f'No substation found for BUS {cgmes_elm.name}')
                else:
                    country = substat.country
                    longitude = substat.longitude
                    latitude = substat.latitude
        else:
            logger.add_warning(msg='Missing voltage level.',
                               device=cgmes_elm.rdfid,
                               device_class=cgmes_elm.tpe,
                               device_property="ConnectivityNodeContainer")
            # else form here get SubRegion and Region for Country..
        gcdev_elm = gcdev.Bus(name=cgmes_elm.name,
                              idtag=cgmes_elm.uuid,
                              code=cgmes_elm.description,
                              Vnom=nominal_voltage,
                              vmin=0.9,
                              vmax=1.1,
                              active=True,
                              is_slack=is_slack,
                              is_dc=False,
                              # is_internal=False,
                              area=None,  # areas and zones are not created from cgmes models
                              zone=None,
                              substation=substat,
                              voltage_level=volt_lev,
                              country=country,
                              latitude=latitude,
                              longitude=longitude,
                              Vm0=vm,
                              Va0=va)

        gc_model.add_bus(gcdev_elm)
        cn_look_up.add_bus(bus=gcdev_elm)
        calc_node_dict[gcdev_elm.idtag] = gcdev_elm

    return calc_node_dict


def get_gcdev_connectivity_nodes(cgmes_model: CgmesCircuit,
                                 gcdev_model: MultiCircuit,
                                 calc_node_dict: Dict[str, gcdev.Bus],
                                 cn_look_up: CnLookup,
                                 logger: DataLogger) -> Dict[str, gcdev.ConnectivityNode]:
    """
    Convert the TopologicalNodes to CalculationNodes
    :param calc_node_dict: dictionary relating the TopologicalNode uuid to the gcdev CalculationNode
             Dict[str, gcdev.Bus]
    :param cgmes_model: CgmesCircuit
    :param gcdev_model: gcdevCircuit
    :param cn_look_up: CnLookUp
    :param logger: DataLogger
    :return: dictionary relating the ConnectivityNode uuid to the gcdev CalculationNode
             Dict[str, gcdev.Bus]
    """
    # dictionary relating the ConnectivityNode uuid to the gcdev ConnectivityNode
    cn_node_dict: Dict[str, gcdev.ConnectivityNode] = dict()
    used_buses = set()
    for cgmes_elm in cgmes_model.cgmes_assets.ConnectivityNode_list:

        bus = calc_node_dict.get(cgmes_elm.TopologicalNode.uuid, None)
        vnom, vl = 10, None
        if bus is None:
            logger.add_error(msg='No Bus found',
                             device=cgmes_elm.rdfid,
                             device_class=cgmes_elm.tpe)
            default_bus = None
        else:
            if bus not in used_buses:
                default_bus = bus
                used_buses.add(bus)
            else:
                default_bus = None
            vnom = bus.Vnom
            vl = bus.voltage_level

        gcdev_elm = gcdev.ConnectivityNode(
            idtag=cgmes_elm.uuid,
            code=cgmes_elm.description,
            name=cgmes_elm.name,
            dc=False,
            default_bus=default_bus,  # this is only set by the BusBar's
            Vnom=vnom,
            voltage_level=vl
        )

        gcdev_model.connectivity_nodes.append(gcdev_elm)
        cn_look_up.add_cn(gcdev_elm)
        cn_node_dict[gcdev_elm.idtag] = gcdev_elm

    return cn_node_dict


def get_gcdev_loads(cgmes_model: CgmesCircuit,
                    gcdev_model: MultiCircuit,
                    calc_node_dict: Dict[str, gcdev.Bus],
                    cn_dict: Dict[str, gcdev.ConnectivityNode],
                    device_to_terminal_dict: Dict[str, List[Base]],
                    logger: DataLogger) -> None:
    """
    Convert the CGMES loads to gcdev
    :param cgmes_model: CgmesCircuit
    :param gcdev_model: gcdevCircuit
    :param calc_node_dict: Dict[str, gcdev.Bus]
    :param cn_dict: Dict[str, gcdev.ConnectivityNode]
    :param device_to_terminal_dict: Dict[str, Terminal]
    :param logger:
    """
    # convert loads
    for device_list in [cgmes_model.cgmes_assets.EnergyConsumer_list,
                        cgmes_model.cgmes_assets.ConformLoad_list,
                        cgmes_model.cgmes_assets.NonConformLoad_list]:

        for cgmes_elm in device_list:
            calc_nodes, cns = find_connections(cgmes_elm=cgmes_elm,
                                               device_to_terminal_dict=device_to_terminal_dict,
                                               calc_node_dict=calc_node_dict,
                                               cn_dict=cn_dict,
                                               logger=logger)

            if len(calc_nodes) == 1:
                calc_node = calc_nodes[0]
                cn = cns[0]

                p, q, i_i, i_r, g, b = 0.0, 0.0, 0.0, 0.0, 0.0, 0.0
                if cgmes_elm.LoadResponse is not None:

                    if cgmes_elm.LoadResponse.exponentModel:
                        # print(f'Exponent model True at {cgmes_elm.name}')
                        pass  # TODO convert exponent to ZIP
                    else:  # ZIP model
                        # TODO check all attributes
                        # :param P: Active power in MW
                        p = cgmes_elm.p * cgmes_elm.LoadResponse.pConstantPower
                        # :param Q: Reactive power in MVAr
                        q = cgmes_elm.q * cgmes_elm.LoadResponse.qConstantPower
                        # :param Ir: Real current in equivalent MW
                        i_r = cgmes_elm.p * cgmes_elm.LoadResponse.pConstantCurrent
                        # :param Ii: Imaginary current in equivalent MVAr
                        i_i = cgmes_elm.q * cgmes_elm.LoadResponse.qConstantCurrent
                        # :param G: Conductance in equivalent MW
                        g = cgmes_elm.p * cgmes_elm.LoadResponse.pConstantImpedance
                        # :param B: Susceptance in equivalent MVAr
                        b = cgmes_elm.q * cgmes_elm.LoadResponse.qConstantImpedance
                else:
                    p = cgmes_elm.p
                    q = cgmes_elm.q

                gcdev_elm = gcdev.Load(idtag=cgmes_elm.uuid,
                                       code=cgmes_elm.description,
                                       name=cgmes_elm.name,
                                       active=True,
                                       P=p,
                                       Q=q,
                                       Ir=i_r,
                                       Ii=i_i,
                                       G=g,
                                       B=b)

                gcdev_model.add_load(bus=calc_node, api_obj=gcdev_elm, cn=cn)

            else:
                logger.add_error(msg='Not exactly one terminal',
                                 device=cgmes_elm.rdfid,
                                 device_class=cgmes_elm.tpe,
                                 device_property="number of associated terminals",
                                 value=len(calc_nodes),
                                 expected_value=1)


def get_gcdev_generators(cgmes_model: CgmesCircuit,
                         gcdev_model: MultiCircuit,
                         calc_node_dict: Dict[str, gcdev.Bus],
                         cn_dict: Dict[str, gcdev.ConnectivityNode],
                         device_to_terminal_dict: Dict[str, List[Base]],
                         logger: DataLogger) -> None:
    """
    Convert the CGMES generators to gcdev
    :param cgmes_model: CgmesCircuit
    :param gcdev_model: gcdevCircuit
    :param calc_node_dict: Dict[str, gcdev.Bus]
    :param cn_dict: Dict[str, gcdev.ConnectivityNode]
    :param device_to_terminal_dict: Dict[str, Terminal]
    :param logger: Logger object
    """
    # add generation technologies
    general_tech = gcdev.Technology(idtag='', code='', name='General')
    thermal_tech = gcdev.Technology(idtag='', code='', name='Thermal')
    hydro_tech = gcdev.Technology(idtag='', code='', name='Hydro')
    solar_tech = gcdev.Technology(idtag='', code='', name='Solar')
    wind_tech_on = gcdev.Technology(idtag='', code='', name='Wind Onshore')
    wind_tech_off = gcdev.Technology(idtag='', code='', name='Wind Offshore')
    nuclear_tech = gcdev.Technology(idtag='', code='', name='Nuclear')

    gcdev_model.add_technology(general_tech)
    gcdev_model.add_technology(thermal_tech)
    gcdev_model.add_technology(hydro_tech)
    gcdev_model.add_technology(solar_tech)
    gcdev_model.add_technology(wind_tech_on)
    gcdev_model.add_technology(wind_tech_off)
    gcdev_model.add_technology(nuclear_tech)

    tech_dict = {
        "GeneratingUnit": general_tech,
        "ThermalGeneratingUnit": thermal_tech,
        "HydroGeneratingUnit": hydro_tech,
        "SolarGeneratingUnit": solar_tech,
        "WindGeneratingUnit": [wind_tech_on, wind_tech_off],
        "NuclearGeneratingUnit": nuclear_tech,
    }

    # plants_dict: Dict[str, gcdev.aggregation.Plant] = dict()

    # convert generators
    for device_list in [cgmes_model.cgmes_assets.SynchronousMachine_list]:
        for cgmes_elm in device_list:
            calc_nodes, cns = find_connections(cgmes_elm=cgmes_elm,
                                               device_to_terminal_dict=device_to_terminal_dict,
                                               calc_node_dict=calc_node_dict,
                                               cn_dict=cn_dict,
                                               logger=logger)

            if len(calc_nodes) == 1:
                calc_node = calc_nodes[0]
                cn = cns[0]

                if cgmes_elm.GeneratingUnit is not None:

                    v_set, is_controlled, controlled_bus, controlled_cn = (
                        get_regulating_control(
                            cgmes_elm=cgmes_elm,
                            cgmes_enums=cgmes_enums,
                            calc_node_dict=calc_node_dict,
                            cn_dict=cn_dict,
                            logger=logger
                        ))

                    if cgmes_elm.p != 0.0:
                        pf = np.cos(np.arctan(cgmes_elm.q / cgmes_elm.p))
                    else:
                        pf = 1.0  # default is 0.8 in gc
                        logger.add_warning(msg='GeneratingUnit p is 0.',
                                           device=cgmes_elm.rdfid,
                                           device_class=cgmes_elm.tpe,
                                           device_property="p",
                                           value='0')

                    technology = tech_dict.get(cgmes_elm.GeneratingUnit.tpe, None)
                    if cgmes_elm.GeneratingUnit.tpe == "WindGeneratingUnit":
                        if cgmes_elm.GeneratingUnit.windGenUnitType == cgmes_enums.WindGenUnitKind.onshore:
                            technology = technology[0]
                        else:
                            technology = technology[1]

                    gcdev_elm = gcdev.Generator(idtag=cgmes_elm.uuid,
                                                code=cgmes_elm.description,
                                                name=cgmes_elm.name,
                                                active=True,
                                                Snom=cgmes_elm.ratedS,
                                                P=-cgmes_elm.p,
                                                Pmin=cgmes_elm.GeneratingUnit.minOperatingP,
                                                Pmax=cgmes_elm.GeneratingUnit.maxOperatingP,
                                                power_factor=pf,
                                                Qmax=cgmes_elm.maxQ,
                                                Qmin=cgmes_elm.minQ,
                                                vset=v_set,
                                                is_controlled=is_controlled,
                                                # controlled_bus
                                                # TODO get controlled gc.bus
                                                )

                    gcdev_model.add_generator(bus=calc_node, api_obj=gcdev_elm, cn=cn)

                    if technology:
                        gcdev_elm.technologies.append(gcdev.Association(api_object=technology, value=1.0))
                        # gcdev_model.add_generator_fuel()
                else:
                    logger.add_error(msg='SynchronousMachine has no generating unit',
                                     device=cgmes_elm.rdfid,
                                     device_class=cgmes_elm.tpe,
                                     device_property="GeneratingUnit",
                                     value='None')
            else:
                logger.add_error(msg='Not exactly one terminal',
                                 device=cgmes_elm.rdfid,
                                 device_class=cgmes_elm.tpe,
                                 device_property="number of associated terminals",
                                 value=len(calc_nodes),
                                 expected_value=1)


def get_gcdev_external_grids(cgmes_model: CgmesCircuit,
                             gcdev_model: MultiCircuit,
                             calc_node_dict: Dict[str, gcdev.Bus],
                             cn_dict: Dict[str, gcdev.ConnectivityNode],
                             device_to_terminal_dict: Dict[str, List[Base]],
                             logger: DataLogger) -> None:
    """
    Convert the CGMES loads to gcdev
    :param cgmes_model: CgmesCircuit
    :param gcdev_model: gcdevCircuit
    :param calc_node_dict: Dict[str, gcdev.Bus]
    :param cn_dict: Dict[str, gcdev.ConnectivityNode]
    :param device_to_terminal_dict: Dict[str, Terminal]
    :param logger:
    """
    # convert loads
    for device_list in [cgmes_model.cgmes_assets.EquivalentInjection_list]:
        # TODO ExternalNetworkInjection
        for cgmes_elm in device_list:
            calc_nodes, cns = find_connections(cgmes_elm=cgmes_elm,
                                               device_to_terminal_dict=device_to_terminal_dict,
                                               calc_node_dict=calc_node_dict,
                                               cn_dict=cn_dict,
                                               logger=logger)

            if len(calc_nodes) == 1:
                calc_node = calc_nodes[0]
                cn = cns[0]

                gcdev_elm = gcdev.ExternalGrid(idtag=cgmes_elm.uuid,
                                               code=cgmes_elm.description,
                                               name=cgmes_elm.name,
                                               active=True,
                                               P=cgmes_elm.p,
                                               Q=cgmes_elm.q)

                gcdev_model.add_external_grid(bus=calc_node, api_obj=gcdev_elm, cn=cn)
            else:
                logger.add_error(msg='Not exactly one terminal',
                                 device=cgmes_elm.rdfid,
                                 device_class=cgmes_elm.tpe,
                                 device_property="number of associated terminals",
                                 value=len(calc_nodes),
                                 expected_value=1)


def get_gcdev_ac_lines(cgmes_model: CgmesCircuit,
                       gcdev_model: MultiCircuit,
                       calc_node_dict: Dict[str, gcdev.Bus],
                       cn_dict: Dict[str, gcdev.ConnectivityNode],
                       device_to_terminal_dict: Dict[str, List[Base]],
                       logger: DataLogger,
                       Sbase: float) -> None:
    """
    Convert the CGMES ac lines to gcdev
    :param cgmes_model: CgmesCircuit
    :param gcdev_model: gcdevCircuit
    :param calc_node_dict: Dict[str, gcdev.Bus]
    :param cn_dict: Dict[str, gcdev.ConnectivityNode]
    :param device_to_terminal_dict: Dict[str, Terminal]
    :param logger: DataLogger
    :param Sbase: system base power in MVA
    :return: None
    """

    # build the ratings dictionary
    rates_dict = dict()
    acline_type = cgmes_model.get_class_type("ACLineSegment")
    for e in cgmes_model.cgmes_assets.CurrentLimit_list:
        if e.OperationalLimitSet is None:
            logger.add_error(msg='OperationalLimitSet missing.',
                             device=e.rdfid,
                             device_class=e.tpe,
                             device_property="OperationalLimitSet",
                             value="None")
            continue
        if not isinstance(e.OperationalLimitSet, str):
            if isinstance(e.OperationalLimitSet, list):
                for ols in e.OperationalLimitSet:
                    if isinstance(ols.Terminal.ConductingEquipment, acline_type):
                        branch_id = ols.Terminal.ConductingEquipment.uuid
                        rates_dict[branch_id] = e.value
            else:
                if isinstance(e.OperationalLimitSet.Terminal.ConductingEquipment, acline_type):
                    branch_id = e.OperationalLimitSet.Terminal.ConductingEquipment.uuid
                    rates_dict[branch_id] = e.value

    # convert ac lines
    for device_list in [cgmes_model.cgmes_assets.ACLineSegment_list]:
        for cgmes_elm in device_list:
            calc_nodes, cns = find_connections(cgmes_elm=cgmes_elm,
                                               device_to_terminal_dict=device_to_terminal_dict,
                                               calc_node_dict=calc_node_dict,
                                               cn_dict=cn_dict,
                                               logger=logger)

            if len(calc_nodes) == 2:
                calc_node_f = calc_nodes[0]
                calc_node_t = calc_nodes[1]
                cn_f = cns[0]
                cn_t = cns[1]

                # get per unit vlaues
                r, x, g, b, r0, x0, g0, b0 = get_pu_values_ac_line_segment(ac_line_segment=cgmes_elm, logger=logger,
                                                                           Sbase=Sbase)

                current_rate = rates_dict.get(cgmes_elm.uuid, None)  # A
                if current_rate:
                    # rate in MVA = kA * kV * sqrt(3)
                    rate = np.round((current_rate / 1000.0) * cgmes_elm.BaseVoltage.nominalVoltage * 1.73205080756888,
                                    4)
                else:
                    rate = 1e-20

                if cgmes_elm.length is None:
                    length = 1.0
                    logger.add_error(msg='Length missing.', device=cgmes_elm.rdfid, device_class=str(cgmes_elm.tpe))
                else:
                    length = float(cgmes_elm.length)

                gcdev_elm = gcdev.Line(idtag=cgmes_elm.uuid,
                                       code=cgmes_elm.description,
                                       name=cgmes_elm.name,
                                       active=True,
                                       cn_from=cn_f,
                                       cn_to=cn_t,
                                       bus_from=calc_node_f,
                                       bus_to=calc_node_t,
                                       r=r,
                                       x=x,
                                       b=b,
                                       r0=r0,
                                       x0=x0,
                                       b0=b0,
                                       rate=rate,
                                       length=length)

                gcdev_model.add_line(gcdev_elm, logger=logger)
            else:
                logger.add_error(msg='Not exactly two terminals',
                                 device=cgmes_elm.rdfid,
                                 device_class=cgmes_elm.tpe,
                                 device_property="number of associated terminals",
                                 value=len(calc_nodes),
                                 expected_value=2)


def get_tap_changer_values(windings):
    """
    Get Tap Changer values from one of the given windings (that is not None).

    :param windings: List of transformer windings.
    :return:
    """
    tap_module: float = 1.0
<<<<<<< HEAD
    total_positions, neutral_position, dV, tap_step = 0, 0, 0, 0
=======
    total_positions, neutral_pos, normal, tap_step, dV = 0, 0, 0, 0, 0.0
>>>>>>> c3cdca96
    tc_type = TapChangerTypes.NoRegulation

    for winding in windings:
        rtc = winding.RatioTapChanger
        if rtc is not None:
            total_positions = rtc.highStep - rtc.lowStep + 1    # lowStep generally negative
<<<<<<< HEAD
            neutral_position = rtc.neutralStep
            dV = round(rtc.stepVoltageIncrement / 100, 6)
            # self._tap_position = neutral_position  # index with respect to the neutral position = Step from SSH
=======
            neutral_pos = rtc.neutralStep - rtc.lowStep
            normal = rtc.normalStep - rtc.lowStep
            dV = round(rtc.stepVoltageIncrement / 100, 6)
            # tc._tap_position = neutral_position  # index with respect to the neutral position = Step from SSH
>>>>>>> c3cdca96
            # set after initialisation
            tap_step = rtc.step
            tap_module = round(1 + (rtc.step - rtc.neutralStep) * dV, 6)

<<<<<<< HEAD
            if rtc.tculControlMode == cgmes_enums.TransformerControlMode.volt:
                tc_type = TapChangerTypes.VoltageRegulation

        else:
            continue
    return tap_module, total_positions, neutral_position, dV, tc_type, tap_step
=======
            # Control from Control object
            if (getattr(rtc, 'TapChangerControl', None) and
                    rtc.TapChangerControl.mode == cgmes_enums.RegulatingControlModeKind.voltage):
                tc_type = TapChangerTypes.VoltageRegulation

            # tculControlMode is not relevant
            # if (hasattr(rtc, 'tculControlMode') and
            #         rtc.tculControlMode == cgmes_enums.TransformerControlMode.volt):
            #     tc_type = TapChangerTypes.VoltageRegulation

        else:
            continue
    return tap_module, total_positions, neutral_pos, normal, dV, tc_type, tap_step
>>>>>>> c3cdca96


def get_gcdev_ac_transformers(cgmes_model: CgmesCircuit,
                              gcdev_model: MultiCircuit,
                              calc_node_dict: Dict[str, gcdev.Bus],
                              cn_dict: Dict[str, gcdev.ConnectivityNode],
                              device_to_terminal_dict: Dict[str, List[Base]],
                              logger: DataLogger,
                              Sbase: float) -> None:
    """
    Convert the CGMES ac lines to gcdev
    :param cgmes_model: CgmesCircuit
    :param gcdev_model: gcdevCircuit
    :param calc_node_dict: Dict[str, gcdev.Bus]
    :param cn_dict: Dict[str, gcdev.ConnectivityNode]
    :param device_to_terminal_dict: Dict[str, Terminal]
    :param logger: DataLogger
    :param Sbase: system base power in MVA
    :return: None
    """

    # build the ratings dictionary
    trafo_type = cgmes_model.get_class_type("PowerTransformer")
    rates_dict = build_rates_dict(cgmes_model, trafo_type, logger)

    # convert ac lines
    for device_list in [cgmes_model.cgmes_assets.PowerTransformer_list]:

        for cgmes_elm in device_list:

            windings = [None, None, None]
            for pte in list(cgmes_elm.PowerTransformerEnd):
                if hasattr(pte, "endNumber"):
                    i = getattr(pte, "endNumber")
                    if i is not None:
                        windings[i - 1] = pte
            windings = [x for x in windings if x is not None]
            # windings = get_windings(cgmes_elm)
            # windings: List[PowerTransformerEnd] = list(cgmes_elm.references_to_me['PowerTransformerEnd'])

            rate_mva = rates_dict.get(cgmes_elm.uuid, 9999.0)  # min PATL rate in MW/MVA

            if len(windings) == 2:
                calc_nodes, cns = find_connections(cgmes_elm=cgmes_elm,
                                                   device_to_terminal_dict=device_to_terminal_dict,
                                                   calc_node_dict=calc_node_dict,
                                                   cn_dict=cn_dict,
                                                   logger=logger)

                if len(calc_nodes) == 2:
                    calc_node_f = calc_nodes[0]
                    calc_node_t = calc_nodes[1]
                    cn_f = cns[0]
                    cn_t = cns[1]

                    # v1 = windings[0].BaseVoltage.nominalVoltage
                    # v2 = windings[1].BaseVoltage.nominalVoltage
                    HV = windings[0].ratedU
                    LV = windings[1].ratedU
                    # HV = max(v1, v2)
                    # LV = min(v1, v2)
                    # get per unit values
                    r, x, g, b, r0, x0, g0, b0 = get_pu_values_power_transformer(cgmes_elm, Sbase)
                    rated_s = windings[0].ratedS
                    # get Tap data
<<<<<<< HEAD
                    tap_m, total_positions, neutral_position, dV, tc_type, tap_pos = get_tap_changer_values(windings)
=======
                    tap_m, total_pos, neutral_pos, normal_pos, dV, tc_type, tap_pos = get_tap_changer_values(windings)
>>>>>>> c3cdca96

                    gcdev_elm = gcdev.Transformer2W(idtag=cgmes_elm.uuid,
                                                    code=cgmes_elm.description,
                                                    name=cgmes_elm.name,
                                                    active=True,
                                                    cn_from=cn_f,
                                                    cn_to=cn_t,
                                                    bus_from=calc_node_f,
                                                    bus_to=calc_node_t,
                                                    nominal_power=rated_s,
                                                    HV=HV,
                                                    LV=LV,
                                                    r=r,
                                                    x=x,
                                                    g=g,
                                                    b=b,
                                                    r0=r0,
                                                    x0=x0,
                                                    g0=g0,
                                                    b0=b0,
                                                    tap_module=tap_m,
                                                    # tap_phase=0.0,
                                                    # tap_module_control_mode=,  # leave fixed
                                                    # tap_angle_control_mode=,
                                                    tc_total_positions=total_pos,
                                                    tc_neutral_position=neutral_pos,
                                                    tc_normal_position=normal_pos,
                                                    tc_dV=dV,
                                                    # tc_asymmetry_angle = 90,
                                                    tc_type=tc_type,
                                                    rate=rate_mva)

<<<<<<< HEAD
                    gcdev_elm.tap_changer.tap_position = tap_pos
=======
                    # TAP Changer INIT from CGMES
                    gcdev_elm.tap_changer.tap_position = tap_pos
                    print(f'Tap_module is {gcdev_elm.tap_changer.get_tap_module()} , {tap_m}')
>>>>>>> c3cdca96
                    # TODO add highest step, plus attr needed

                    gcdev_model.add_transformer2w(gcdev_elm)
                else:
                    logger.add_error(msg='Not exactly two terminals',
                                     device=cgmes_elm.rdfid,
                                     device_class=cgmes_elm.tpe,
                                     device_property="number of associated terminals",
                                     value=len(calc_nodes),
                                     expected_value=2)

            elif len(windings) == 3:
                calc_nodes, cns = find_connections(cgmes_elm=cgmes_elm,
                                                   device_to_terminal_dict=device_to_terminal_dict,
                                                   calc_node_dict=calc_node_dict,
                                                   cn_dict=cn_dict,
                                                   logger=logger)

                if len(calc_nodes) == 3:
                    calc_node_1 = calc_nodes[0]
                    calc_node_2 = calc_nodes[1]
                    calc_node_3 = calc_nodes[2]
                    cn_1 = cns[0]
                    cn_2 = cns[1]
                    cn_3 = cns[2]

                    # v1 = windings[0].BaseVoltage.nominalVoltage
                    # v2 = windings[1].BaseVoltage.nominalVoltage
                    # v3 = windings[2].BaseVoltage.nominalVoltage
                    v1 = windings[0].ratedU
                    v2 = windings[1].ratedU
                    v3 = windings[2].ratedU
                    # HV = max(v1, v2, v3)
                    # LV = min(v1, v2, v3)
                    # get per unit values

                    r12, r23, r31, x12, x23, x31 = get_pu_values_power_transformer3w(cgmes_elm, Sbase)

                    gcdev_elm = gcdev.Transformer3W(idtag=cgmes_elm.uuid,
                                                    code=cgmes_elm.description,
                                                    name=cgmes_elm.name,
                                                    active=True,
                                                    # bus0=,
                                                    bus1=calc_node_1,
                                                    bus2=calc_node_2,
                                                    bus3=calc_node_3,
                                                    V1=v1,
                                                    V2=v2,
                                                    V3=v3,
                                                    r12=r12, r23=r23, r31=r31,
                                                    x12=x12, x23=x23, x31=x31,
                                                    rate12=windings[0].ratedS,
                                                    rate23=windings[1].ratedS,
                                                    rate31=windings[2].ratedS,
                                                    x=0.0,
                                                    y=0.0)

                    r, x, g, b, r0, x0, g0, b0 = get_pu_values_power_transformer_end(windings[0], Sbase)
                    gcdev_elm.winding1.R = r
                    gcdev_elm.winding1.X = x
                    gcdev_elm.winding1.G = g
                    gcdev_elm.winding1.B = b
                    gcdev_elm.winding1.R0 = r0
                    gcdev_elm.winding1.X0 = x0
                    gcdev_elm.winding1.G0 = g0
                    gcdev_elm.winding1.B0 = b0
                    gcdev_elm.winding1.rate = float(windings[0].ratedS)
                    gcdev_elm.winding1.cn_from = cn_1
                    gcdev_elm.winding1.cn_to = cn_2

                    r, x, g, b, r0, x0, g0, b0 = get_pu_values_power_transformer_end(windings[1], Sbase)
                    gcdev_elm.winding2.R = r
                    gcdev_elm.winding2.X = x
                    gcdev_elm.winding2.G = g
                    gcdev_elm.winding2.B = b
                    gcdev_elm.winding2.R0 = r0
                    gcdev_elm.winding2.X0 = x0
                    gcdev_elm.winding2.G0 = g0
                    gcdev_elm.winding2.B0 = b0
                    gcdev_elm.winding2.rate = float(windings[1].ratedS)
                    gcdev_elm.winding2.cn_from = cn_2
                    gcdev_elm.winding2.cn_to = cn_3

                    r, x, g, b, r0, x0, g0, b0 = get_pu_values_power_transformer_end(windings[2], Sbase)
                    gcdev_elm.winding3.R = r
                    gcdev_elm.winding3.X = x
                    gcdev_elm.winding3.G = g
                    gcdev_elm.winding3.B = b
                    gcdev_elm.winding3.R0 = r0
                    gcdev_elm.winding3.X0 = x0
                    gcdev_elm.winding3.G0 = g0
                    gcdev_elm.winding3.B0 = b0
                    gcdev_elm.winding3.rate = float(windings[2].ratedS)
                    gcdev_elm.winding3.cn_from = cn_3
                    gcdev_elm.winding3.cn_to = cn_1

                    # gcdev_model.add_transformer3w(gcdev_elm, add_middle_bus=False)  # TODO: Why not adding the middle bus?
                    gcdev_model.add_transformer3w(gcdev_elm, add_middle_bus=True)

                else:
                    logger.add_error(msg='Not exactly three terminals',
                                     device=cgmes_elm.rdfid,
                                     device_class=cgmes_elm.tpe,
                                     device_property="number of associated terminals",
                                     value=len(calc_nodes),
                                     expected_value=2)

            else:
                logger.add_error(msg='Transformers with {} windings not supported yet'.format(len(windings)),
                                 device=cgmes_elm.rdfid,
                                 device_class=cgmes_elm.tpe,
                                 device_property="windings",
                                 value=len(windings),
                                 expected_value=2)


def get_gcdev_shunts(cgmes_model: CgmesCircuit,
                     gcdev_model: MultiCircuit,
                     calc_node_dict: Dict[str, gcdev.Bus],
                     cn_dict: Dict[str, gcdev.ConnectivityNode],
                     device_to_terminal_dict: Dict[str, List[Base]],
                     logger: DataLogger,
                     Sbase: float) -> None:
    """
    Convert the CGMES shunts to gcdev

    :param cgmes_model: CgmesCircuit
    :param gcdev_model: gcdevCircuit
    :param calc_node_dict: Dict[str, gcdev.Bus]
    :param cn_dict: Dict[str, gcdev.ConnectivityNode]
    :param device_to_terminal_dict: Dict[str, Terminal]
    :param logger:
    :param Sbase:
    """
    # convert shunts
    for device_list in [cgmes_model.cgmes_assets.LinearShuntCompensator_list]:

        for cgmes_elm in device_list:

            calc_nodes, cns = find_connections(cgmes_elm=cgmes_elm,
                                               device_to_terminal_dict=device_to_terminal_dict,
                                               calc_node_dict=calc_node_dict,
                                               cn_dict=cn_dict,
                                               logger=logger)

            if len(calc_nodes) == 1:
                calc_node = calc_nodes[0]
                cn = cns[0]

                # conversion
                G, B, G0, B0 = get_values_shunt(shunt=cgmes_elm,
                                                logger=logger,
                                                Sbase=Sbase)

                gcdev_elm = gcdev.Shunt(
                    idtag=cgmes_elm.uuid,
                    name=cgmes_elm.name,
                    code=cgmes_elm.description,
                    G=G * cgmes_elm.sections,
                    B=B * cgmes_elm.sections,
                    G0=G0 * cgmes_elm.sections,
                    B0=B0 * cgmes_elm.sections,
                    # Bmax=B * cgmes_elm.maximumSections,
                    # Bmin=B,
                    active=True,
                )
                gcdev_model.add_shunt(bus=calc_node, api_obj=gcdev_elm, cn=cn)

            else:
                logger.add_error(msg='Not exactly one terminal',
                                 device=cgmes_elm.rdfid,
                                 device_class=cgmes_elm.tpe,
                                 device_property="number of associated terminals",
                                 value=len(calc_nodes),
                                 expected_value=1)


def get_gcdev_controllable_shunts(
        cgmes_model: CgmesCircuit,
        gcdev_model: MultiCircuit,
        calc_node_dict: Dict[str, gcdev.Bus],
        cn_dict: Dict[str, gcdev.ConnectivityNode],
        device_to_terminal_dict: Dict[str, List[Base]],
        logger: DataLogger,
        Sbase: float) -> None:
    """
    Convert the CGMES non-linear shunt compensators to gcdev Controllable shunts.

    :param cgmes_model: CgmesCircuit
    :param gcdev_model: gcdevCircuit
    :param calc_node_dict: Dict[str, gcdev.Bus]
    :param cn_dict: Dict[str, gcdev.ConnectivityNode]
    :param device_to_terminal_dict: Dict[str, Terminal]
    :param logger:
    """
    # comes later
    for device_list in [cgmes_model.cgmes_assets.NonlinearShuntCompensator_list]:
        # ...
        # v_set, is_controlled = get_regulating_control(
        #     cgmes_elm=cgmes_elm,
        #     cgmes_enums=cgmes_enums,
        #     logger=logger)
        pass


def get_gcdev_switches(cgmes_model: CgmesCircuit,
                       gcdev_model: MultiCircuit,
                       calc_node_dict: Dict[str, gcdev.Bus],
                       cn_dict: Dict[str, gcdev.ConnectivityNode],
                       device_to_terminal_dict: Dict[str, List[Base]],
                       logger: DataLogger,
                       Sbase: float) -> None:
    """
    Convert the CGMES switching devices to gcdev

    :param cgmes_model: CgmesCircuit
    :param gcdev_model: gcdevCircuit
    :param calc_node_dict: Dict[str, gcdev.Bus]
    :param cn_dict: Dict[str, gcdev.ConnectivityNode]
    :param device_to_terminal_dict: Dict[str, Terminal]
    :param logger: DataLogger
    :param Sbase: system base power in MVA
    :return: None
    """
    # Build the ratings dictionary
    rates_dict = {}

    sw_type = cgmes_model.get_class_type("Switch")
    br_type = cgmes_model.get_class_type("Breaker")
    ds_type = cgmes_model.get_class_type("Disconnector")
    lbs_type = cgmes_model.get_class_type("LoadBreakSwitch")
    for e in cgmes_model.cgmes_assets.CurrentLimit_list:
        if not isinstance(e.OperationalLimitSet, str):
            conducting_equipment = e.OperationalLimitSet.Terminal.ConductingEquipment
            if isinstance(conducting_equipment,
                          (sw_type, br_type, ds_type, lbs_type)):
                branch_id = conducting_equipment.uuid
                rates_dict[branch_id] = e.value

    # convert switch
    for device_list in [cgmes_model.cgmes_assets.Switch_list,
                        cgmes_model.cgmes_assets.Breaker_list,
                        cgmes_model.cgmes_assets.Disconnector_list,
                        cgmes_model.cgmes_assets.LoadBreakSwitch_list,
                        # cgmes_model.GroundDisconnector_list
                        ]:

        for cgmes_elm in device_list:
            calc_nodes, cns = find_connections(cgmes_elm=cgmes_elm,
                                               device_to_terminal_dict=device_to_terminal_dict,
                                               calc_node_dict=calc_node_dict,
                                               cn_dict=cn_dict,
                                               logger=logger)

            if len(calc_nodes) == 2:
                calc_node_f = calc_nodes[0]
                calc_node_t = calc_nodes[1]
                cn_f = cns[0]
                cn_t = cns[1]

                operational_current_rate = rates_dict.get(cgmes_elm.uuid, None)  # A
                if operational_current_rate and cgmes_elm.BaseVoltage is not None:
                    # rate in MVA = A / 1000 * kV * sqrt(3)    CORRECTED!
                    op_rate = np.round((operational_current_rate / 1000.0) *
                                       cgmes_elm.BaseVoltage.nominalVoltage * 1.73205080756888,
                                       4)
                else:
                    op_rate = 9999  # Corrected

                if (cgmes_elm.ratedCurrent is not None
                        and cgmes_elm.ratedCurrent != 0.0
                        and cgmes_elm.BaseVoltage is not None):  # TODO
                    rated_current = np.round(
                        (cgmes_elm.ratedCurrent / 1000.0) * cgmes_elm.BaseVoltage.nominalVoltage * 1.73205080756888,
                        4)
                else:
                    rated_current = op_rate

                active = True
                if cgmes_elm.open:
                    active = False

                gcdev_elm = gcdev.Switch(
                    idtag=cgmes_elm.uuid,
                    code=cgmes_elm.description,
                    name=cgmes_elm.name,
                    active=active,
                    cn_from=cn_f,
                    cn_to=cn_t,
                    bus_from=calc_node_f,
                    bus_to=calc_node_t,
                    rate=op_rate,
                    rated_current=rated_current,
                    # is_open=cgmes_elm.open,   # not used
                    retained=cgmes_elm.retained,
                    normal_open=cgmes_elm.normalOpen
                )

                gcdev_model.add_switch(gcdev_elm)
            else:
                logger.add_error(msg='Not exactly two terminals',
                                 device=cgmes_elm.rdfid,
                                 device_class=cgmes_elm.tpe,
                                 device_property="number of associated terminals",
                                 value=len(calc_nodes),
                                 expected_value=2)


def get_gcdev_substations(cgmes_model: CgmesCircuit,
                          gcdev_model: MultiCircuit) -> None:
    """
    Convert the CGMES substations to gcdev substations

    :param cgmes_model: CgmesCircuit
    :param gcdev_model: gcdevCircuit
    """
    # convert substations
    for device_list in [cgmes_model.cgmes_assets.Substation_list]:

        for cgmes_elm in device_list:

            region = find_object_by_idtag(
                object_list=gcdev_model.communities,
                target_idtag=cgmes_elm.Region.uuid
            )

            if cgmes_elm.Location:
                longitude = cgmes_elm.Location.PositionPoints.xPosition
                latitude = cgmes_elm.Location.PositionPoints.yPosition
            else:
                latitude = 0.0
                longitude = 0.0

            gcdev_elm = gcdev.Substation(
                name=cgmes_elm.name,
                idtag=cgmes_elm.uuid,
                code=cgmes_elm.description,
                latitude=latitude,  # later from GL profile/Location class
                longitude=longitude
            )

            if region is not None:
                gcdev_elm.community = region
            else:
                print(f'No Community found for substation {gcdev_elm.name}')

            gcdev_model.add_substation(gcdev_elm)


def get_gcdev_voltage_levels(cgmes_model: CgmesCircuit,
                             gcdev_model: MultiCircuit,
                             logger: DataLogger) -> Dict[str, gcdev.VoltageLevel]:
    """
    Convert the CGMES voltage levels to gcdev voltage levels

    :param cgmes_model: CgmesCircuit
    :param gcdev_model: gcdevCircuit
    :param logger:
    """
    # dictionary relating the VoltageLevel idtag to the gcdev VoltageLevel
    volt_lev_dict: Dict[str, gcdev.VoltageLevel] = dict()

    for cgmes_elm in cgmes_model.cgmes_assets.VoltageLevel_list:

        # if not isinstance(cgmes_elm.BaseVoltage, str):  # if it is a string it wass not substituted...

        gcdev_elm = gcdev.VoltageLevel(
            idtag=cgmes_elm.uuid,
            name=cgmes_elm.name,
            Vnom=cgmes_elm.BaseVoltage.nominalVoltage
        )

        subs = find_object_by_idtag(
            object_list=gcdev_model.substations,
            target_idtag=cgmes_elm.Substation.uuid  # gcdev_elm.idtag
        )
        if subs:
            gcdev_elm.substation = subs

        gcdev_model.add_voltage_level(gcdev_elm)
        volt_lev_dict[gcdev_elm.idtag] = gcdev_elm
    else:
        # TODO: this is very weird and cgmes_elm might not be defined
        logger.add_error(msg='Base voltage not found', device=str(cgmes_elm.BaseVoltage))

    return volt_lev_dict


def get_gcdev_busbars(cgmes_model: CgmesCircuit,
                      gcdev_model: MultiCircuit,
                      calc_node_dict: Dict[str, gcdev.Bus],
                      cn_dict: Dict[str, gcdev.ConnectivityNode],
                      device_to_terminal_dict: Dict[str, List[Base]],
                      cn_look_up: CnLookup,
                      logger: DataLogger) -> None:
    """
    Convert the CGMES busbars to gcdev busbars

    :param cgmes_model: CgmesCircuit
    :param gcdev_model: gcdevCircuit
    :param calc_node_dict: Dict[str, gcdev.Bus]
    :param cn_dict: Dict[str, gcdev.ConnectivityNode]
    :param device_to_terminal_dict: Dict[str, Terminal]
    :param cn_look_up: CnLookUp
    :param logger: DataLogger
    """
    # convert busbars
    for device_list in [cgmes_model.cgmes_assets.BusbarSection_list]:

        for cgmes_elm in device_list:

            calc_nodes, cns = find_connections(cgmes_elm=cgmes_elm,
                                               device_to_terminal_dict=device_to_terminal_dict,
                                               calc_node_dict=calc_node_dict,
                                               cn_dict=cn_dict,
                                               logger=logger)

            if len(calc_nodes) == 1 or len(cns) == 1:
                # calc_node = calc_nodes[0]
                cn = cns[0]

                vl_type = cgmes_model.get_class_type("VoltageLevel")
                bay_type = cgmes_model.get_class_type("Bay")
                container = cgmes_elm.EquipmentContainer
                if isinstance(container, vl_type):
                    vl = container
                    substation = container.Substation
                elif isinstance(container, bay_type):
                    vl = None
                    substation = container.VoltageLevel.Substation
                else:
                    vl = None
                    substation = None

                cn = cn_look_up.get_busbar_cn(bb_id=cgmes_elm.uuid)
                bus = cn_look_up.get_busbar_bus(bb_id=cgmes_elm.uuid)

                if bus and cn:
                    cn.default_bus = bus

                gcdev_elm = gcdev.BusBar(
                    name=cgmes_elm.name,
                    idtag=cgmes_elm.uuid,
                    code=cgmes_elm.description,
                    voltage_level=vl,
                    cn=cn  # we make it explicitly None because this will be correted afterwards
                )
                gcdev_model.add_bus_bar(gcdev_elm, add_cn=cn is None)

            else:
                logger.add_error(msg='Not exactly one terminal',
                                 device=cgmes_elm.rdfid,
                                 device_class=cgmes_elm.tpe,
                                 device_property="number of associated terminals",
                                 value=len(calc_nodes),
                                 expected_value=1)


def get_gcdev_countries(cgmes_model: CgmesCircuit,
                        gcdev_model: MultiCircuit) -> None:
    """
    Convert the CGMES GeoGrapicalRegions to gcdev Country

    :param cgmes_model: CgmesCircuit
    :param gcdev_model: gcdevCircuit
    """
    for device_list in [cgmes_model.cgmes_assets.GeographicalRegion_list]:

        for cgmes_elm in device_list:
            gcdev_elm = gcdev.Country(
                name=cgmes_elm.name,
                idtag=cgmes_elm.uuid,
                code=cgmes_elm.description,
                # latitude=0.0,     # later from GL profile/Location class
                # longitude=0.0
            )

            gcdev_model.add_country(gcdev_elm)


def get_gcdev_community(cgmes_model: CgmesCircuit,
                        gcdev_model: MultiCircuit) -> None:
    """
    Convert the CGMES SubGeograpicalRegions to gcdev Community

    :param cgmes_model: CgmesCircuit
    :param gcdev_model: gcdevCircuit
    """
    for device_list in [cgmes_model.cgmes_assets.SubGeographicalRegion_list]:

        for cgmes_elm in device_list:
            gcdev_elm = gcdev.Community(
                name=cgmes_elm.name,
                idtag=cgmes_elm.uuid,
                code=cgmes_elm.description,
                # latitude=0.0,     # later from GL profile/Location class
                # longitude=0.0
            )

            c = find_object_by_idtag(
                object_list=gcdev_model.countries,
                target_idtag=cgmes_elm.Region.uuid
            )
            if c is not None:
                gcdev_elm.country = c

            gcdev_model.add_community(gcdev_elm)


def cgmes_to_gridcal(cgmes_model: CgmesCircuit,
                     logger: DataLogger) -> MultiCircuit:
    """
    convert CGMES model to gcdev
    :param cgmes_model: CgmesCircuit
    :param logger: Logger object
    :return: MultiCircuit
    """
    gc_model = MultiCircuit()  # roseta
    gc_model.comments = 'Converted from a CGMES file'
    Sbase = gc_model.Sbase
    cgmes_model.emit_progress(70)
    cgmes_model.emit_text("Converting CGMES to Gridcal")
    # busbar_dict = parse_bus_bars(cgmes_model, circuit, logger)
    # parse_ac_line_segment(cgmes_model, circuit, busbar_dict, logger)
    # parse_power_transformer(cgmes_model, circuit, busbar_dict, logger)
    # parse_switches(cgmes_model, circuit, busbar_dict, logger)
    # parse_loads(cgmes_model, circuit, busbar_dict, logger)
    # parse_shunts(cgmes_model, circuit, busbar_dict, logger)
    # parse_generators(cgmes_model, circuit, busbar_dict, logger)

    get_gcdev_countries(cgmes_model, gc_model)

    get_gcdev_community(cgmes_model, gc_model)

    get_gcdev_substations(cgmes_model, gc_model)

    vl_dict = get_gcdev_voltage_levels(cgmes_model, gc_model, logger)

    cn_look_up = CnLookup(cgmes_model)

    sv_volt_dict = get_gcdev_voltage_dict(cgmes_model=cgmes_model,
                                          logger=logger)

    device_to_terminal_dict = get_gcdev_device_to_terminal_dict(cgmes_model=cgmes_model,
                                                                logger=logger)

    calc_node_dict = get_gcdev_calculation_nodes(cgmes_model=cgmes_model,
                                                 gc_model=gc_model,
                                                 v_dict=sv_volt_dict,
                                                 cn_look_up=cn_look_up,
                                                 logger=logger)

    cn_dict = get_gcdev_connectivity_nodes(cgmes_model=cgmes_model,
                                           gcdev_model=gc_model,
                                           calc_node_dict=calc_node_dict,
                                           cn_look_up=cn_look_up,
                                           logger=logger)
    cgmes_model.emit_progress(78)
    get_gcdev_busbars(cgmes_model=cgmes_model,
                      gcdev_model=gc_model,
                      calc_node_dict=calc_node_dict,
                      cn_dict=cn_dict,
                      device_to_terminal_dict=device_to_terminal_dict,
                      cn_look_up=cn_look_up,
                      logger=logger)

    get_gcdev_loads(cgmes_model=cgmes_model,
                    gcdev_model=gc_model,
                    calc_node_dict=calc_node_dict,
                    cn_dict=cn_dict,
                    device_to_terminal_dict=device_to_terminal_dict,
                    logger=logger)

    get_gcdev_external_grids(cgmes_model=cgmes_model,
                             gcdev_model=gc_model,
                             calc_node_dict=calc_node_dict,
                             cn_dict=cn_dict,
                             device_to_terminal_dict=device_to_terminal_dict,
                             logger=logger)

    get_gcdev_generators(cgmes_model=cgmes_model,
                         gcdev_model=gc_model,
                         calc_node_dict=calc_node_dict,
                         cn_dict=cn_dict,
                         device_to_terminal_dict=device_to_terminal_dict,
                         logger=logger)

    cgmes_model.emit_progress(86)

    get_gcdev_ac_lines(cgmes_model=cgmes_model,
                       gcdev_model=gc_model,
                       calc_node_dict=calc_node_dict,
                       cn_dict=cn_dict,
                       device_to_terminal_dict=device_to_terminal_dict,
                       logger=logger,
                       Sbase=Sbase)

    get_gcdev_ac_transformers(cgmes_model=cgmes_model,
                              gcdev_model=gc_model,
                              calc_node_dict=calc_node_dict,
                              cn_dict=cn_dict,
                              device_to_terminal_dict=device_to_terminal_dict,
                              logger=logger,
                              Sbase=Sbase)

    get_gcdev_shunts(cgmes_model=cgmes_model,
                     gcdev_model=gc_model,
                     calc_node_dict=calc_node_dict,
                     cn_dict=cn_dict,
                     device_to_terminal_dict=device_to_terminal_dict,
                     logger=logger,
                     Sbase=Sbase)

    # get_gcdev_controllable_shunts()  TODO controllable shunts
    get_gcdev_switches(cgmes_model=cgmes_model,
                       gcdev_model=gc_model,
                       calc_node_dict=calc_node_dict,
                       cn_dict=cn_dict,
                       device_to_terminal_dict=device_to_terminal_dict,
                       logger=logger,
                       Sbase=Sbase)

    print('debug')
    cgmes_model.emit_progress(100)
    cgmes_model.emit_text("Cgmes import done!")

    # Gridcal to cgmes
    # cgmes_model_export = CgmesCircuit(
    #     cgmes_version=cgmes_model.options.cgmes_version.__str__(),
    #     text_func=cgmes_model.text_func,
    #     progress_func=cgmes_model.progress_func, logger=logger)
    # cgmes_model_export = gridcal_to_cgmes(gc_model, cgmes_model_export, None, logger)

    # Export test for the imported data
    # start = time.time()
    # serializer = CimExporter(cgmes_model_export)
    # serializer.export_test()
    # end = time.time()
    # print("ET export time: ", end - start, "sec")

    # Export data converted from gridcal

    # Run topology progcessing
    # tp_info = gc_model.process_topology_at()

    return gc_model<|MERGE_RESOLUTION|>--- conflicted
+++ resolved
@@ -721,39 +721,21 @@
     :return:
     """
     tap_module: float = 1.0
-<<<<<<< HEAD
-    total_positions, neutral_position, dV, tap_step = 0, 0, 0, 0
-=======
     total_positions, neutral_pos, normal, tap_step, dV = 0, 0, 0, 0, 0.0
->>>>>>> c3cdca96
     tc_type = TapChangerTypes.NoRegulation
 
     for winding in windings:
         rtc = winding.RatioTapChanger
         if rtc is not None:
             total_positions = rtc.highStep - rtc.lowStep + 1    # lowStep generally negative
-<<<<<<< HEAD
-            neutral_position = rtc.neutralStep
-            dV = round(rtc.stepVoltageIncrement / 100, 6)
-            # self._tap_position = neutral_position  # index with respect to the neutral position = Step from SSH
-=======
             neutral_pos = rtc.neutralStep - rtc.lowStep
             normal = rtc.normalStep - rtc.lowStep
             dV = round(rtc.stepVoltageIncrement / 100, 6)
             # tc._tap_position = neutral_position  # index with respect to the neutral position = Step from SSH
->>>>>>> c3cdca96
             # set after initialisation
             tap_step = rtc.step
             tap_module = round(1 + (rtc.step - rtc.neutralStep) * dV, 6)
 
-<<<<<<< HEAD
-            if rtc.tculControlMode == cgmes_enums.TransformerControlMode.volt:
-                tc_type = TapChangerTypes.VoltageRegulation
-
-        else:
-            continue
-    return tap_module, total_positions, neutral_position, dV, tc_type, tap_step
-=======
             # Control from Control object
             if (getattr(rtc, 'TapChangerControl', None) and
                     rtc.TapChangerControl.mode == cgmes_enums.RegulatingControlModeKind.voltage):
@@ -767,7 +749,6 @@
         else:
             continue
     return tap_module, total_positions, neutral_pos, normal, dV, tc_type, tap_step
->>>>>>> c3cdca96
 
 
 def get_gcdev_ac_transformers(cgmes_model: CgmesCircuit,
@@ -833,11 +814,7 @@
                     r, x, g, b, r0, x0, g0, b0 = get_pu_values_power_transformer(cgmes_elm, Sbase)
                     rated_s = windings[0].ratedS
                     # get Tap data
-<<<<<<< HEAD
-                    tap_m, total_positions, neutral_position, dV, tc_type, tap_pos = get_tap_changer_values(windings)
-=======
                     tap_m, total_pos, neutral_pos, normal_pos, dV, tc_type, tap_pos = get_tap_changer_values(windings)
->>>>>>> c3cdca96
 
                     gcdev_elm = gcdev.Transformer2W(idtag=cgmes_elm.uuid,
                                                     code=cgmes_elm.description,
@@ -870,13 +847,9 @@
                                                     tc_type=tc_type,
                                                     rate=rate_mva)
 
-<<<<<<< HEAD
-                    gcdev_elm.tap_changer.tap_position = tap_pos
-=======
                     # TAP Changer INIT from CGMES
                     gcdev_elm.tap_changer.tap_position = tap_pos
                     print(f'Tap_module is {gcdev_elm.tap_changer.get_tap_module()} , {tap_m}')
->>>>>>> c3cdca96
                     # TODO add highest step, plus attr needed
 
                     gcdev_model.add_transformer2w(gcdev_elm)
