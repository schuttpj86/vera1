--- conflicted
+++ resolved
@@ -22,10 +22,7 @@
 from GridCalEngine.Devices.multi_circuit import MultiCircuit
 import GridCalEngine.Devices as gcdev
 from GridCalEngine.IO.cim.cgmes.cgmes_circuit import CgmesCircuit
-<<<<<<< HEAD
 from GridCalEngine.IO.cim.cgmes.cgmes_export import CgmesExporter, CimSerializer
-=======
->>>>>>> e8f2b285
 from GridCalEngine.IO.cim.cgmes.cgmes_utils import (get_nominal_voltage,
                                                     get_pu_values_ac_line_segment,
                                                     get_rate, get_values_shunt,
@@ -875,16 +872,14 @@
     # cgmes_exporter = CgmesExporter(cgmes_model)
     # cgmes_exporter.export_to_xml()
 
-<<<<<<< HEAD
     # Export with ET
     # start = time.time()
     # serializer = CimSerializer(cgmes_model)
     # serializer.export()
     # end = time.time()
     # print("ET export time: ", end - start, "sec")
-=======
+
     # Gridcal to cgmes
     exported_cgmes = gridcal_to_cgmes(gc_model,logger)
->>>>>>> e8f2b285
 
     return gc_model