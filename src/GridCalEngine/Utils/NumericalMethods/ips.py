# GridCal
# Copyright (C) 2015 - 2024 Santiago Peñate Vera
#
# This program is free software; you can redistribute it and/or
# modify it under the terms of the GNU Lesser General Public
# License as published by the Free Software Foundation; either
# version 3 of the License, or (at your option) any later version.
#
# This program is distributed in the hope that it will be useful,
# but WITHOUT ANY WARRANTY; without even the implied warranty of
# MERCHANTABILITY or FITNESS FOR A PARTICULAR PURPOSE.  See the GNU
# Lesser General Public License for more details.
#
# You should have received a copy of the GNU Lesser General Public License
# along with this program; if not, write to the Free Software Foundation,
# Inc., 51 Franklin Street, Fifth Floor, Boston, MA  02110-1301, USA.
from typing import Callable, Any, Union, List, Dict
from dataclasses import dataclass
import numba as nb
import numpy as np
import pandas as pd
from scipy.sparse import csc_matrix as csc
from scipy import sparse
import timeit
from matplotlib import pyplot as plt
from GridCalEngine.basic_structures import Vec, CxVec
from GridCalEngine.Utils.Sparse.csc import pack_3_by_4, diags
from GridCalEngine.Utils.NumericalMethods.common import max_abs


@nb.njit(cache=True)
def step_calculation(V: Vec, dV: Vec, tau:float=0.99995):
    """
    This function calculates for each Lambda multiplier or its associated Slack variable
    the maximum allowed step in order to not violate the KKT condition Lambda > 0 and S > 0
    :param V: Array of multipliers or slack variables
    :param dV: Variation calculated in the Newton step
    :param tau: Factor to be not exactly 1
    :return:
    """
    k = np.flatnonzero(dV < 0.0)
    alpha = min([tau * min(V[k] / -dV[k]), 1])

    #
    # alpha = 1.0
    #
    # for i in range(len(V)):
    #     if dV[i] < 0:
    #         alpha = min(alpha, -V[i] / dV[i])
    #
    # # return min(0.9999995 * alpha, 1.0)
    # return min(0.99995 * alpha, 1.0)

    return alpha

@nb.njit(cache=True)
def split(sol: Vec, n: int):
    """
    Split the solution vector in two
    :param sol: solution vector
    :param n: integer position at whic to split the solution
    :return: A before, B after the splitting point
    """
    return sol[:n], sol[n:]


@nb.njit(cache=True)
def calc_error(dx, dz, dmu, dlmbda):
    """
    Calculate the error of the process
    :param dx: x increments array
    :param dz: z increments array
    :param dmu: mu increments array
    :param dlmbda: lambda increments array
    :return: max abs value of all of the increments
    """
    err = 0.0

    for arr in [dx, dz, dmu, dlmbda]:
        for i in range(len(arr)):
            v = abs(arr[i])
            if v > err:
                err = v

    return err


<<<<<<< HEAD
def cal_feascond(g: Vec, h: Vec, x: Vec, z: Vec):
=======
@nb.njit(cache=True)
def max_abs(x: Vec):
    """
    Compute max abs efficiently
    :param x:
    :return:
    """
    max_val = 0.0
    for x_val in x:
        x_abs = x_val if x_val > 0.0 else -x_val
        if x_abs > max_val:
            max_val = x_val

    return max_val


def calc_feascond(g: Vec, h: Vec, x: Vec, z: Vec):
>>>>>>> 05f91da6
    """
    Calculate the feasible conditions
    :param g:
    :param h:
    :param x:
    :param z:
    :return:
    """
    return max(max_abs(g), np.max(h)) / (1.0 + max(max_abs(x), max_abs(z)))


def calc_gradcond(Lx: Vec, lam: Vec, mu: Vec):
    """
    calculate the gradient conditions
    :param Lx:
    :param lam:
    :param mu:
    :return:
    """
    return max_abs(Lx) / (1 + max(max_abs(lam), max_abs(mu)))


def calc_ccond(mu: Vec, z: Vec, x: Vec):
    """
    :param mu:
    :param z:
    :param x:
    :return:
    """
    return (mu @ z) / (1.0 + max_abs(x))


def calc_ocond(f: float, f_prev: float):
    """

    :param f:
    :param f_prev:
    :return:
    """
    return abs(f - f_prev) / (1.0 + abs(f_prev))


@dataclass
class IpsFunctionReturn:
    """
    Represents the returning value of the interior point evaluation
    """
    f: float  # objective function value
    G: Vec  # equalities increment vector
    H: Vec  # innequalities increment vector
    fx: Vec  # objective function Jacobian Vector
    Gx: csc  # equalities Jacobian Matrix
    Hx: csc  # innequalities Jacobian Matrix
    fxx: csc  # objective function Hessian Matrix
    Gxx: csc  # equalities Hessian Matrix
    Hxx: csc  # innequalities Hessian Matrix

    # extra data passed through for the results
    S: CxVec
    Sf: CxVec
    St: CxVec

    def get_data(self) -> List[Union[float, Vec, csc]]:
        """
        Returns the structures in a list
        :return: List of float, Vec, and csc
        """
        return [self.f, self.G, self.H, self.fx, self.Gx, self.Hx, self.fxx, self.Gxx, self.Hxx]

    @staticmethod
    def get_headers() -> List[str]:
        """
        Returns the structures' names
        :return: list of str
        """
        return ['f', 'G', 'H', 'fx', 'Gx', 'Hx', 'fxx', 'Gxx', 'Hxx']

    def compare(self, other: "IpsFunctionReturn", h: float) -> Dict[str, Union[float, Vec, csc]]:
        """
        Returns the comparison between this structure and another structure of this type
        :param other: IpsFunctionReturn
        :param h: finite differences step
        :return: Dictionary with the structure name and the difference
        """
        errors = dict()
        for i, (analytic_struct, finit_struct, name) in enumerate(zip(self.get_data(),
                                                                      other.get_data(),
                                                                      self.get_headers())):
            # if isinstance(analytic_struct, np.ndarray):
            if sparse.isspmatrix(analytic_struct):
                a = analytic_struct.toarray()
                b = finit_struct.toarray()
            else:
                a = analytic_struct
                b = finit_struct

            ok = np.allclose(a, b, atol=h * 10)

            if not ok:
                diff = a - b
                errors[name] = diff

        return errors


@dataclass
class IpsSolution:
    """
    Represents the returning value of the interior point solution
    """
    x: Vec
    error: float
    gamma: float
    lam: Vec
    structs: IpsFunctionReturn
    converged: bool
    iterations: int
    error_evolution: Vec

    def plot_error(self):
        """
        Plot the IPS error
        """
        plt.figure()
        plt.plot(self.error_evolution, )
        plt.xlabel("Iterations")
        plt.ylabel("Error")
        plt.yscale('log')
        plt.show()


def interior_point_solver(x0: Vec,
                          n_x: int,
                          n_eq: int,
                          n_ineq: int,
                          func: Callable[[Vec, Vec, Vec, bool, Any], IpsFunctionReturn],
                          arg=(),
                          max_iter=100,
                          tol=1e-6,
                          trust=0.9,
                          verbose: int = 0,
                          step_control=False) -> IpsSolution:
    """
    Solve a non-linear problem of the form:

        min: f(x)
        s.t.
            G(x)  = 0
            H(x) <= 0
            xmin <= x <= xmax

    The problem is specified by a function `f_eval`
    This function is called with (x, mu, lmbda) and
    returns (f, G, H, fx, Gx, Hx, fxx, Gxx, Hxx)

    where:
        x: array of variables
        lambda: Lagrange Multiplier associated with the inequality constraints
        pi: Lagrange Multiplier associated with the equality constraints
        f: objective function value (float)
        G: Array of equality mismatches (vec)
        H: Array of inequality mismatches (vec)
        fx: jacobian of f(x) (vec)
        Gx: Jacobian of G(x) (CSC mat)
        Hx: Jacobian of H(x) (CSC mat)
        fxx: Hessian of f(x) (CSC mat)
        Gxx: Hessian of G(x) (CSC mat)
        Hxx: Hessian of H(x) (CSC mat)

    See: On Computational Issues of Market-Based Optimal Power Flow by
         Hongye Wang, Carlos E. Murillo-Sánchez, Ray D. Zimmerman, and Robert J. Thomas
         IEEE TRANSACTIONS ON POWER SYSTEMS, VOL. 22, NO. 3, AUGUST 2007

    :param x0: Initial solution
    :param n_x: Number of variables (size of x)
    :param n_eq: Number of equality constraints (rows of H)
    :param n_ineq: Number of inequality constraints (rows of G)
    :param func: A function pointer called with (x, mu, lmbda, *args) that returns (f, G, H, fx, Gx, Hx, fxx, Gxx, Hxx)
    :param arg: Tuple of arguments to call func: func(x, mu, lmbda, *arg)
    :param max_iter: Maximum number of iterations
    :param tol: Expected tolerance
    :param trust: Amount of trust in the initial newton deriavtive length estimation
    :param verbose: 0 to 3 (the larger, the more verbose)
    :param step_control: Use step control to improve the solution process control
    :return: IpsSolution
    """
    START = timeit.default_timer()

    # Init iteration values
    error = 1e6
    iter_counter = 0
    x = x0.copy()
    gamma = 1.0
    nabla = 0.05
    rho_lower = 1.0 - nabla
    rho_upper = 1.0 + nabla
    max_backtrack_iters = 20
    e = np.ones(n_ineq)

    # Init multiplier values. Defaulted at 1.
    # lam = np.ones(n_eq)

    # z0 = 1.0  # TODO check what about this
    # z = z0 * np.ones(n_ineq)
    # mu = z.copy()
    # z_inv = diags(1.0 / z)
    # mu_diag = diags(mu)

    # Our init
    # z0 = 1.0
    # z = z0 * np.ones(n_ineq)
    # lam = np.ones(n_eq)
    # mu = z.copy()
    # ret = func(x, mu, lam, True, False, *arg)
    # z = - ret.H
    # z = np.array([1e-2 if zz < 1e-2 else zz for zz in z])
    # z_inv = diags(1.0 / z)
    # mu = gamma * (z_inv @ e)
    # mu_diag = diags(mu)
    # lam = sparse.linalg.lsqr(ret.Gx, -ret.fx - ret.Hx @ mu.T)[0]

    # PyPower init
    ret = func(x, None, None, False, False, *arg)
    z0 = 1.0
    z = z0 * np.ones(n_ineq)
    mu = z0 * np.ones(n_ineq)
    lam = np.zeros(n_eq)
    kk = np.flatnonzero(ret.H < -z0)
    z[kk] = -ret.H[kk]
    z_inv = diags(1.0 / z)
    kk = np.flatnonzero((gamma / z) > z0)
    mu[kk] = gamma / z[kk]
    mu_diag = diags(mu)

    ret = func(x, mu, lam, True, False, *arg)

    Lx = ret.fx + ret.Gx @ lam + ret.Hx @ mu
    feascond = calc_feascond(g=ret.G, h=ret.H, x=x, z=z)  # max(max(abs(ret.G)), max(ret.H)) / (1 + max(max(abs(x)), max(abs(z))))
    gradcond = calc_gradcond(Lx=Lx, lam=lam, mu=mu)  # max(abs(Lx)) / (1 + max(max(abs(lam)), max(abs(mu))))
    converged = error <= gamma

    error_evolution = np.zeros(max_iter + 1)
    feascond_evolution = np.zeros(max_iter + 1)

    # record initial values
    feascond_evolution[iter_counter] = feascond
    error_evolution[0] = error

    while not converged and iter_counter < max_iter:

        # Evaluate the functions, gradients and hessians at the current iteration.
        ret = func(x, mu, lam, True, True, *arg)

        # compose the Jacobian
        Lxx = ret.fxx + ret.Gxx + ret.Hxx
        M = Lxx + ret.Hx @ z_inv @ mu_diag @ ret.Hx.T
        J = pack_3_by_4(M.tocsc(), ret.Gx.tocsc(), ret.Gx.T.tocsc())

        # compose the residual
        Lx = ret.fx + ret.Gx @ lam + ret.Hx @ mu
        N = Lx + ret.Hx @ z_inv @ (gamma * e + mu * ret.H)
        r = - np.r_[N, ret.G]

        # Find the reduced problem residuals and split them
        dx, dlam = split(sparse.linalg.spsolve(J, r), n_x)

        # Calculate the inequalities residuals using the reduced problem residuals
        dz = - ret.H - z - ret.Hx.T @ dx
        dmu = - mu + z_inv @ (gamma * e - mu * dz)

        # # Step control
        # if step_control:
        #
        #     x1 = x + dx
        #     ret1 = func(x1, mu, lam, True, False, *arg)
        #     Lx1 = ret1.fx + ret1.Hx @ mu + ret1.Gx @ lam
        #
        #     feascond1 = calc_feascond(g=ret1.G, h=ret1.H, x=x1, z=z)
        #     gradcond1 = calc_gradcond(Lx=Lx1, lam=lam, mu=mu)
        #
        #     if feascond1 > feascond and gradcond1 > gradcond:
        #
        #         alpha = trust  # 1.0 for a 100%, 0.9 for 95% etc...
        #         back_track_iter = 0
        #         rho = rho_lower - 1.0  # any number outside the interval
        #         back_track_cond = rho_lower < rho < rho_upper
        #         L = ret.f + lam.T @ ret.G + mu.T @ (ret.H + z) - gamma * np.sum(np.log(z))
        #
        #         while not back_track_cond and (back_track_iter < max_backtrack_iters):
        #
        #             # compute new increments
        #             dx1 = alpha * dx
        #             dlam1 = alpha * dlam
        #             dmu1 = alpha * dmu
        #
        #             # compute variables
        #             x1 = x + dx1
        #             lam1 = lam + dlam1
        #             mu1 = mu + dmu1
        #
        #             ret1 = func(x1, mu1, lam1, True, False, *arg)
        #
        #             L1 = ret1.f + lam.T @ ret1.G + mu.T @ (ret1.H + z) - gamma * np.sum(np.log(z))
        #             rho = (L1 - L) / (Lx.T @ dx1 + 0.5 * dx1.T @ Lxx @ dx1)
        #
        #             alpha = alpha / 2.0
        #
        #             back_track_cond = rho_lower < rho < rho_upper
        #
        #             back_track_iter += 1
        #
        #         if back_track_cond:
        #             # update with an alpha value
        #             dx *= alpha
        #             dz *= alpha
        #             dlam *= alpha
        #             dmu *= alpha

        # Step control as in PyPower
        if step_control:
            L = ret.f + np.dot(lam, ret.G) + np.dot(mu, ret.H + z) - gamma * np.sum(np.log(z))
            alpha = 1.0
            for j in range(20):
                dx1 = alpha * dx
                dlam1 = alpha * lam
                dmu1 = alpha * mu

                x1 = x + dx1
                lam1 = lam + dlam1
                mu1 = mu + dmu1

                ret1 = func(x1, mu1, lam1, False, False, *arg)

                L1 = ret1.f + lam.T @ ret1.G + mu.T @ (ret1.H + z) - gamma * np.sum(np.log(z))
                rho = (L1 - L) / (Lx @ dx1 + 0.5 * dx1.T @ Lxx @ dx1)

                if rho_lower < rho < rho_upper:
                    break
                else:
                    alpha = alpha / 2.0
                    ssc = 1
                    print('Use step control!')

<<<<<<< HEAD
                    back_track_cond = rho_lower < rho < rho_upper

                    back_track_iter += 1

                # update with an alpha value, whatever it is
                dx *= alpha
                dz *= alpha
                dlam *= alpha
                dmu *= alpha
=======
            dx = alpha * dx
            dz = alpha * dz
            dlam = alpha * dlam
            dmu = alpha * dmu
>>>>>>> 05f91da6

        # Compute the maximum step allowed
        alpha_p = step_calculation(z, dz)
        alpha_d = step_calculation(mu, dmu)

        # Update the values of the variables and multipliers
        x += dx * alpha_p
        z += dz * alpha_p
        lam += dlam * alpha_d
        mu += dmu * alpha_d
        # gamma = max(min(0.1 * (mu @ z) / n_ineq, 0.5*gamma), 1e-5)  # Maximum tolerance requested.
        gamma = 0.1 * mu @ z / n_ineq

        # Compute the maximum error and the new gamma value
        # error = calc_error(dx, dz, dmu, dlam)
        # error = np.max(np.abs(r))

        # Update fobj, g, h
        ret = func(x, mu, lam, True, False, *arg)

        g_norm = np.linalg.norm(ret.G, np.Inf)
        lam_norm = np.linalg.norm(lam, np.Inf)
        mu_norm = np.linalg.norm(mu, np.Inf)
        z_norm = np.linalg.norm(z, np.Inf)

        Lx = ret.fx + ret.Hx @ mu + ret.Gx @ lam
        feascond = max([g_norm, max(ret.H)]) / (1 + max([np.linalg.norm(x, np.Inf), z_norm]))
        gradcond = np.linalg.norm(Lx, np.Inf) / (1 + max([lam_norm, mu_norm]))

        # feascond = calc_feascond(g=ret.G, h=ret.H, x=x, z=z)
        # gradcond = calc_gradcond(Lx=Lx, lam=lam, mu=mu)
        error = np.max([feascond, gradcond])

        z_inv = diags(1.0 / z)
        mu_diag = diags(mu)

        converged = feascond < tol and gradcond < tol

        if verbose > 1:
            print(f'Iteration: {iter_counter}', "-" * 80)
            if verbose > 2:
                x_df = pd.DataFrame(data={'x': x, 'dx': dx})
                eq_df = pd.DataFrame(data={'λ': lam, 'dλ': dlam})
                ineq_df = pd.DataFrame(data={'mu': mu, 'z': z, 'dmu': dmu, 'dz': dz})

                print("x:\n", x_df)
                print("EQ:\n", eq_df)
                print("INEQ:\n", ineq_df)
            print("\tGamma:", gamma)
            print("\tErr:", error)

        # Add an iteration step
        iter_counter += 1

        # record evolution
        feascond_evolution[iter_counter] = feascond
        error_evolution[iter_counter] = error

    END = timeit.default_timer()

    if verbose > 0:
        print(f'SOLUTION', "-" * 80)
        print(f"\tx:", x)
        print(f"\tλ:", lam)
        print(f"\tF.obj: {ret.f * 1e4}")
        print(f"\tErr: {error}")
        print(f'\tIterations: {iter_counter}')
        print(f'\tTime elapsed (s): {END - START}')
        print(f'\tFeas cond: ', feascond)

    return IpsSolution(x=x, error=error, gamma=gamma, lam=lam, structs=ret,
                       converged=converged, iterations=iter_counter, error_evolution=error_evolution)<|MERGE_RESOLUTION|>--- conflicted
+++ resolved
@@ -25,7 +25,6 @@
 from matplotlib import pyplot as plt
 from GridCalEngine.basic_structures import Vec, CxVec
 from GridCalEngine.Utils.Sparse.csc import pack_3_by_4, diags
-from GridCalEngine.Utils.NumericalMethods.common import max_abs
 
 
 @nb.njit(cache=True)
@@ -85,9 +84,6 @@
     return err
 
 
-<<<<<<< HEAD
-def cal_feascond(g: Vec, h: Vec, x: Vec, z: Vec):
-=======
 @nb.njit(cache=True)
 def max_abs(x: Vec):
     """
@@ -105,7 +101,6 @@
 
 
 def calc_feascond(g: Vec, h: Vec, x: Vec, z: Vec):
->>>>>>> 05f91da6
     """
     Calculate the feasible conditions
     :param g:
@@ -449,22 +444,10 @@
                     ssc = 1
                     print('Use step control!')
 
-<<<<<<< HEAD
-                    back_track_cond = rho_lower < rho < rho_upper
-
-                    back_track_iter += 1
-
-                # update with an alpha value, whatever it is
-                dx *= alpha
-                dz *= alpha
-                dlam *= alpha
-                dmu *= alpha
-=======
             dx = alpha * dx
             dz = alpha * dz
             dlam = alpha * dlam
             dmu = alpha * dmu
->>>>>>> 05f91da6
 
         # Compute the maximum step allowed
         alpha_p = step_calculation(z, dz)
