# GridCal
# Copyright (C) 2015 - 2024 Santiago Peñate Vera
#
# This program is free software; you can redistribute it and/or
# modify it under the terms of the GNU Lesser General Public
# License as published by the Free Software Foundation; either
# version 3 of the License, or (at your option) any later version.
#
# This program is distributed in the hope that it will be useful,
# but WITHOUT ANY WARRANTY; without even the implied warranty of
# MERCHANTABILITY or FITNESS FOR A PARTICULAR PURPOSE.  See the GNU
# Lesser General Public License for more details.
#
# You should have received a copy of the GNU Lesser General Public License
# along with this program; if not, write to the Free Software Foundation,
# Inc., 51 Franklin Street, Fifth Floor, Boston, MA  02110-1301, USA.
from typing import Callable, Any, Union, List, Dict
from dataclasses import dataclass
import numba as nb
import numpy as np
import pandas as pd
from scipy.sparse import csc_matrix as csc
from scipy import sparse
import timeit
from matplotlib import pyplot as plt
from GridCalEngine.basic_structures import Vec, CxVec
from GridCalEngine.Utils.Sparse.csc import pack_3_by_4, diags


@nb.njit(cache=True)
def step_calculation(V: Vec, dV: Vec):
    """
    This function calculates for each Lambda multiplier or its associated Slack variable
    the maximum allowed step in order to not violate the KKT condition Lambda > 0 and S > 0
    :param V: Array of multipliers or slack variables
    :param dV: Variation calculated in the Newton step
    :return:
    """
    alpha = 1.0

    for i in range(len(V)):
        if dV[i] < 0:
            alpha = min(alpha, -V[i] / dV[i])

    return min(0.99995 * alpha, 1.0)


@nb.njit(cache=True)
def split(sol: Vec, n: int):
    """
    Split the solution vector in two
    :param sol: solution vector
    :param n: integer position at whic to split the solution
    :return: A before, B after the splitting point
    """
    return sol[:n], sol[n:]


@nb.njit(cache=True)
def calc_error(dx, dz, dmu, dlmbda):
    """
    Calculate the error of the process
    :param dx: x increments array
    :param dz: z increments array
    :param dmu: mu increments array
    :param dlmbda: lambda increments array
    :return: max abs value of all of the increments
    """
    err = 0.0

    for arr in [dx, dz, dmu, dlmbda]:
        for i in range(len(arr)):
            v = abs(arr[i])
            if v > err:
                err = v

    return err


@dataclass
class IpsFunctionReturn:
    """
    Represents the returning value of the interior point evaluation
    """
    f: float  # objective function value
    G: Vec    # equalities increment vector
    H: Vec    # innequalities increment vector
    fx: Vec   # objective function Jacobian Vector
    Gx: csc   # equalities Jacobian Matrix
    Hx: csc   # innequalities Jacobian Matrix
    fxx: csc  # objective function Hessian Matrix
    Gxx: csc  # equalities Hessian Matrix
    Hxx: csc  # innequalities Hessian Matrix

    # extra data passed through for the results
    S: CxVec
    Sf: CxVec
    St: CxVec

    def get_data(self) -> List[Union[float, Vec, csc]]:
        """
        Returns the structures in a list
        :return: List of float, Vec, and csc
        """
        return [self.f, self.G, self.H, self.fx, self.Gx, self.Hx, self.fxx, self.Gxx, self.Hxx]

    @staticmethod
    def get_headers() -> List[str]:
        """
        Returns the structures' names
        :return: list of str
        """
        return ['f', 'G', 'H', 'fx', 'Gx', 'Hx', 'fxx', 'Gxx', 'Hxx']

    def compare(self, other: "IpsFunctionReturn", h: float) -> Dict[str, Union[float, Vec, csc]]:
        """
        Returns the comparison between this structure and another structure of this type
        :param other: IpsFunctionReturn
        :param h: finite differences step
        :return: Dictionary with the structure name and the difference
        """
        errors = dict()
        for i, (analytic_struct, finit_struct, name) in enumerate(zip(self.get_data(),
                                                                      other.get_data(),
                                                                      self.get_headers())):
            # if isinstance(analytic_struct, np.ndarray):
            if sparse.isspmatrix(analytic_struct):
                a = analytic_struct.toarray()
                b = finit_struct.toarray()
            else:
                a = analytic_struct
                b = finit_struct

            ok = np.allclose(a, b, atol=h * 10)

            if not ok:
                diff = a - b
                errors[name] = diff

        return errors


@dataclass
class IpsSolution:
    """
    Represents the returning value of the interior point solution
    """
    x: Vec
    error: float
    gamma: float
    lam: Vec
    structs: IpsFunctionReturn
    converged: bool
    iterations: int
    error_evolution: Vec

    def plot_error(self):
        """
        Plot the IPS error
        """
        plt.figure()
        plt.plot(self.error_evolution, )
        plt.xlabel("Iterations")
        plt.ylabel("Error")
        plt.yscale('log')
        plt.show()


def interior_point_solver(x0: Vec,
                          n_x: int,
                          n_eq: int,
                          n_ineq: int,
                          func: Callable[[Vec, Vec, Vec, bool, Any], IpsFunctionReturn],
                          arg=(),
                          max_iter=100,
                          tol=1e-7,
                          verbose: int = 0,
                          step_control = True) -> IpsSolution:
    """
    Solve a non-linear problem of the form:

        min: f(x)
        s.t.
            G(x)  = 0
            H(x) <= 0
            xmin <= x <= xmax

    The problem is specified by a function `f_eval`
    This function is called with (x, mu, lmbda) and
    returns (f, G, H, fx, Gx, Hx, fxx, Gxx, Hxx)

    where:
        x: array of variables
        lambda: Lagrange Multiplier associated with the inequality constraints
        pi: Lagrange Multiplier associated with the equality constraints
        f: objective function value (float)
        G: Array of equality mismatches (vec)
        H: Array of inequality mismatches (vec)
        fx: jacobian of f(x) (vec)
        Gx: Jacobian of G(x) (CSC mat)
        Hx: Jacobian of H(x) (CSC mat)
        fxx: Hessian of f(x) (CSC mat)
        Gxx: Hessian of G(x) (CSC mat)
        Hxx: Hessian of H(x) (CSC mat)

    See: On Computational Issues of Market-Based Optimal Power Flow by
         Hongye Wang, Carlos E. Murillo-Sánchez, Ray D. Zimmerman, and Robert J. Thomas
         IEEE TRANSACTIONS ON POWER SYSTEMS, VOL. 22, NO. 3, AUGUST 2007

    :param x0: Initial solution
    :param n_x: Number of variables (size of x)
    :param n_eq: Number of equality constraints (rows of H)
    :param n_ineq: Number of inequality constraints (rows of G)
    :param func: A function pointer called with (x, mu, lmbda, *args) that returns (f, G, H, fx, Gx, Hx, fxx, Gxx, Hxx)
    :param arg: Tuple of arguments to call func: func(x, mu, lmbda, *arg)
    :param max_iter: Maximum number of iterations
    :param tol: Expected tolerance
    :param verbose: 0 to 3 (the larger, the more verbose)
    :return: IpsSolution
    """
    START = timeit.default_timer()



    # Init iteration values
    error = 1e6
    iter_counter = 0
    f = 0.0  # objective function
    x = x0.copy()
    gamma = 1.0
    e = np.ones(n_ineq)

    # Init multiplier values. Defaulted at 1.
    lam = np.ones(n_eq)

    z0 = 1.0  # TODO check what about this
    z = z0 * np.ones(n_ineq)
    mu = z.copy()
    z_inv = diags(1.0 / z)
    mu_diag = diags(mu)

    # Try different init
    ret = func(x, mu, lam, True, False, *arg)
    z = - ret.H
    z = np.array([1e-2 if zz < 1e-2 else zz for zz in z])

    z_inv = diags(1.0 / z)

    mu = gamma * (z_inv @ e)
    mu_diag = diags(mu)

    lam = sparse.linalg.lsqr(ret.Gx, -ret.fx - ret.Hx @ mu.T)[0]

    Lx = ret.fx + ret.Gx @ lam + ret.Hx @ mu
    feascond = max(max(abs(ret.G)), max(ret.H)) / (1 + max(max(abs(x)), max(abs(z))))
    gradcond = max(abs(Lx)) / (1 + max(max(abs(lam)), max(abs(mu))))
    converged = error <= gamma

    error_evolution = np.zeros(max_iter + 1)
<<<<<<< HEAD
    error_evolution[0] = np.max([feascond, gradcond])
=======
    feascond_evolution = np.zeros(max_iter + 1)
    error_evolution[0] = error
>>>>>>> 495da08b
    while not converged and iter_counter < max_iter:

        # Evaluate the functions, gradients and hessians at the current iteration.
        ret = func(x, mu, lam, True, True, *arg)

        # compose the Jacobian
        Lxx = ret.fxx + ret.Gxx + ret.Hxx
        M = Lxx + ret.Hx @ z_inv @ mu_diag @ ret.Hx.T
        J = pack_3_by_4(M.tocsc(), ret.Gx.tocsc(), ret.Gx.T.tocsc())

        # compose the residual
        Lx = ret.fx + ret.Gx @ lam + ret.Hx @ mu
        N = Lx + ret.Hx @ z_inv @ (gamma * e + mu * ret.H)
        r = - np.r_[N, ret.G]

        # Find the reduced problem residuals and split them
        dx, dlam = split(sparse.linalg.spsolve(J, r), n_x)

        # TODO: Implement step control

        # Calculate the inequalities residuals using the reduced problem residuals
        dz = - ret.H - z - ret.Hx.T @ dx
        dmu = - mu + z_inv @ (gamma * e - mu * dz)

        # Step control
        sc = 0
        if step_control:
            L = ret.f + lam.T @ ret.G + mu.T @ (ret.H + z) - gamma * sum(np.log(z))
            x1 = x + dx
            ret1 = func(x1, mu, lam, True, False, *arg)
            Lx1 = ret1.fx + ret1.Hx @ mu + ret1.Gx @ lam

            feascond1 = max(max(abs(ret1.G)), max(ret1.H)) / (1 + max(max(abs(x1)), max(abs(z))))
            gradcond1 = max(abs(Lx1)) / (1 + max(max(abs(lam)), max(abs(mu))))

            if feascond1 > feascond and gradcond1 > gradcond:
                sc = 1

        if sc == 1:
            alpha = 1
            for j in range(20):
                dx1 = alpha * dx
                x1 = x + dx1
                ret1 = func(x1, mu, lam, True, False, *arg)

                L1 = ret1.f + lam.T @ ret1.G + mu.T @ (ret1.H + z) - gamma * sum(np.log(z))
                rho = (L1 - L) / (Lx.T @ dx1 + 0.5 * dx1.T @ Lxx @ dx1)

                if 0.95 < rho < 1.05:
                    break
                else:
                    alpha = alpha / 2
            dx *= alpha
            dz *= alpha
            dlam *= alpha
            dmu *= alpha

        # Compute the maximum step allowed
        alpha_p = step_calculation(z, dz)
        alpha_d = step_calculation(mu, dmu)

        # Update the values of the variables and multipliers
        x += dx * alpha_p
        z += dz * alpha_p
        lam += dlam * alpha_d
        mu += dmu * alpha_d
        gamma = max(0.1 * (mu @ z) / n_ineq, tol)  # Maximum tolerance requested.

        # Compute the maximum error and the new gamma value
        # error = calc_error(dx, dz, dmu, dlam)
        # error = np.max(np.abs(r))

        feascond = max(max(abs(ret.G)), max(ret.H)) / (1 + max(max(abs(x)), max(abs(z))))
        gradcond = max(abs(Lx)) / (1 + max(max(abs(lam)), max(abs(mu))))
        error = np.max([feascond, gradcond])

        feascond_evolution[iter_counter] = feascond

        z_inv = diags(1.0 / z)
        mu_diag = diags(mu)

        converged = feascond < tol and gradcond < tol

        if verbose > 1:
            print(f'Iteration: {iter_counter}', "-" * 80)
            if verbose > 2:
                x_df = pd.DataFrame(data={'x': x, 'dx': dx})
                eq_df = pd.DataFrame(data={'λ': lam, 'dλ': dlam})
                ineq_df = pd.DataFrame(data={'mu': mu, 'z': z, 'dmu': dmu, 'dz': dz})
                print("x:\n", x_df)
                print("EQ:\n", eq_df)
                print("INEQ:\n", ineq_df)
            print("\tGamma:", gamma)
            print("\tErr:", error)

        # Add an iteration step
        iter_counter += 1

        error_evolution[iter_counter] = error

    END = timeit.default_timer()

    if verbose > 0:
        print(f'SOLUTION', "-" * 80)
        print("\tx:", x)
        print("\tλ:", lam)
        print("\tF.obj:", ret.f)  # This is the old value of the function, has to be recalculated with the last iteration.
        print("\tErr:", error)
        print(f'\tIterations: {iter_counter}')
        print('\tTime elapsed (s): ', END - START)
        print(f'Feas cond: ', max(feascond_evolution))

    return IpsSolution(x=x, error=error, gamma=gamma, lam=lam, structs=ret,
                       converged=converged, iterations=iter_counter, error_evolution=error_evolution)<|MERGE_RESOLUTION|>--- conflicted
+++ resolved
@@ -42,7 +42,7 @@
         if dV[i] < 0:
             alpha = min(alpha, -V[i] / dV[i])
 
-    return min(0.99995 * alpha, 1.0)
+    return min(0.9999995 * alpha, 1.0)
 
 
 @nb.njit(cache=True)
@@ -173,7 +173,7 @@
                           func: Callable[[Vec, Vec, Vec, bool, Any], IpsFunctionReturn],
                           arg=(),
                           max_iter=100,
-                          tol=1e-7,
+                          tol=1e-6,
                           verbose: int = 0,
                           step_control = True) -> IpsSolution:
     """
@@ -257,12 +257,8 @@
     converged = error <= gamma
 
     error_evolution = np.zeros(max_iter + 1)
-<<<<<<< HEAD
-    error_evolution[0] = np.max([feascond, gradcond])
-=======
     feascond_evolution = np.zeros(max_iter + 1)
     error_evolution[0] = error
->>>>>>> 495da08b
     while not converged and iter_counter < max_iter:
 
         # Evaluate the functions, gradients and hessians at the current iteration.
@@ -335,6 +331,7 @@
         # error = calc_error(dx, dz, dmu, dlam)
         # error = np.max(np.abs(r))
 
+
         feascond = max(max(abs(ret.G)), max(ret.H)) / (1 + max(max(abs(x)), max(abs(z))))
         gradcond = max(abs(Lx)) / (1 + max(max(abs(lam)), max(abs(mu))))
         error = np.max([feascond, gradcond])
@@ -344,7 +341,7 @@
         z_inv = diags(1.0 / z)
         mu_diag = diags(mu)
 
-        converged = feascond < tol and gradcond < tol
+        converged = feascond < 1e-6 and gradcond < 1e-6
 
         if verbose > 1:
             print(f'Iteration: {iter_counter}', "-" * 80)
@@ -352,6 +349,7 @@
                 x_df = pd.DataFrame(data={'x': x, 'dx': dx})
                 eq_df = pd.DataFrame(data={'λ': lam, 'dλ': dlam})
                 ineq_df = pd.DataFrame(data={'mu': mu, 'z': z, 'dmu': dmu, 'dz': dz})
+
                 print("x:\n", x_df)
                 print("EQ:\n", eq_df)
                 print("INEQ:\n", ineq_df)
@@ -369,7 +367,7 @@
         print(f'SOLUTION', "-" * 80)
         print("\tx:", x)
         print("\tλ:", lam)
-        print("\tF.obj:", ret.f)  # This is the old value of the function, has to be recalculated with the last iteration.
+        print("\tF.obj:", f)  # This is the old value of the function, has to be recalculated with the last iteration.
         print("\tErr:", error)
         print(f'\tIterations: {iter_counter}')
         print('\tTime elapsed (s): ', END - START)
