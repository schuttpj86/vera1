--- conflicted
+++ resolved
@@ -170,19 +170,6 @@
     Sf2 = np.conj(Sf) * Sf
     St2 = np.conj(St) * St
 
-<<<<<<< HEAD
-    hval = np.r_[Sf2.real - (rates[il] ** 2),  # rates "lower limit"
-                 St2.real - (rates[il] ** 2),  # rates "upper limit"
-                 vm[pq] - Vm_max[pq],  # voltage module upper limit
-                 Vm_min[pq] - vm[pq],  # voltage module lower limit
-                 Pg - Pg_max[ig],  # generator P upper limits
-                 Pg_min[ig] - Pg,  # generator P lower limits
-                 Qg - Qg_max[ig],  # generator Q upper limits
-                 Qg_min[ig] - Qg  # generation Q lower limits
-                 ]
-
-=======
->>>>>>> 05f91da6
     # hval = np.r_[Sf2.real - (rates[il] ** 2),  # rates "lower limit"
     #              St2.real - (rates[il] ** 2),  # rates "upper limit"
     #              vm[pq] - Vm_max[pq],  # voltage module upper limit
@@ -981,7 +968,7 @@
                                        verbose=pf_options.verbose,
                                        max_iter=pf_options.max_iter,
                                        tol=pf_options.tolerance,
-                                       trust=pf_options.trust_radius)
+                                       trust=pf_options.trust)
 
     else:
         if use_autodiff:
@@ -994,7 +981,7 @@
                                            verbose=pf_options.verbose,
                                            max_iter=pf_options.max_iter,
                                            tol=pf_options.tolerance,
-                                           trust=pf_options.trust_radius)
+                                           trust=pf_options.trust)
         else:
             # run the solver with the analytic derivatives
             result = interior_point_solver(x0=x0, n_x=NV, n_eq=NE, n_ineq=NI,
@@ -1006,7 +993,7 @@
                                            verbose=pf_options.verbose,
                                            max_iter=pf_options.max_iter,
                                            tol=pf_options.tolerance,
-                                           trust=pf_options.trust_radius)
+                                           trust=pf_options.trust)
 
     # convert the solution to the problem variables
     Va, Vm, Pg_dis, Qg_dis = x2var(result.x, nVa=nbus, nVm=nbus, nPg=ngg, nQg=ngg)
