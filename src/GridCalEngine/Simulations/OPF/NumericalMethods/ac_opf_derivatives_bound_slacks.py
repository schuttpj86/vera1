--- conflicted
+++ resolved
@@ -1,34 +1,14 @@
-# GridCal
-# Copyright (C) 2015 - 2024 Santiago Peñate Vera
-#
-# This program is free software; you can redistribute it and/or
-# modify it under the terms of the GNU Lesser General Public
-# License as published by the Free Software Foundation; either
-# version 3 of the License, or (at your option) any later version.
-#
-# This program is distributed in the hope that it will be useful,
-# but WITHOUT ANY WARRANTY; without even the implied warranty of
-# MERCHANTABILITY or FITNESS FOR A PARTICULAR PURPOSE.  See the GNU
-# Lesser General Public License for more details.
-#
-# You should have received a copy of the GNU Lesser General Public License
-# along with this program; if not, write to the Free Software Foundation,
-# Inc., 51 Franklin Street, Fifth Floor, Boston, MA  02110-1301, USA.
 import numpy as np
+import pandas as pd
 from scipy import sparse as sp
 from scipy.sparse import csc_matrix as csc
+from scipy.sparse import csr_matrix as csr
+from dataclasses import dataclass
 from scipy.sparse import lil_matrix
 
 from GridCalEngine.Utils.Sparse.csc import diags
+import GridCalEngine.Utils.NumericalMethods.autodiff as ad
 from typing import Tuple, Union
-<<<<<<< HEAD
-from GridCalEngine.basic_structures import Vec, CxVec, IntVec, CscMat
-from GridCalEngine.enumerations import ReactivePowerControlMode
-
-
-def x2var(x: Vec, nVa: int, nVm: int, nPg: int, nQg: int,
-          npq: int, M: int, ntapm: int, ntapt: int, ndc: int) -> Tuple[Vec, Vec, Vec, Vec, Vec, Vec, Vec, Vec]:
-=======
 from GridCalEngine.basic_structures import Vec, CxVec, IntVec
 from GridCalEngine.DataStructures.numerical_circuit import compile_numerical_circuit_at, NumericalCircuit
 from GridCalEngine.enumerations import ReactivePowerControlMode
@@ -44,7 +24,6 @@
           ntapm: int,
           ntapt: int,
           ndc: int) -> Tuple[Vec, Vec, Vec, Vec, Vec, Vec, Vec, Vec, Vec, Vec, Vec]:
->>>>>>> 6b860d24
     """
     Convert the x solution vector to its composing variables
     :param x: solution vector
@@ -52,11 +31,6 @@
     :param nVm: number of voltage module vars
     :param nPg: number of generator active power vars
     :param nQg: number of generator reactive power vars
-    :param npq:
-    :param M:
-    :param ntapm:
-    :param ntapt:
-    :param ndc:
     :return: Va, Vm, Pg, Qg
     """
     a = 0
@@ -124,97 +98,14 @@
     :param Vm: Voltage modules
     :param Pg: Generator active powers
     :param Qg: Generator reactive powers
-    :param tapm:
-    :param tapt:
-    :param Pfdc:
     :return: [Vm, Va, Pg, Qg]
     """
-<<<<<<< HEAD
-    return np.r_[Va, Vm, Pg, Qg, sl, tapm, tapt, Pfdc]
-
-
-def compute_analytic_admittances(alltapm: Vec, alltapt: Vec, k_m: IntVec, k_tau: IntVec,
-                                 Cf: CscMat, Ct: CscMat,
-                                 R: Vec, X: Vec):
-    """
-
-    :param alltapm:
-    :param alltapt:
-    :param k_m:
-    :param k_tau:
-    :param Cf:
-    :param Ct:
-    :param R:
-    :param X:
-    :return:
-    """
-    ys = 1.0 / (R + 1.0j * X + 1e-20)  # TODO: Move out?
-
-    # First partial derivative with respect to tap module
-    mp = alltapm[k_m]
-    tau = alltapt[k_m]
-    ylin = ys[k_m]
-    N = len(alltapm)
-
-    dYffdm = np.zeros(N, dtype=complex)
-    dYftdm = np.zeros(N, dtype=complex)
-    dYtfdm = np.zeros(N, dtype=complex)
-    dYttdm = np.zeros(N, dtype=complex)
-
-    dYffdm[k_m] = -2 * ylin / (mp * mp * mp)
-    dYftdm[k_m] = ylin / (mp * mp * np.exp(-1.0j * tau))
-    dYtfdm[k_m] = ylin / (mp * mp * np.exp(1.0j * tau))
-
-    dYfdm = sp.diags(dYffdm) * Cf + sp.diags(dYftdm) * Ct
-    dYtdm = sp.diags(dYtfdm) * Cf + sp.diags(dYttdm) * Ct
-
-    dYbusdm = Cf.T * dYfdm + Ct.T * dYtdm  # Cf_m.T and Ct_m.T included earlier
-
-    # First partial derivative with respect to tap angle
-    mp = alltapm[k_tau]
-    tau = alltapt[k_tau]
-    ylin = ys[k_tau]
-
-    dYffdt = np.zeros(N, dtype=complex)
-    dYftdt = np.zeros(N, dtype=complex)
-    dYtfdt = np.zeros(N, dtype=complex)
-    dYttdt = np.zeros(N, dtype=complex)
-
-    dYftdt[k_tau] = -1j * ylin / (mp * np.exp(-1.0j * tau))
-    dYtfdt[k_tau] = 1j * ylin / (mp * np.exp(1.0j * tau))
-
-    dYfdt = sp.diags(dYffdt) * Cf + sp.diags(dYftdt) * Ct
-    dYtdt = sp.diags(dYtfdt) * Cf + sp.diags(dYttdt) * Ct
-
-    dYbusdt = Cf.T * dYfdt + Ct.T * dYtdt
-
-    return dYbusdm, dYfdm, dYtdm, dYbusdt, dYfdt, dYtdt
-
-
-def compute_branch_power_derivatives(alltapm: Vec, alltapt: Vec, V: CxVec, k_m: IntVec, k_tau: IntVec,
-                                     Cf: CscMat, Ct: CscMat, R: Vec, X: Vec):
-    """
-
-    :param alltapm:
-    :param alltapt:
-    :param V:
-    :param k_m:
-    :param k_tau:
-    :param Cf:
-    :param Ct:
-    :param R:
-    :param X:
-    :return:
-    """
-    ys = 1.0 / (R + 1.0j * X + 1e-20)  # TODO: Move out?
-=======
     return np.r_[Va, Vm, Pg, Qg, sl_sf, sl_st, sl_vmax, sl_vmin, tapm, tapt, Pfdc]
 
 
 def compute_branch_power_derivatives(alltapm, alltapt, V, k_m, k_tau, Cf, Ct, R, X):
 
     ys = 1.0 / (R + 1.0j * X + 1e-20)
->>>>>>> 6b860d24
 
     Vf = Cf @ V
     Vt = Ct @ V
@@ -252,27 +143,6 @@
 
 def compute_branch_power_second_derivatives(alltapm, alltapt, vm, va, k_m, k_tau, il,
                                             Cf, Ct, R, X, F, T, lam, mu, Sf, St):
-    """
-
-    :param alltapm:
-    :param alltapt:
-    :param vm:
-    :param va:
-    :param k_m:
-    :param k_tau:
-    :param il:
-    :param Cf:
-    :param Ct:
-    :param R:
-    :param X:
-    :param F:
-    :param T:
-    :param lam:
-    :param mu:
-    :param Sf:
-    :param St:
-    :return:
-    """
     ys = 1.0 / (R + 1.0j * X + 1e-20)
     V = vm * np.exp(1j * va)
     Vf = Cf @ V
@@ -437,69 +307,16 @@
             dSbusdtdva, dSfdtdva, dStdtdva)
 
 
-<<<<<<< HEAD
-def compute_finitediff_admittances_2dev(nc, tol=1e-6):
-    k_m = nc.k_m
-    k_tau = nc.k_tau
-
-    dYb0dm, dYf0dm, dYt0dm, dYb0dt, dYf0dt, dYt0dt = compute_finitediff_admittances(nc)
-
-    nc.branch_data.tap_module[k_m] += tol
-    nc.reset_calculations()
-
-    dYbdm, dYfdm, dYtdm, dYbdt, dYfdt, dYtdt = compute_finitediff_admittances(nc)
-
-    dYfdmdm = (dYfdm - dYf0dm) / tol
-    dYtdmdm = (dYtdm - dYt0dm) / tol
-    dYbusdmdm = (dYbdm - dYb0dm) / tol
-
-    dYfdtdm = (dYfdt - dYf0dt) / tol
-    dYtdtdm = (dYtdt - dYt0dt) / tol
-    dYbusdtdm = (dYbdt - dYb0dt) / tol
-
-    nc.branch_data.tap_module[k_m] -= tol
-
-    nc.branch_data.tap_angle[k_tau] += tol
-    nc.reset_calculations()
-
-    dYbdm, dYfdm, dYtdm, dYbdt, dYfdt, dYtdt = compute_finitediff_admittances(nc)
-
-    dYfdmdt = (dYfdm - dYf0dm) / tol
-    dYtdmdt = (dYtdm - dYt0dm) / tol
-    dYbusdmdt = (dYbdm - dYb0dm) / tol
-
-    dYfdtdt = (dYfdt - dYf0dt) / tol
-    dYtdtdt = (dYtdt - dYt0dt) / tol
-    dYbusdtdt = (dYbdt - dYb0dt) / tol
-
-    nc.branch_data.tap_angle[k_tau] -= tol
-    nc.reset_calculations()
-
-    return (dYbusdmdm, dYfdmdm, dYtdmdm, dYbusdmdt, dYfdmdt, dYtdmdt,
-            dYbusdtdm, dYfdtdm, dYtdtdm, dYbusdtdt, dYfdtdt, dYtdtdt)
-
-
-def eval_f(x: Vec, Cg: CscMat, k_m: Vec, k_tau: Vec, nll: int, c0: Vec, c1: Vec, c2: Vec, c_s: Vec,
-           c_v: Vec, ig: Vec, npq: int, ndc: int, Sbase: float) -> Vec:
-=======
 def eval_f(x: Vec, Cg, k_m: Vec, k_tau: Vec, nll: int, c0: Vec, c1: Vec, c2: Vec, c_s: Vec,
            c_v: Vec, ig: Vec, npq: int, ndc: int, Sbase: float) -> float:
->>>>>>> 6b860d24
     """
 
     :param x:
     :param Cg:
-    :param k_m:
-    :param k_tau:
-    :param nll:
     :param c0:
     :param c1:
     :param c2:
-    :param c_s:
-    :param c_v:
     :param ig:
-    :param npq:
-    :param ndc:
     :param Sbase:
     :return:
     """
@@ -508,18 +325,8 @@
     ntapm = len(k_m)
     ntapt = len(k_tau)
 
-<<<<<<< HEAD
-    _, _, Pg, Qg, sl, _, _, _ = x2var(x, nVa=N, nVm=N, nPg=Ng, nQg=Ng, npq=npq, M=nll, ntapm=ntapm, ntapt=ntapt,
-                                      ndc=ndc)
-
-    sl_sf = sl[0: nll]
-    sl_st = sl[nll: 2 * nll]
-    sl_vmax = sl[2 * nll: 2 * nll + npq]
-    sl_vmin = sl[2 * nll + npq: 2 * nll + 2 * npq]
-=======
     _, _, Pg, Qg, sl_sf, sl_st, sl_vmax, sl_vmin, _, _, _ = x2var(x, nVa=N, nVm=N, nPg=Ng, nQg=Ng, npq=npq,
                                                                   M=nll, ntapm=ntapm, ntapt=ntapt, ndc=ndc)
->>>>>>> 6b860d24
 
     fval = 1e-4 * (np.sum((c0 + c1 * Pg * Sbase + c2 * np.power(Pg * Sbase, 2)))
                    + np.sum(c_s * (sl_sf + sl_st)) + np.sum(c_v * (sl_vmax + sl_vmin)))
@@ -538,14 +345,6 @@
     :param Sd:
     :param ig: indices of dispatchable gens
     :param nig: indices of non dispatchable gens
-    :param nll:
-    :param npq:
-    :param pv:
-    :param fdc:
-    :param tdc:
-    :param k_m:
-    :param k_tau:
-    :param Vm_max:
     :param Sg_undis: undispatchable complex power
     :param slack:
     :return:
@@ -566,6 +365,7 @@
     dS = S + Sd - S_dispatch - S_undispatch
 
     if ndc != 0:
+
         dS[fdc] += Pfdc  # Lossless model. Pdc_From = Pdc_To
         dS[tdc] -= Pfdc
 
@@ -574,15 +374,10 @@
     return gval, S
 
 
-<<<<<<< HEAD
-def eval_h(x, Yf, Yt, from_idx, to_idx, pq, k_m, k_tau, Vm_max, Vm_min, Pg_max, Pg_min, Qg_max, Qg_min, tapm_max,
-           tapm_min, tapt_max, tapt_min, Pdcmax, rates, il, ig, tanmax, ctQ: ReactivePowerControlMode) -> Vec:
-=======
 def eval_h(x, Yf, Yt, from_idx, to_idx, pq, k_m, k_tau, Vm_max,
            Vm_min, Pg_max, Pg_min, Qg_max, Qg_min, tapm_max,
            tapm_min, tapt_max, tapt_min, Pdcmax, rates,
            il, ig, tanmax, ctQ: ReactivePowerControlMode) -> Tuple[Vec, Vec, Vec]:
->>>>>>> 6b860d24
     """
 
     :param x:
@@ -590,25 +385,18 @@
     :param Yt:
     :param from_idx:
     :param to_idx:
-    :param pq:
-    :param k_m:
-    :param k_tau:
+    :param no_slack:
+    :param Va_max:
+    :param Va_min:
     :param Vm_max:
     :param Vm_min:
     :param Pg_max:
     :param Pg_min:
     :param Qg_max:
     :param Qg_min:
-    :param tapm_max:
-    :param tapm_min:
-    :param tapt_max:
-    :param tapt_min:
-    :param Pdcmax:
+    :param Cg:
     :param rates:
     :param il: relevant lines to check rating
-    :param ig:
-    :param tanmax:
-    :param ctQ:
     :return:
     """
     M, N = Yf.shape
@@ -632,24 +420,22 @@
     Sf2 = np.conj(Sf) * Sf
     St2 = np.conj(St) * St
 
-    hval = np.r_[
-        Sf2.real - (rates[il] ** 2) - sl_sf,  # rates "lower limit"
-        St2.real - (rates[il] ** 2) - sl_st,  # rates "upper limit"
-        vm[pq] - Vm_max[pq] - sl_vmax,  # voltage module upper limit
-        Pg - Pg_max[ig],  # generator P upper limits
-        Qg - Qg_max[ig],  # generator Q upper limits
-        Vm_min[pq] - vm[pq] - sl_vmin,  # voltage module lower limit
-        Pg_min[ig] - Pg,  # generator P lower limits
-        Qg_min[ig] - Qg,  # generation Q lower limits
-        -sl_sf,
-        -sl_st,
-        -sl_vmax,
-        -sl_vmin,
-        tapm - tapm_max,
-        tapm_min - tapm,
-        tapt - tapt_max,
-        tapt_min - tapt
-    ]
+    hval = np.r_[Sf2.real - (rates[il] ** 2) - sl_sf,  # rates "lower limit"
+                 St2.real - (rates[il] ** 2) - sl_st,  # rates "upper limit"
+                 vm[pq] - Vm_max[pq] - sl_vmax,  # voltage module upper limit
+                 Pg - Pg_max[ig],  # generator P upper limits
+                 Qg - Qg_max[ig],  # generator Q upper limits
+                 Vm_min[pq] - vm[pq] - sl_vmin,  # voltage module lower limit
+                 Pg_min[ig] - Pg,  # generator P lower limits
+                 Qg_min[ig] - Qg,  # generation Q lower limits
+                 - sl_sf,
+                 - sl_st,
+                 - sl_vmax,
+                 - sl_vmin,
+                 tapm - tapm_max,
+                 tapm_min - tapm,
+                 tapt - tapt_max,
+                 tapt_min - tapt]
 
     if ctQ != ReactivePowerControlMode.NoControl:
         hval = np.r_[hval, Qg ** 2 - tanmax ** 2 * Pg ** 2]
@@ -668,8 +454,6 @@
     :param x:
     :param c1:
     :param c2:
-    :param c_s:
-    :param c_v:
     :param Cg:
     :param Cf:
     :param Ct:
@@ -679,25 +463,11 @@
     :param Sbase:
     :param il:
     :param ig:
+    :param nig:
     :param slack:
-    :param pq:
-    :param pv:
-    :param tanmax:
-    :param alltapm:
-    :param alltapt:
-    :param fdc:
-    :param tdc:
-    :param k_m:
-    :param k_tau:
+    :param no_slack:
     :param mu:
     :param lmbda:
-    :param R:
-    :param X:
-    :param F:
-    :param T:
-    :param ctQ:
-    :param compute_jac:
-    :param compute_hess:
     :return:
     """
     Mm, N = Yf.shape
@@ -730,7 +500,7 @@
 
     if compute_jac:
 
-        # OBJECTIVE FUNCTION GRAD --------------------------------------------------------------------------------------
+        ######### OBJECTIVE FUNCTION GRAD
 
         fx = np.zeros(NV)
 
@@ -741,7 +511,7 @@
         fx[npfvar + 2 * M: npfvar + 2 * M + npq] = c_v
         fx[npfvar + 2 * M + npq: npfvar + 2 * M + 2 * npq] = c_v
 
-        # EQUALITY CONSTRAINTS GRAD ------------------------------------------------------------------------------------
+        ######### EQUALITY CONSTRAINTS GRAD
 
         Vva = 1j * Vmat
 
@@ -788,11 +558,7 @@
 
         Gx = Gx.T.tocsc()
 
-<<<<<<< HEAD
-        # INEQUALITY CONSTRAINTS GRAD ----------------------------------------------------------------------------------
-=======
         ######### INEQUALITY CONSTRAINTS GRAD
->>>>>>> 6b860d24
 
         Vfmat = diags(Cf[il, :] @ V)
         Vtmat = diags(Ct[il, :] @ V)
@@ -828,15 +594,9 @@
         Hql[0: Ng] = -1
 
         Hvu = sp.hstack([lil_matrix((npq, N)), Hvmu_, lil_matrix((npq, 2 * Ng + 2 * M)),
-<<<<<<< HEAD
-                         diags(-np.ones(npq)), lil_matrix((npq, npq + ntapm + ntapt))])
-        Hvl = sp.hstack([lil_matrix((npq, N)), Hvml_, lil_matrix((npq, 2 * Ng + 2 * M + npq)),
-                         diags(-np.ones(npq)), lil_matrix((npq, ntapm + ntapt))])
-=======
                          diags(-np.ones(npq)), lil_matrix((npq, npq + ntapm + ntapt + ndc))])
         Hvl = sp.hstack([lil_matrix((npq, N)), Hvml_, lil_matrix((npq, 2 * Ng + 2 * M + npq)),
                          diags(-np.ones(npq)), lil_matrix((npq, ntapm + ntapt + ndc))])
->>>>>>> 6b860d24
 
         Hpu = sp.hstack([lil_matrix((Ng, 2 * N)), diags(Hpu), lil_matrix((Ng, Ng + nsl + ntapm + ntapt + ndc))])
         Hpl = sp.hstack([lil_matrix((Ng, 2 * N)), diags(Hpl), lil_matrix((Ng, Ng + nsl + ntapm + ntapt + ndc))])
@@ -910,12 +670,8 @@
             HSf = 2 * (Sfmat.real @ SfX.real + Sfmat.imag @ SfX.imag)
             HSt = 2 * (Stmat.real @ StX.real + Stmat.imag @ StX.imag)
 
-<<<<<<< HEAD
-            Hx = sp.vstack([HSf, HSt, Hvu, Hpu, Hqu, Hvl, Hpl, Hql, Hslsf, Hslst, Hslvmax, Hslvmin])
-=======
             Hx = sp.vstack([HSf, HSt, Hvu, Hpu, Hqu, Hvl, Hpl, Hql,
                             Hslsf, Hslst, Hslvmax, Hslvmin, lil_matrix((nqcont + ndc, NV))])
->>>>>>> 6b860d24
 
         if ctQ != ReactivePowerControlMode.NoControl:
 
@@ -931,11 +687,7 @@
             Hx[qcontid: qcontid + nqcont, :] = Hqmax
 
         if ndc != 0:
-<<<<<<< HEAD
-            Hx = sp.hstack([Hx, lil_matrix((2 * M + 2 * N + 4 * Ng + 2 * ntapm + 2 * ntapt + nsl, ndc))])
-=======
             dcid = 4 * M + 4 * N + 2 * Ng + 2 * npq + 2 * (tapm + tapt) + nqcont
->>>>>>> 6b860d24
 
             Hdcu_ = csc(([1] * ndc, (list(range(ndc)), list(range(ndc)))))
             Hdcl_ = csc(([-1] * ndc, (list(range(ndc)), list(range(ndc)))))
@@ -964,21 +716,18 @@
         Sttapm = None
         Sttapt = None
 
-    # HESSIANS ---------------------------------------------------------------------------------------------------------
+    ########## HESSIANS
 
     if compute_hess:
 
         assert compute_jac  # we must have the jacobian values to get into here
 
-        # OBJECTIVE FUNCITON HESS --------------------------------------------------------------------------------------
-
-        fxx = diags((np.r_[
-            np.zeros(2 * N),
-            2 * c2 * (Sbase ** 2),
-            np.zeros(Ng + nsl + ntapm + ntapt + ndc)
-        ]) * 1e-4).tocsc()
-
-        # EQUALITY CONSTRAINTS HESS ------------------------------------------------------------------------------------
+        ######## OBJECTIVE FUNCITON HESS
+
+        fxx = diags((np.r_[np.zeros(2 * N), 2 * c2 * (Sbase ** 2), np.zeros(Ng + nsl + ntapm
+                                                                            + ntapt + ndc)]) * 1e-4).tocsc()
+
+        ######## EQUALITY CONSTRAINTS HESS
 
         # P
         lam_p = lmbda[0:N]
@@ -1034,18 +783,6 @@
             G4 = sp.hstack([GSdtdva.T, GSdtdvm.T, lil_matrix((ntapt, 2 * Ng + nsl)),
                             GSdmdt, GSdtdt, lil_matrix(N, ndc)])
 
-<<<<<<< HEAD
-            Gxx = sp.vstack([G1, G2, lil_matrix((2 * Ng + nsl, 2 * Ng + 2 * N + nsl + ntapm + ntapt)), G3, G4])
-
-        else:
-            G1 = sp.hstack([Gaa, Gav, lil_matrix((N, 2 * Ng + nsl))])
-            G2 = sp.hstack([Gva, Gvv, lil_matrix((N, 2 * Ng + nsl))])
-            Gxx = sp.vstack([G1, G2, lil_matrix((2 * Ng + nsl, 2 * N + 2 * Ng + nsl))])
-
-        if ndc != 0:
-            Gxx = sp.hstack([Gxx, lil_matrix((NV - ndc, ndc))])
-            Gxx = sp.vstack([Gxx, lil_matrix((ndc, NV))])
-=======
             Gxx = sp.vstack([G1, G2, lil_matrix((2 * Ng + nsl, NV)), G3, G4, lil_matrix((ndc, NV))])
             print('')
 
@@ -1058,11 +795,10 @@
             G1 = sp.hstack([Gaa, Gav, lil_matrix((N, 2 * Ng + nsl + ndc))])
             G2 = sp.hstack([Gva, Gvv, lil_matrix((N, 2 * Ng + nsl + ndc))])
             Gxx = sp.vstack([G1, G2, lil_matrix((2 * Ng + nsl + ndc, npfvar + nsl + ndc))])
->>>>>>> 6b860d24
 
         Gxx = Gxx.tocsc()
 
-        # INEQUALITY CONSTRAINTS HESS ----------------------------------------------------------------------------------
+        ######### INEQUALITY CONSTRAINTS HESS
         muf = mu[0: M]
         mut = mu[M: 2 * M]
         muf_mat = diags(muf)
@@ -1139,25 +875,12 @@
             Hxx = sp.vstack([H1, H2, H3, H4, lil_matrix((nsl, NV)), H5, H6, lil_matrix((ndc, NV))])
 
         else:
-<<<<<<< HEAD
-            H1 = sp.hstack([Hfvava + Htvava, Hfvavm + Htvavm, lil_matrix((N, 2 * Ng + nsl))])
-            H2 = sp.hstack([Hfvmva + Htvmva, Hfvmvm + Htvmvm, lil_matrix((N, 2 * Ng + nsl))])
-            H3 = sp.hstack([lil_matrix((Ng, 2 * N)), Hqpgpg, lil_matrix((Ng, Ng + nsl))])
-            H4 = sp.hstack([lil_matrix((Ng, 2 * N + Ng)), Hqqgqg, lil_matrix((Ng, nsl))])
-
-            Hxx = sp.vstack([H1, H2, H3, H4, lil_matrix((nsl, NV - ndc))])
-
-        if ndc != 0:
-            Hxx = sp.hstack([Hxx, lil_matrix((NV - ndc, ndc))])
-            Hxx = sp.vstack([Hxx, lil_matrix((ndc, NV))])
-=======
             H1 = sp.hstack([Hfvava + Htvava, Hfvavm + Htvavm, lil_matrix((N, 2 * Ng + nsl + ndc))])
             H2 = sp.hstack([Hfvmva + Htvmva, Hfvmvm + Htvmvm, lil_matrix((N, 2 * Ng + nsl + ndc))])
             H3 = sp.hstack([lil_matrix((Ng, 2 * N)), Hqpgpg, lil_matrix((Ng, Ng + nsl + ndc))])
             H4 = sp.hstack([lil_matrix((Ng, 2 * N + Ng)), Hqqgqg, lil_matrix((Ng, nsl + ndc))])
 
             Hxx = sp.vstack([H1, H2, H3, H4, lil_matrix((nsl + ndc, NV))])
->>>>>>> 6b860d24
 
         Hxx = Hxx.tocsc()
 
