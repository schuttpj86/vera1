# GridCal
# Copyright (C) 2015 - 2024 Santiago Peñate Vera
#
# This program is free software; you can redistribute it and/or
# modify it under the terms of the GNU Lesser General Public
# License as published by the Free Software Foundation; either
# version 3 of the License, or (at your option) any later version.
#
# This program is distributed in the hope that it will be useful,
# but WITHOUT ANY WARRANTY; without even the implied warranty of
# MERCHANTABILITY or FITNESS FOR A PARTICULAR PURPOSE.  See the GNU
# Lesser General Public License for more details.
#
# You should have received a copy of the GNU Lesser General Public License
# along with this program; if not, write to the Free Software Foundation,
# Inc., 51 Franklin Street, Fifth Floor, Boston, MA  02110-1301, USA.
import numpy as np
from matplotlib import pyplot as plt
import matplotlib.colors as plt_colors
from GridCalEngine.Simulations.results_template import ResultsTemplate
from GridCalEngine.Simulations.results_table import ResultsTable
from GridCalEngine.basic_structures import IntVec, Vec, StrVec, Mat
from GridCalEngine.enumerations import StudyResultsType, ResultTypes, DeviceType
from GridCalEngine.Simulations.InvestmentsEvaluation.NumericalMethods.MVRSM_mo_pareto import non_dominated_sorting


class InvestmentsEvaluationResults(ResultsTemplate):
    tpe = 'Investments Evaluation Results'

    def __init__(self, investment_groups_names: StrVec, max_eval: int):
        """
        Construct the analysis
        :param investment_groups_names: List of investment groups names
        :param max_eval: maximum number of evaluations
        """
        available_results = {
            ResultTypes.ReportsResults: [ResultTypes.InvestmentsReportResults, ],
            ResultTypes.SpecialPlots: [ResultTypes.InvestmentsParetoPlot,
                                       # ResultTypes.InvestmentsParetoPlot1,
                                       # ResultTypes.InvestmentsParetoPlot2,
                                       # ResultTypes.InvestmentsParetoPlot3,
                                       # ResultTypes.InvestmentsParetoPlot4,
                                       ResultTypes.InvestmentsIterationsPlot]
        }

        ResultsTemplate.__init__(self,
                                 name='Investments Evaluation',
                                 available_results=available_results,
                                 time_array=None,
                                 clustering_results=None,
                                 study_results_type=StudyResultsType.InvestmentEvaluations)

        n_groups = len(investment_groups_names)

        self.investment_groups_names: StrVec = investment_groups_names
        self._combinations: IntVec = np.zeros((max_eval, n_groups), dtype=int)
        self._capex: Vec = np.zeros(max_eval, dtype=float)
        self._opex: Vec = np.zeros(max_eval, dtype=float)
        self._losses: Vec = np.zeros(max_eval, dtype=float)
        self._overload_score: Vec = np.zeros(max_eval, dtype=float)
        self._voltage_score: Vec = np.zeros(max_eval, dtype=float)
        self._electrical: Vec = np.zeros(max_eval, dtype=float)
        self._financial: Vec = np.zeros(max_eval, dtype=float)
        self._f_obj: Vec = np.zeros(max_eval, dtype=float)
        self._index_names: Vec = np.zeros(max_eval, dtype=object)
        self._best_combination: IntVec = np.zeros(max_eval, dtype=int)

        self.register(name='investment_groups_names', tpe=StrVec)
        self.register(name='_combinations', tpe=Vec)
        self.register(name='_capex', tpe=Vec)
        self.register(name='_opex', tpe=Vec)
        self.register(name='_losses', tpe=Vec)
        self.register(name='_overload_score', tpe=Vec)
        self.register(name='_voltage_score', tpe=Vec)
        self.register(name='_electrical', tpe=Vec)
        self.register(name='_financial', tpe=Vec)
        self.register(name='_f_obj', tpe=Vec)
        self.register(name='_index_names', tpe=Vec)
        self.register(name='_best_combination', tpe=IntVec)

        self.__eval_index: int = 0

    @property
    def current_evaluation(self) -> int:
        return self.__eval_index

    @property
    def n_groups(self) -> int:
        """

        :return:
        """
        return self._combinations.shape[1]

    @property
    def max_eval(self) -> int:
        """

        :return:
        """
        return self._combinations.shape[0]

    def get_index(self) -> StrVec:
        """
        Return index names
        """
        return self._index_names

    def set_at(self, eval_idx,
               capex: float,
               opex: float,
               losses: float,
               overload_score: float,
               voltage_score: float,
               # electrical: float,
               financial: float,
               objective_function_sum: float,
               combination: IntVec,
               index_name: str) -> None:
        """
        Set the results at an investment group
        :param eval_idx: evaluation index
        :param capex:
        :param opex:
        :param losses:
        :param overload_score:
        :param voltage_score:
        # :param electrical:
        :param financial:
        :param objective_function_sum:
        :param combination: vector of size (n_investment_groups) with ones in those investments used
        :param index_name: Name of the evaluation
        """
        self._capex[eval_idx] = capex
        self._opex[eval_idx] = opex
        self._losses[eval_idx] = losses
        self._overload_score[eval_idx] = overload_score
        self._voltage_score[eval_idx] = voltage_score
        # self._electrical[eval_idx] = electrical
        self._financial[eval_idx] = financial
        self._f_obj[eval_idx] = objective_function_sum
        self._combinations[eval_idx, :] = combination
        self._index_names[eval_idx] = index_name

    def get_objectives(self) -> Mat:
        """
        Returns the multi-objectives matrix
        :return: Matrix (n_eval, n_dim)
        """
        return np.c_[
            self._capex,
            self._opex,
            self._losses,
            self._overload_score,
            self._voltage_score
        ]

    def pareto_sort(self) -> None:
        """
        Pareto sort the results in place
        """
        y, x = non_dominated_sorting(y_values=self.get_objectives(),
                                     x_values=self._combinations)

        self._capex = y[:, 0]
        self._opex = y[:, 1]
        self._losses = y[:, 2]
        self._overload_score = y[:, 3]
        self._voltage_score = y[:, 4]

        self._combinations = x

    def add(self,
            capex: float,
            opex: float,
            losses: float,
            overload_score: float,
            voltage_score: float,
            # electrical: float,
            financial: float,
            objective_function_sum: float,
            combination: IntVec) -> None:
        """

        :param capex:
        :param opex:
        :param losses:
        :param overload_score:
        :param voltage_score:
        # :param electrical:
        :param financial:
        :param objective_function_sum:
        :param combination:
        :return:
        """
        if self.__eval_index < self.max_eval:
            self.set_at(eval_idx=self.__eval_index,
                        capex=capex,
                        opex=opex,
                        losses=losses,
                        overload_score=overload_score,
                        voltage_score=voltage_score,
                        # electrical=electrical,
                        financial=financial,
                        objective_function_sum=objective_function_sum,
                        combination=combination,
                        index_name=f'Solution {self.__eval_index}')

            self.__eval_index += 1
        else:
            print('Evaluation index out of range')

    def set_best_combination(self, combination: IntVec) -> None:
        """
        Set the best combination of investment groups
        :param combination: Vector of integers (0/1)
        """
        self._best_combination = combination

    @property
    def best_combination(self) -> IntVec:
        return self._best_combination

    def mdl(self, result_type) -> "ResultsTable":
        """
        Plot the results
        :param result_type: type of results (string)
        :return: DataFrame of the results
                (or None if the result was not understood)
        """

        if result_type == ResultTypes.InvestmentsReportResults:
            labels = self._index_names
            columns = ["CAPEX (M€)",
                       "OPEX (M€)",
                       "Losses (MW)",
                       "Overload cost (M€)",
                       "Voltage cost (M€)",
                       # "Total technical score (M€)",
                       "Total financial score (M€)",
                       "Objective function"] + list(self.investment_groups_names)
            data = np.c_[
                self._capex,
                self._opex,
                self._losses,
                self._overload_score / 1e6,
                self._voltage_score / 1e6,
                    # self._electrical,
                self._financial,
                self._f_obj,
                self._combinations
            ]
            y_label = ''
            title = ''

            return ResultsTable(data=data,
                                index=np.array(labels),
                                idx_device_type=DeviceType.NoDevice,
                                columns=np.array(columns),
                                cols_device_type=DeviceType.NoDevice.NoDevice,
                                title=title,
                                ylabel=y_label,
                                xlabel='',
                                units=y_label)

        elif result_type == ResultTypes.InvestmentsParetoPlot:
            labels = self._index_names
            columns = ["Investment cost (M€)", "Technical cost (M€)", "Losses (M€)", "Overload cost (M€)",
                       "Voltage cost (M€)"]
            data = np.c_[self._financial, self._losses + self._voltage_score + self._overload_score, self._losses, self._overload_score, self._voltage_score]
            y_label = ''
            title = ''

            plt.ion()
            color_norm = plt_colors.Normalize()
            fig, ax3 = plt.subplots(2, 2, figsize=(16, 12))

            # Plot 1: Technical vs investment
            sc1 = ax3[0, 0].scatter(self._financial, self._losses + self._voltage_score + self._overload_score,
                                    c=self._f_obj, norm=color_norm)
            ax3[0, 0].set_xlabel('Investment cost (M€)', fontsize=10)
            ax3[0, 0].set_ylabel('Technical cost (M€)', fontsize=10)
            ax3[0, 0].set_title('Technical vs investment', fontsize=12)
            ax3[0, 0].tick_params(axis='both', which='major', labelsize=8)
            cbar1 = plt.colorbar(sc1, ax=ax3[0, 0], fraction=0.05)
            cbar1.set_label('Objective function', fontsize=10)
            cbar1.ax.tick_params(labelsize=8)

            # Plot 2: Losses vs investment
            sc2 = ax3[0, 1].scatter(self._financial, self._losses, c=self._f_obj, norm=color_norm)
            ax3[0, 1].set_xlabel('Investment cost (M€)', fontsize=10)
            ax3[0, 1].set_ylabel('Losses cost (M€)', fontsize=10)
            ax3[0, 1].set_title('Power losses vs investment', fontsize=12)
            ax3[0, 1].tick_params(axis='both', which='major', labelsize=8)
            cbar2 = plt.colorbar(sc2, ax=ax3[0, 1], fraction=0.05)
            cbar2.set_label('Objective function', fontsize=10)
            cbar2.ax.tick_params(labelsize=8)

            # Plot 3: Overload vs investment
            sc3 = ax3[1, 0].scatter(self._financial, self._overload_score, c=self._f_obj, norm=color_norm)
            ax3[1, 0].set_xlabel('Investment cost (M€)', fontsize=10)
            ax3[1, 0].set_ylabel('Overload cost (M€)', fontsize=10)
            ax3[1, 0].set_title('Branch overload vs investment', fontsize=12)
            ax3[1, 0].tick_params(axis='both', which='major', labelsize=8)
            cbar3 = plt.colorbar(sc3, ax=ax3[1, 0], fraction=0.05)
            cbar3.set_label('Objective function', fontsize=10)
            cbar3.ax.tick_params(labelsize=8)

            # Plot 4: Undervoltage vs investment
            sc4 = ax3[1, 1].scatter(self._financial, self._voltage_score, c=self._f_obj, norm=color_norm)
            ax3[1, 1].set_xlabel('Investment cost (M€)', fontsize=10)
            ax3[1, 1].set_ylabel('Voltage cost (M€)', fontsize=10)
            ax3[1, 1].set_title('Undervoltage vs investment', fontsize=12)
            ax3[1, 1].tick_params(axis='both', which='major', labelsize=8)
            cbar4 = plt.colorbar(sc4, ax=ax3[1, 1], fraction=0.05)
            cbar4.set_label('Objective function', fontsize=10)
            cbar4.ax.tick_params(labelsize=8)

            fig.suptitle(result_type.value)
            plt.tight_layout()
            plt.show()

            return ResultsTable(data=data,
                                index=np.array(labels),
                                idx_device_type=DeviceType.NoDevice,
                                columns=np.array(columns),
                                cols_device_type=DeviceType.NoDevice.NoDevice,
                                title=title,
                                ylabel=y_label,
                                xlabel='',
                                units=y_label)

<<<<<<< HEAD
        elif result_type == ResultTypes.InvestmentsParetoPlot4:
            labels = self._index_names
            # columns = ["Investment cost (M€)", "Technical cost (M€)"]
            columns = ["Investment cost (M€)", "Technical cost (M€)"]
            data = np.c_[self._financial, self._losses + self._voltage_score + self._overload_score]
            y_label = ''
            title = ''

            plt.ion()
            color_norm = plt_colors.Normalize()
            fig = plt.figure(figsize=(8, 6))
            ax3 = plt.subplot(1, 1, 1)
            sc3 = ax3.scatter(self._financial, self._losses + self._voltage_score + self._overload_score, c=self._f_obj,
                              norm=color_norm)
            ax3.set_xlabel('Investment cost (M€)')
            ax3.set_ylabel('Technical cost (M€)')
            plt.colorbar(sc3, fraction=0.05, label='Objective function')
            fig.suptitle(result_type.value)
            plt.tight_layout()
            plt.show()

            return ResultsTable(data=data,
                                index=np.array(labels),
                                idx_device_type=DeviceType.NoDevice,
                                columns=np.array(columns),
                                cols_device_type=DeviceType.NoDevice.NoDevice,
                                title=title,
                                ylabel=y_label,
                                xlabel='',
                                units=y_label)
=======

        # elif result_type == ResultTypes.InvestmentsParetoPlot1:
        #     labels = self._index_names
        #     # columns = ["Investment cost (M€)", "Technical cost (M€)"]
        #     columns = ["Investment cost (M€)", "Losses (M€)"]
        #     data = np.c_[self._financial, self._losses]
        #     y_label = ''
        #     title = ''
        #
        #     plt.ion()
        #     color_norm = plt_colors.Normalize()
        #     fig = plt.figure(figsize=(8, 6))
        #     ax3 = plt.subplot(1, 1, 1)
        #     sc3 = ax3.scatter(self._financial, self._losses, c=self._f_obj, norm=color_norm)
        #     ax3.set_xlabel('Investment cost (M€)')
        #     ax3.set_ylabel('Losses cost (M€)')
        #     plt.colorbar(sc3, fraction=0.05, label='Objective function')
        #     fig.suptitle(result_type.value)
        #     plt.tight_layout()
        #     plt.show()
        #
        #     return ResultsTable(data=data,
        #                         index=np.array(labels),
        #                         idx_device_type=DeviceType.NoDevice,
        #                         columns=np.array(columns),
        #                         cols_device_type=DeviceType.NoDevice.NoDevice,
        #                         title=title,
        #                         ylabel=y_label,
        #                         xlabel='',
        #                         units=y_label)
        #
        # elif result_type == ResultTypes.InvestmentsParetoPlot2:
        #     labels = self._index_names
        #     # columns = ["Investment cost (M€)", "Technical cost (M€)"]
        #     columns = ["Investment cost (M€)", "Overload cost (M€)"]
        #     data = np.c_[self._financial, self._overload_score]
        #     y_label = ''
        #     title = ''
        #
        #     plt.ion()
        #     color_norm = plt_colors.Normalize()
        #     fig = plt.figure(figsize=(8, 6))
        #     ax3 = plt.subplot(1, 1, 1)
        #     sc3 = ax3.scatter(self._financial, self._overload_score, c=self._f_obj, norm=color_norm)
        #     ax3.set_xlabel('Investment cost (M€)')
        #     ax3.set_ylabel('Overload cost (M€)')
        #     plt.colorbar(sc3, fraction=0.05, label='Objective function')
        #     fig.suptitle(result_type.value)
        #     plt.tight_layout()
        #     plt.show()
        #
        #     return ResultsTable(data=data,
        #                         index=np.array(labels),
        #                         idx_device_type=DeviceType.NoDevice,
        #                         columns=np.array(columns),
        #                         cols_device_type=DeviceType.NoDevice.NoDevice,
        #                         title=title,
        #                         ylabel=y_label,
        #                         xlabel='',
        #                         units=y_label)
        #
        # elif result_type == ResultTypes.InvestmentsParetoPlot3:
        #     labels = self._index_names
        #     # columns = ["Investment cost (M€)", "Technical cost (M€)"]
        #     columns = ["Investment cost (M€)", "Voltage cost (M€)"]
        #     data = np.c_[self._financial, self._voltage_score]
        #     y_label = ''
        #     title = ''
        #
        #     plt.ion()
        #     color_norm = plt_colors.Normalize()
        #     fig = plt.figure(figsize=(8, 6))
        #     ax3 = plt.subplot(1, 1, 1)
        #     sc3 = ax3.scatter(self._financial, self._voltage_score, c=self._f_obj, norm=color_norm)
        #     ax3.set_xlabel('Investment cost (M€)')
        #     ax3.set_ylabel('Voltage cost (M€)')
        #     plt.colorbar(sc3, fraction=0.05, label='Objective function')
        #     fig.suptitle(result_type.value)
        #     plt.tight_layout()
        #     plt.show()
        #
        #     print(f"Result Type: {result_type}")
        #     print(f"Data shape: {data.shape}")
        #     print(f"Length of columns: {len(columns)}")
        #     print(f"Length of index: {len(labels)}")
        #
        #     return ResultsTable(data=data,
        #                         index=np.array(labels),
        #                         idx_device_type=DeviceType.NoDevice,
        #                         columns=np.array(columns),
        #                         cols_device_type=DeviceType.NoDevice.NoDevice,
        #                         title=title,
        #                         ylabel=y_label,
        #                         xlabel='',
        #                         units=y_label)
        #
        # elif result_type == ResultTypes.InvestmentsParetoPlot4:
        #     labels = self._index_names
        #     # columns = ["Investment cost (M€)", "Technical cost (M€)"]
        #     columns = ["Investment cost (M€)", "Technical cost (M€)"]
        #     data = np.c_[self._financial, self._losses+self._voltage_score+self._overload_score]
        #     y_label = ''
        #     title = ''
        #
        #     plt.ion()
        #     color_norm = plt_colors.Normalize()
        #     fig = plt.figure(figsize=(8, 6))
        #     ax3 = plt.subplot(1, 1, 1)
        #     sc3 = ax3.scatter(self._financial, self._losses+self._voltage_score+self._overload_score, c=self._f_obj, norm=color_norm)
        #     ax3.set_xlabel('Investment cost (M€)')
        #     ax3.set_ylabel('Technical cost (M€)')
        #     plt.colorbar(sc3, fraction=0.05, label='Objective function')
        #     fig.suptitle(result_type.value)
        #     plt.tight_layout()
        #     plt.show()
        #
        #     return ResultsTable(data=data,
        #                         index=np.array(labels),
        #                         idx_device_type=DeviceType.NoDevice,
        #                         columns=np.array(columns),
        #                         cols_device_type=DeviceType.NoDevice.NoDevice,
        #                         title=title,
        #                         ylabel=y_label,
        #                         xlabel='',
        #                         units=y_label)
>>>>>>> 97fd40df

        elif result_type == ResultTypes.InvestmentsIterationsPlot:
            labels = self._index_names
            columns = ["Iteration", "Objective function"]
            x = np.arange(self.max_eval)
            y = self._f_obj
            data = np.c_[x, y]
            y_label = ''
            title = ''

            plt.ion()
            fig = plt.figure(figsize=(8, 6))
            ax3 = plt.subplot(1, 1, 1)
            ax3.plot(x, y, '.')
            ax3.set_xlabel('Iteration')
            ax3.set_ylabel('Objective')
            fig.suptitle(result_type.value)
            plt.grid()
            plt.show()

            return ResultsTable(data=data,
                                index=np.array(labels),
                                idx_device_type=DeviceType.NoDevice,
                                columns=np.array(columns),
                                cols_device_type=DeviceType.NoDevice.NoDevice,
                                title=title,
                                ylabel=y_label,
                                xlabel='',
                                units=y_label)

        else:
            raise Exception('Result type not understood:' + str(result_type))<|MERGE_RESOLUTION|>--- conflicted
+++ resolved
@@ -245,7 +245,7 @@
                 self._losses,
                 self._overload_score / 1e6,
                 self._voltage_score / 1e6,
-                    # self._electrical,
+                # self._electrical,
                 self._financial,
                 self._f_obj,
                 self._combinations
@@ -330,38 +330,6 @@
                                 xlabel='',
                                 units=y_label)
 
-<<<<<<< HEAD
-        elif result_type == ResultTypes.InvestmentsParetoPlot4:
-            labels = self._index_names
-            # columns = ["Investment cost (M€)", "Technical cost (M€)"]
-            columns = ["Investment cost (M€)", "Technical cost (M€)"]
-            data = np.c_[self._financial, self._losses + self._voltage_score + self._overload_score]
-            y_label = ''
-            title = ''
-
-            plt.ion()
-            color_norm = plt_colors.Normalize()
-            fig = plt.figure(figsize=(8, 6))
-            ax3 = plt.subplot(1, 1, 1)
-            sc3 = ax3.scatter(self._financial, self._losses + self._voltage_score + self._overload_score, c=self._f_obj,
-                              norm=color_norm)
-            ax3.set_xlabel('Investment cost (M€)')
-            ax3.set_ylabel('Technical cost (M€)')
-            plt.colorbar(sc3, fraction=0.05, label='Objective function')
-            fig.suptitle(result_type.value)
-            plt.tight_layout()
-            plt.show()
-
-            return ResultsTable(data=data,
-                                index=np.array(labels),
-                                idx_device_type=DeviceType.NoDevice,
-                                columns=np.array(columns),
-                                cols_device_type=DeviceType.NoDevice.NoDevice,
-                                title=title,
-                                ylabel=y_label,
-                                xlabel='',
-                                units=y_label)
-=======
 
         # elif result_type == ResultTypes.InvestmentsParetoPlot1:
         #     labels = self._index_names
@@ -487,7 +455,6 @@
         #                         ylabel=y_label,
         #                         xlabel='',
         #                         units=y_label)
->>>>>>> 97fd40df
 
         elif result_type == ResultTypes.InvestmentsIterationsPlot:
             labels = self._index_names
