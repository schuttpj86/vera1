--- conflicted
+++ resolved
@@ -21,26 +21,7 @@
 from pymoo.algorithms.moo.nsga3 import NSGA3
 from pymoo.operators.crossover.sbx import SBX
 from pymoo.operators.repair.rounding import RoundingRepair
-<<<<<<< HEAD
-=======
-from pymoo.operators.sampling.rnd import IntegerRandomSampling
-from pymoo.operators.sampling.rnd import FloatRandomSampling
-from pymoo.operators.sampling.rnd import BinaryRandomSampling
-# from pymoo.operators.sampling.rnd import UniformBinarySampling
-from pymoo.operators.crossover.pntx import PointCrossover
-from pymoo.operators.crossover.expx import ExponentialCrossover
-from pymoo.operators.crossover.ux import UniformCrossover
-from pymoo.operators.crossover.hux import HalfUniformCrossover
->>>>>>> 0727063d
-from pymoo.operators.sampling.lhs import LHS
 from pymoo.operators.mutation.bitflip import BitflipMutation
-<<<<<<< HEAD
-=======
-import matplotlib.pyplot as plt
-from pymoo.operators.selection.rnd import RandomSelection
-from pymoo.operators.selection.tournament import TournamentSelection
-import scipy
-from inspect import signature
 from pymoo.core.sampling import Sampling
 
 
@@ -61,20 +42,6 @@
         return ones_into_array
 
 
-# class UniformBinarySampling(Sampling):
-#     def _do(self, problem, n_samples, **kwargs):
-#         num_ones = np.linspace(20, problem.n_var, n_samples, dtype=int)
-#         ones_into_array = np.zeros((n_samples + 1, problem.n_var), dtype=int)
-#
-#         # Fill ones into array randomly
-#         for i, num in enumerate(num_ones):
-#             ones_into_array[i, :num] = 1
-#             np.random.shuffle(ones_into_array[i])
-#
-#         return ones_into_array
->>>>>>> 0727063d
-
-
 class GridNsga(ElementwiseProblem):
     """
     Problem formulation packaging to use the pymoo library
@@ -90,8 +57,8 @@
         super().__init__(n_var=n_var,
                          n_obj=n_obj,
                          n_ieq_constr=0,
-                         xl=np.array([0] * n_var),
-                         xu=np.array([1] * n_var),
+                         xl=np.zeros(n_var),
+                         xu=np.ones(n_var),
                          vtype=int)
         self.obj_func = obj_func
 
@@ -113,14 +80,8 @@
            n_obj=2,
            max_evals: int = 30,
            pop_size: int = 1,
-<<<<<<< HEAD
            crossover_prob: float = 0.05,
            mutation_probability=0.5,
-=======
-           prob: float = 0.5,
-           crossover_prob: float = 0.5,
-           mutation_probability: float = 0.1,
->>>>>>> 0727063d
            eta: float = 3.0):
     """
 
@@ -137,41 +98,13 @@
     """
     problem = GridNsga(obj_func, n_var, n_obj)
 
-<<<<<<< HEAD
     ref_dirs = get_reference_directions("reduction", n_obj, n_partitions, seed=1)
-=======
-    # ref_dirs = get_reference_directions(
-    #     "multi-layer",
-    #     get_reference_directions("uniform", n_obj, n_partitions=12, scaling=1.0))
-    # ref_dirs = get_reference_directions(
-    #     "multi-layer",
-    # ref_dirs = get_reference_directions("energy", n_obj, n_partitions, seed=1)
-    ref_dirs = get_reference_directions("reduction", n_obj, n_partitions, seed=1)
-    # ref_dirs = get_reference_directions("energy", n_obj, n_partitions, seed=1)
-    # ref_dirs = get_reference_directions("das-dennis", n_obj,
-    #                                     n_partitions=n_partitions)  # Try different methods or adjust n_partitions
->>>>>>> 0727063d
 
     num_ones = 20
     algorithm = NSGA3(pop_size=pop_size,
-<<<<<<< HEAD
-                      sampling=LHS(),
+                      sampling=UniformBinarySampling(num_ones=num_ones),
                       crossover=SBX(prob=crossover_prob, eta=eta, vtype=float, repair=RoundingRepair()),
-                      mutation=BitflipMutation(prob=mutation_probability, prob_var=0.3),
-=======
-                      sampling=UniformBinarySampling(num_ones=num_ones),
-                      # crossover=ExponentialCrossover(prob=0.5, prob_exp=0.4),
-                      # crossover=HalfUniformCrossover(prob=1.0),
-                      # crossover=UniformCrossover(prob=1.0, repair=RoundingRepair()),
-                      crossover=SBX(prob=prob, eta=eta, vtype=float, repair=RoundingRepair()),
-                      # mutation=PM(prob=mutation_probability, eta=eta, vtype=float, repair=RoundingRepair()),
-                      # mutation=BitflipMutation(prob=0.2, prob_var=0.2, repair=RoundingRepair()),
-                      # sampling=IntegerRandomSampling(),
-                      # crossover=SBX(prob=0.1, eta=1.0, vtype=float, repair=RoundingRepair()),
-                      # mutation=PM(prob=0.5, eta=1.0, vtype=float, repair=RoundingRepair()),
-                      # mutation=PM(prob=0.5, eta=5, repair=RoundingRepair()),
-                      mutation=BitflipMutation(prob=0.5, prob_var=0.4),
->>>>>>> 0727063d
+                      mutation=BitflipMutation(prob=mutation_probability, prob_var=0.4),
                       # selection=TournamentSelection(pressure=2),
                       eliminate_duplicates=True,
                       ref_dirs=ref_dirs)
@@ -183,145 +116,4 @@
                    verbose=True,
                    save_history=False)
 
-<<<<<<< HEAD
-    return res.X, res.F
-=======
-    # X_swapped = res.F[:, 1]
-    # Y_swapped = res.F[:, 0]
-    #
-    # # Now, create the scatter plot with swapped axes
-    # plt.scatter(X_swapped, Y_swapped, color="red", label='NSGA3')
-    #
-    # # csv_data = np.loadtxt('src/GridCalEngine/Simulations/InvestmentsEvaluation/table.csv', delimiter=',')
-    # data = pd.read_csv("/Users/CristinaFray/PycharmProjects/GridCal/src/GridCalEngine/Simulations"
-    #                    "/InvestmentsEvaluation/table.csv")
-    #
-    # Extract the investment cost and technical cost columns
-    # investment_cost = data["Investment cost (M€)"]
-    # technical_cost = data["Technical cost (M€)"]
-
-    # # Plot the data
-    # plt.scatter(investment_cost, technical_cost, color="blue", label="MVRSM")
-    # plt.xlabel("Investment cost (M€)")
-    # plt.ylabel("Technical cost (M€)")
-    # plt.title("Pareto Front")
-    # plt.show()
-    #
-    # # Your existing code to generate the first scatter plot
-    X_swapped = res.F[:, 1]
-    Y_swapped = res.F[:, 0]
-    combined_cost_nsga3 = X_swapped + Y_swapped  # Calculate combined cost for NSGA3
-    #
-    # Plot the first scatter plot with color based on combined cost
-
-
-    # data = pd.read_csv("/Users/CristinaFray/PycharmProjects/GridCal/src/GridCalEngine/Simulations"
-    #                    "/InvestmentsEvaluation/10_gen.csv")
-    #
-    # investment_cost = data["Investment cost (M€)"]
-    # technical_cost = data["Technical cost (M€)"]
-    #
-    # combined_cost_mvrsm = investment_cost + technical_cost
-
-    # plt.scatter(investment_cost, technical_cost, c=combined_cost_mvrsm, cmap='viridis', label="MVRSM")
-    # plt.colorbar(label='Objective function (MVRSM)')
-
-    # # Activate/deactivate plot below
-    # plt.scatter(X_swapped, Y_swapped, c=combined_cost_nsga3, cmap='cividis', label='NSGA3')
-    # plt.colorbar(label='Objective function (NSGA3)')
-    #
-    # plt.xlabel("Investment cost (M€)")
-    # plt.ylabel("Technical cost (M€)")
-    # plt.title("Pareto Front")
-    # plt.legend()
-    # plt.show()
-
-    return res.X, res.F
-
-
-def NSGA_3_debug(obj_func,
-                 n_partitions: int = 100,
-                 n_var: int = 1,
-                 n_obj=2,
-                 max_evals: int = 30,
-                 pop_size: int = 1,
-                 prob: float = 1.0,
-                 eta: float = 3.0):
-    """
-
-    :param obj_func:
-    :param n_partitions:
-    :param n_var:
-    :param n_obj:
-    :param max_evals:
-    :param pop_size:
-    :param prob:
-    :param eta:
-    :return:
-    """
-    problem = GridNsga(obj_func, n_var, n_obj)
-    # ref_dirs = get_reference_directions("das-dennis", n_obj, n_partitions=n_partitions)
-    ref_dirs = get_reference_directions("energy", n_obj, n_partitions, seed=1)
-    # algorithm = NSGA3(pop_size=pop_size,
-    #                   sampling=IntegerRandomSampling(),
-    #                   crossover=SBX(prob=prob, eta=eta, vtype=float, repair=RoundingRepair()),
-    #                   mutation=PM(prob=prob, eta=eta, vtype=float, repair=RoundingRepair()),
-    #                   eliminate_duplicates=True,
-    #                   ref_dirs=ref_dirs)
-    algorithm = NSGA3(pop_size=pop_size,
-                      sampling=IntegerRandomSampling(),
-                      crossover=SBX(prob=prob, eta=eta, vtype=float, repair=RoundingRepair()),
-                      mutation=PM(prob=prob, eta=eta, vtype=float, repair=RoundingRepair()),
-                      eliminate_duplicates=True,
-                      ref_dirs=ref_dirs)
-
-    res = minimize(problem,
-                   algorithm,
-                   ('n_eval', max_evals),
-                   seed=1,
-                   verbose=True,
-                   save_history=False)
-
-    # _res = minimize(problem,
-    #                 NSGA3(pop_size=pop_size, sampling=IntegerRandomSampling(),
-    #                       crossover=SBX(prob=prob, eta=eta, vtype=float, repair=RoundingRepair()),
-    #                       mutation=PM(prob=prob, eta=eta, vtype=float, repair=RoundingRepair()),
-    #                       eliminate_duplicates=True,
-    #                       ref_dirs=ref_dirs),
-    #                 ('n_eval', max_evals),
-    #                 seed=1,
-    #                 verbose=True,
-    #                 save_history=False)
-
-    X = res.X
-    F = res.F
-
-    print(f'Best X: ', X)
-    print(f'Best F: ', F)
-
-    # Extract the objective function values from each generation
-    # obj_values = [gen.pop.get("F") for gen in res.history]
-
-    # Calculate the minimum objective function value in each generation
-    # min_obj_values = [np.min(val) for val in obj_values]
-
-    plot = Scatter()
-    plot.add(problem.pareto_front(), plot_type="line", color="black", alpha=0.7)
-    # plt.scatter(F[:, 0], F[:, 1], s=30, facecolors='none', edgecolors='blue')
-    plot.add(res.F, facecolor="none", edgecolor="red")
-    # plot.add(_res.F, facecolor="none", edgecolor="blue")
-    # plot.show()
-
-    # ret = [np.min(e.pop.get("F")) for e in res.history]
-    # _ret = [np.min(e.pop.get("F")) for e in _res.history]
-    #
-    # plt.plot(np.arange(len(ret)), ret, label="unsga3")
-    # plt.plot(np.arange(len(_ret)), _ret, label="nsga3")
-    # plt.title("Convergence")
-    # plt.xlabel("Generation")
-    # plt.ylabel("F")
-    # plt.legend()
-    # plt.show()
-
-    return X, F
->>>>>>> 0727063d
+    return res.X, res.F