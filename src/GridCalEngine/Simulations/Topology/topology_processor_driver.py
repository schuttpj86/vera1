--- conflicted
+++ resolved
@@ -286,15 +286,10 @@
     name = 'Topology processor'
     tpe = SimulationTypes.TopologyProcessor_run
 
-<<<<<<< HEAD
     def __init__(self, grid: MultiCircuit):
-=======
-    def __init__(self, grid: MultiCircuit, time_indices: Union[IntVec, List[Union[None, Any]]]):
->>>>>>> ce7ed39a
         """
         Electric distance clustering
         :param grid: MultiCircuit instance
-        :param time_indices: array of time indices to simulate, use [None] to process the snapshot
         """
         DriverTemplate.__init__(self, grid=grid)
 
