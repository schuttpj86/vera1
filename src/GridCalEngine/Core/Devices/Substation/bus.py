# GridCal
# Copyright (C) 2015 - 2024 Santiago Peñate Vera
# 
# This program is free software; you can redistribute it and/or
# modify it under the terms of the GNU Lesser General Public
# License as published by the Free Software Foundation; either
# version 3 of the License, or (at your option) any later version.
# 
# This program is distributed in the hope that it will be useful,
# but WITHOUT ANY WARRANTY; without even the implied warranty of
# MERCHANTABILITY or FITNESS FOR A PARTICULAR PURPOSE.  See the GNU
# Lesser General Public License for more details.
# 
# You should have received a copy of the GNU Lesser General Public License
# along with this program; if not, write to the Free Software Foundation,
# Inc., 51 Franklin Street, Fifth Floor, Boston, MA  02110-1301, USA.

from typing import Tuple, Union
import numpy as np
import pandas as pd
from matplotlib import pyplot as plt
from GridCalEngine.enumerations import BusMode
from GridCalEngine.Core.Devices.Parents.editable_device import EditableDevice, DeviceType
from GridCalEngine.Core.Devices.Aggregation import Area, Zone, Country
from GridCalEngine.Core.Devices.Substation.substation import Substation
from GridCalEngine.Core.Devices.profile import Profile


class Bus(EditableDevice):

    def __init__(self, name="Bus",
                 idtag=None,
                 code='',
                 vnom=10,
                 vmin=0.9,
                 vmax=1.1,
                 angle_min=-6.28,
                 angle_max=6.28,
                 r_fault=0.0,
                 x_fault=0.0,
                 xpos=0,
                 ypos=0,
                 height=0,
                 width=0,
                 active=True,
                 is_slack=False,
                 is_dc=False,
                 is_internal=False,
                 area: Area = None,
                 zone: Zone = None,
                 substation: Substation = None,
                 country: Country = None,
                 longitude=0.0,
                 latitude=0.0,
                 Vm0=1,
                 Va0=0):
        """
        The Bus object is the container of all the possible devices that can be attached to
        a bus bar or Substation. Such objects can be loads, voltage controlled generators,
        static generators, batteries, shunt elements, etc.
        :param name: Name of the bus
        :param idtag: Unique identifier, if empty or None, a random one is generated
        :param code: Compatibility id with legacy systems
        :param vnom: Nominal voltage in kV
        :param vmin: Minimum per unit voltage (p.u.)
        :param vmax: Maximum per unit voltage (p.u.)
        :param angle_min: Minimum voltage angle (rad)
        :param angle_max: Maximum voltage angle (rad)
        :param r_fault: Resistance of the fault in per unit (SC only)
        :param x_fault: Reactance of the fault in per unit (SC only)
        :param xpos: X position in pixels (GUI only)
        :param ypos: Y position in pixels (GUI only)
        :param height: Height of the graphic object (GUI only)
        :param width: Width of the graphic object (GUI only)
        :param active: Is the bus active?
        :param is_slack: Is this bus a slack bus?
        :param is_dc: Is this bus a DC bus?
        :param is_internal: Is this bus an internal bus? (i.e. the central bus on a 3W transformer, or the bus of a FluidNode)
        :param area: Area object
        :param zone: Zone object
        :param substation: Substation object
        :param country: Country object
        :param longitude: longitude (deg)
        :param latitude: latitude (deg)
        :param Vm0: initial solution for the voltage module (p.u.)
        :param Va0: initial solution for the voltage angle (rad)
        """

        EditableDevice.__init__(self,
                                name=name,
                                idtag=idtag,
                                code=code,
                                device_type=DeviceType.BusDevice)

        self.active = active
        self._active_prof = Profile(default_value=active)

        # Nominal voltage (kV)
        self.Vnom = vnom

        # minimum voltage limit
        self.Vmin = vmin
        self.Vm_cost = 0

        # maximum voltage limit
        self.Vmax = vmax

        self.Vm0 = Vm0

        self.Va0 = Va0

        self.angle_min = angle_min

        self.angle_max = angle_max

        self.angle_cost = 0

        # summation of lower reactive power limits connected
        self.Qmin_sum = 0

        # summation of upper reactive power limits connected
        self.Qmax_sum = 0

        # short circuit impedance
        self.r_fault = r_fault
        self.x_fault = x_fault

        # is the bus active?
        self.active = active

        self.country: Country = country

        self.area: Area = area

        self.zone: Zone = zone

        self.substation: Substation = substation

        # Bus type
        self.type = BusMode.PQ

        # Flag to determine if the bus is a slack bus or not
        self.is_slack = is_slack

        # determined if this bus is an AC or DC bus
        self.is_dc = is_dc

        # determine if this bus is part of a composite transformer such as a 3-winding transformer
        self.is_internal = is_internal

        # if true, the presence of storage devices turn the bus into a Reference bus in practice
        # So that P +jQ are computed
        self.dispatch_storage = False

        # position and dimensions
        self.x = xpos
        self.y = ypos
        self.h = height
        self.w = width
        self.longitude = longitude
        self.latitude = latitude

<<<<<<< HEAD
        # self.register(key='name', units='', tpe=str, definition='Name of the bus', profile_name='')
        # self.register(key='idtag', units='', tpe=str, definition='Unique ID', profile_name='', editable=False)
        # self.register(key='code', units='', tpe=str, definition='Some code to further identify the bus',
        #               profile_name='')
=======
>>>>>>> b4a5bf3b
        self.register(key='active', units='', tpe=bool, definition='Is the bus active? used to disable the bus.',
                      profile_name='active_prof')
        self.register(key='is_slack', units='', tpe=bool, definition='Force the bus to be of slack type.',
                      profile_name='')
        self.register(key='is_dc', units='', tpe=bool, definition='Is this bus of DC type?.', profile_name='')
        self.register(key='is_internal', units='', tpe=bool,
                      definition='Is this bus part of a composite transformer, '
                                 'such as  a 3-winding transformer or a fluid node?.',
                      profile_name='', old_names=['is_tr_bus'])
        self.register(key='Vnom', units='kV', tpe=float, definition='Nominal line voltage of the bus.', profile_name='')
        self.register(key='Vm0', units='p.u.', tpe=float, definition='Voltage module guess.', profile_name='')
        self.register(key='Va0', units='rad.', tpe=float, definition='Voltage angle guess.', profile_name='')
        self.register(key='Vmin', units='p.u.', tpe=float, definition='Lower range of allowed voltage module.',
                      profile_name='')
        self.register(key='Vmax', units='p.u.', tpe=float, definition='Higher range of allowed voltage module.',
                      profile_name='')
        self.register(key='Vm_cost', units='e/unit', tpe=float, definition='Cost of over and under voltages',
                      old_names=['voltage_module_cost'])
        self.register(key='angle_min', units='rad.', tpe=float, definition='Lower range of allowed voltage angle.',
                      profile_name='')
        self.register(key='angle_max', units='rad.', tpe=float, definition='Higher range of allowed voltage angle.',
                      profile_name='')
        self.register(key='angle_cost', units='e/unit', tpe=float, definition='Cost of over and under angles',
                      old_names=['voltage_angle_cost'])
        self.register(key='r_fault', units='p.u.', tpe=float,
                      definition='Resistance of the fault.This is used for short circuit studies.', profile_name='')
        self.register(key='x_fault', units='p.u.', tpe=float,
                      definition='Reactance of the fault.This is used for short circuit studies.', profile_name='')
        self.register(key='x', units='px', tpe=float, definition='x position in pixels.', profile_name='',
                      editable=False)
        self.register(key='y', units='px', tpe=float, definition='y position in pixels.', profile_name='',
                      editable=False)
        self.register(key='h', units='px', tpe=float, definition='height of the bus in pixels.', profile_name='',
                      editable=False)
        self.register(key='w', units='px', tpe=float, definition='Width of the bus in pixels.', profile_name='',
                      editable=False)
        self.register(key='country', units='', tpe=DeviceType.CountryDevice, definition='Country of the bus',
                      profile_name='')
        self.register(key='area', units='', tpe=DeviceType.AreaDevice, definition='Area of the bus', profile_name='')
        self.register(key='zone', units='', tpe=DeviceType.ZoneDevice, definition='Zone of the bus', profile_name='')
        self.register(key='substation', units='', tpe=DeviceType.SubstationDevice, definition='Substation of the bus.',
                      profile_name='')
        self.register(key='longitude', units='deg', tpe=float, definition='longitude of the bus.', profile_name='')
        self.register(key='latitude', units='deg', tpe=float, definition='latitude of the bus.', profile_name='')

    @property
    def active_prof(self) -> Profile:
        """
        Cost profile
        :return: Profile
        """
        return self._active_prof

    @active_prof.setter
    def active_prof(self, val: Union[Profile, np.ndarray]):
        if isinstance(val, Profile):
            self._active_prof = val
        elif isinstance(val, np.ndarray):
            self._active_prof.set(arr=val)
        else:
            raise Exception(str(type(val)) + 'not supported to be set into a active_prof')

    def determine_bus_type(self) -> BusMode:
        """
        Infer the bus type from the devices attached to it
        @return: self.type
        """
        if not self.active:
            return BusMode.PQ

        if self.is_slack:
            # if it is set as slack, set the bus as slack and exit
            self.type = BusMode.Slack
            return BusMode.Slack

        return BusMode.PQ

    def get_voltage_guess(self, logger=None, use_stored_guess=False):
        """
        Determine the voltage initial guess
        :param logger: Logger object
        :param use_stored_guess: use the stored guess or get one from the devices
        :return: voltage guess
        """
        if use_stored_guess:
            return self.Vm0 * np.exp(1j * self.Va0)
        else:
            return complex(1, 0)

    def plot_profiles(self, time_profile, ax_load=None, ax_voltage=None, time_series_driver=None, my_index=0):
        """
        plot the profiles of this bus
        :param time_profile: Master profile of time steps (stored in the MultiCircuit)
        :param time_series_driver: time series driver
        :param ax_load: Load axis, if not provided one will be created
        :param ax_voltage: Voltage axis, if not provided one will be created
        :param my_index: index of this object in the time series results
        """

        if ax_load is None:
            fig = plt.figure(figsize=(12, 8))
            fig.suptitle(self.name, fontsize=20)
            if time_series_driver is not None:
                # 2 plots: load + voltage
                ax_load = fig.add_subplot(211)
                ax_voltage = fig.add_subplot(212, sharex=ax_load)
            else:
                # only 1 plot: load
                ax_load = fig.add_subplot(111)
                ax_voltage = None
            show_fig = True
        else:
            show_fig = False

        if time_series_driver is not None:
            v = np.abs(time_series_driver.results.voltage[:, my_index])
            p = time_series_driver.results.S[:, my_index].real
            p_load = p.copy()
            p_load[p_load > 0] = 0
            p_gen = p.copy()
            p_gen[p_gen < 0] = 0
            P_data = {"Load":  p_load, "Gen": p_gen}
            t = time_series_driver.results.time_array
            pd.DataFrame(data=v, index=t, columns=['Voltage (p.u.)']).plot(ax=ax_voltage)
            pd.DataFrame(data=P_data, index=t).plot(ax=ax_load)

            ax_load.set_ylabel('Power [MW]', fontsize=11)
            ax_load.legend()
        else:
            pass

        if ax_voltage is not None:
            ax_voltage.set_ylabel('Voltage module [p.u.]', fontsize=11)
            ax_voltage.legend()

        if show_fig:
            plt.show()

    def get_properties_dict(self, version=3):
        """
        Return Json-like dictionary
        :return: Dictionary
        """
        if version in [2, 3]:
            return {'id': self.idtag,
                    'type': self.determine_bus_type().value,
                    'phases': 'ps',
                    'name': self.name,
                    'name_code': self.code,
                    'active': self.active,
                    'is_slack': bool(self.is_slack),
                    'vnom': self.Vnom,
                    'vmin': self.Vmin,
                    'vmax': self.Vmax,
                    'rf': self.r_fault,
                    'xf': self.x_fault,
                    'x': self.x,
                    'y': self.y,
                    'h': self.h,
                    'w': self.w,
                    'lat': self.latitude,
                    'lon': self.longitude,
                    'alt': 0.0,
                    'country': self.country.idtag if self.country is not None else "",
                    'area': self.area.idtag if self.area is not None else "",
                    'zone': self.zone.idtag if self.zone is not None else "",
                    'Substation': self.substation.idtag if self.substation is not None else ""
                    }
        else:
            return dict()

    def get_profiles_dict(self, version=3):
        """

        :return:
        """
        if self.active_prof is not None:
            active_profile = self.active_prof.tolist()
        else:
            active_profile = list()

        return {'id': self.idtag,
                'active': active_profile}

    def get_units_dict(self, version=3):
        """
        Get units of the values
        """
        return {'vnom': 'kV',
                'vmin': 'p.u.',
                'vmax': 'p.u.',
                'rf': 'p.u.',
                'xf': 'p.u.',
                'x': 'px',
                'y': 'px',
                'h': 'px',
                'w': 'px',
                'lat': 'degrees',
                'lon': 'degrees',
                'alt': 'm'}

    def get_fault_impedance(self):
        """
        Get the fault impedance
        :return: complex value of fault impedance
        """
        return complex(self.r_fault, self.x_fault)

    def get_coordinates(self) -> Tuple[float, float]:
        """
        Get tuple of the bus coordinates (longitude, latitude)
        """
        return self.longitude, self.latitude<|MERGE_RESOLUTION|>--- conflicted
+++ resolved
@@ -160,13 +160,6 @@
         self.longitude = longitude
         self.latitude = latitude
 
-<<<<<<< HEAD
-        # self.register(key='name', units='', tpe=str, definition='Name of the bus', profile_name='')
-        # self.register(key='idtag', units='', tpe=str, definition='Unique ID', profile_name='', editable=False)
-        # self.register(key='code', units='', tpe=str, definition='Some code to further identify the bus',
-        #               profile_name='')
-=======
->>>>>>> b4a5bf3b
         self.register(key='active', units='', tpe=bool, definition='Is the bus active? used to disable the bus.',
                       profile_name='active_prof')
         self.register(key='is_slack', units='', tpe=bool, definition='Force the bus to be of slack type.',
