# GridCal
# Copyright (C) 2015 - 2024 Santiago Peñate Vera
#
# This program is free software; you can redistribute it and/or
# modify it under the terms of the GNU Lesser General Public
# License as published by the Free Software Foundation; either
# version 3 of the License, or (at your option) any later version.
#
# This program is distributed in the hope that it will be useful,
# but WITHOUT ANY WARRANTY; without even the implied warranty of
# MERCHANTABILITY or FITNESS FOR A PARTICULAR PURPOSE.  See the GNU
# Lesser General Public License for more details.
#
# You should have received a copy of the GNU Lesser General Public License
# along with this program; if not, write to the Free Software Foundation,
# Inc., 51 Franklin Street, Fifth Floor, Boston, MA  02110-1301, USA.

import numpy as np
from typing import Union, Tuple
from GridCalEngine.basic_structures import Logger
from GridCalEngine.Core.Devices.Substation.bus import Bus
from GridCalEngine.Core.Devices.Substation.connectivity_node import ConnectivityNode
from GridCalEngine.enumerations import BuildStatus
from GridCalEngine.Core.Devices.Branches.underground_line_type import UndergroundLineType
from GridCalEngine.Core.Devices.Branches.overhead_line_type import OverheadLineType
from GridCalEngine.Core.Devices.Parents.branch_parent import BranchParent
from GridCalEngine.Core.Devices.Branches.sequence_line_type import SequenceLineType
from GridCalEngine.Core.Devices.Branches.transformer import Transformer2W
from GridCalEngine.Core.Devices.Parents.editable_device import DeviceType
from GridCalEngine.Core.Devices.profile import Profile


class Line(BranchParent):

    def __init__(self, bus_from: Bus = None, bus_to: Bus = None, cn_from: ConnectivityNode = None,
                 cn_to: ConnectivityNode = None, name='Line', idtag=None, code='',
                 r=1e-20, x=1e-20, b=1e-20, rate=1.0, active=True, tolerance=0, cost=100.0,
                 mttf=0, mttr=0, r_fault=0.0, x_fault=0.0, fault_pos=0.5,
                 length=1, temp_base=20, temp_oper=20, alpha=0.00330,
                 template=None, contingency_factor=1.0, contingency_enabled=True, monitor_loading=True,
                 r0=1e-20, x0=1e-20, b0=1e-20, r2=1e-20, x2=1e-20, b2=1e-20,
                 capex=0, opex=0, build_status: BuildStatus = BuildStatus.Commissioned):
        """
        AC current Line
        :param bus_from: "From" :ref:`bus<Bus>` object
        :param bus_to: "To" :ref:`bus<Bus>` object
        :param name: Name of the branch
        :param idtag: UUID code
        :param code: secondary ID
        :param r: Branch resistance in per unit
        :param x: Branch reactance in per unit
        :param b: Branch shunt susceptance in per unit
        :param rate: Branch rate in MVA
        :param active: Is the branch active?
        :param tolerance: Tolerance specified for the branch impedance in %
        :param cost: overload cost
        :param mttf: Mean time to failure in hours
        :param mttr: Mean time to recovery in hours
        :param r_fault: Mid-line fault resistance in per unit (SC only)
        :param x_fault: Mid-line fault reactance in per unit (SC only)
        :param fault_pos: Mid-line fault position in per unit (0.0 = `bus_from`, 0.5 = middle, 1.0 = `bus_to`)
        :param length: Length of the branch in km
        :param temp_base: Base temperature at which `r` is measured in °C
        :param temp_oper: Operating temperature in °C
        :param alpha: Thermal constant of the material in °C
        :param template: Basic branch template
        :param contingency_factor: Rating factor in case of contingency
        :param contingency_enabled: enabled for contingencies (Legacy)
        :param monitor_loading: monitor the loading (used in OPF)
        :param r0: zero-sequence resistence (p.u.)
        :param x0: zero-sequence reactance (p.u.)
        :param b0: zero-sequence susceptance (p.u.)
        :param r2: negative-sequence resistence (p.u.)
        :param x2: negative-sequence reactance (p.u.)
        :param b2: negative-sequence susceptance (p.u.)
        :param capex: Cost of investment (e/MW)
        :param opex: Cost of operation (e/MWh)
        :param build_status: build status (now time)
        """

        BranchParent.__init__(self,
                              name=name,
                              idtag=idtag,
                              code=code,
                              bus_from=bus_from,
                              bus_to=bus_to,
                              cn_from=cn_from,
                              cn_to=cn_to,
                              active=active,
                              rate=rate,
                              contingency_factor=contingency_factor,
                              contingency_enabled=contingency_enabled,
                              monitor_loading=monitor_loading,
                              mttf=mttf,
                              mttr=mttr,
                              build_status=build_status,
                              capex=capex,
                              opex=opex,
                              Cost=cost,
                              device_type=DeviceType.LineDevice)

        # line length in km
        self.length = length

        # line impedance tolerance
        self.tolerance = tolerance

        # short circuit impedance
        self.r_fault = r_fault
        self.x_fault = x_fault
        self.fault_pos = fault_pos

        # total impedance and admittance in p.u.
        self.R = r
        self.X = x
        self.B = b

        self.R0 = r0
        self.X0 = x0
        self.B0 = b0

        self.R2 = r2
        self.X2 = x2
        self.B2 = b2

        # Conductor base and operating temperatures in ºC
        self.temp_base = temp_base
        self.temp_oper = temp_oper
        self._temp_oper_prof = Profile(default_value=temp_oper)

        # Conductor thermal constant (1/ºC)
        self.alpha = alpha

        # type template
        self.template = template

        self.register(key='R', units='p.u.', tpe=float, definition='Total positive sequence resistance.')
        self.register(key='X', units='p.u.', tpe=float, definition='Total positive sequence reactance.')
        self.register(key='B', units='p.u.', tpe=float, definition='Total positive sequence shunt susceptance.')
        self.register(key='R0', units='p.u.', tpe=float, definition='Total zero sequence resistance.')
        self.register(key='X0', units='p.u.', tpe=float, definition='Total zero sequence reactance.')
        self.register(key='B0', units='p.u.', tpe=float, definition='Total zero sequence shunt susceptance.')
        self.register(key='R2', units='p.u.', tpe=float, definition='Total negative sequence resistance.')
        self.register(key='X2', units='p.u.', tpe=float, definition='Total negative sequence reactance.')
        self.register(key='B2', units='p.u.', tpe=float, definition='Total negative sequence shunt susceptance.')
        self.register(key='tolerance', units='%', tpe=float,
                      definition='Tolerance expected for the impedance values % is expected '
                                 'for transformers0% for lines.')

        self.register(key='length', units='km', tpe=float, definition='Length of the line (not used for calculation)')
        self.register(key='temp_base', units='ºC', tpe=float, definition='Base temperature at which R was measured.')
        self.register(key='temp_oper', units='ºC', tpe=float, definition='Operation temperature to modify R.',
                      profile_name='temp_oper_prof')
        self.register(key='alpha', units='1/ºC', tpe=float,
                      definition='Thermal coefficient to modify R,around a reference temperatureusing a '
                                 'linear approximation.For example:Copper @ 20ºC: 0.004041,Copper @ 75ºC: 0.00323,'
                                 'Annealed copper @ 20ºC: 0.00393,Aluminum @ 20ºC: 0.004308,Aluminum @ 75ºC: 0.00330')
<<<<<<< HEAD

        # self.register(key='Cost', units='e/MWh', tpe=float, definition='Cost of overloads. Used in OPF.',
        #               profile_name='Cost_prof')
        # self.register(key='capex', units='e/MW', tpe=float,
        #               definition='Cost of investment. Used in expansion planning.')
        # self.register(key='opex', units='e/MWh', tpe=float, definition='Cost of operation. Used in expansion planning.')
        # self.register(key='build_status', units='', tpe=BuildStatus,
        #               definition='Branch build status. Used in expansion planning.')
=======
>>>>>>> 40369d95
        self.register(key='r_fault', units='p.u.', tpe=float,
                      definition='Resistance of the mid-line fault.Used in short circuit studies.')
        self.register(key='x_fault', units='p.u.', tpe=float,
                      definition='Reactance of the mid-line fault.Used in short circuit studies.')
        self.register(key='fault_pos', units='p.u.', tpe=float,
                      definition='Per-unit positioning of the fault:'
                                 '0 would be at the "from" side,'
                                 '1 would be at the "to" side,'
                                 'therefore 0.5 is at the middle.')
        self.register(key='template', units='', tpe=DeviceType.SequenceLineDevice, definition='')

    @property
    def temp_oper_prof(self) -> Profile:
        """
        Cost profile
        :return: Profile
        """
        return self._temp_oper_prof

    @temp_oper_prof.setter
    def temp_oper_prof(self, val: Union[Profile, np.ndarray]):
        if isinstance(val, Profile):
            self._temp_oper_prof = val
        elif isinstance(val, np.ndarray):
            self._temp_oper_prof.set(arr=val)
        else:
            raise Exception(str(type(val)) + 'not supported to be set into a temp_oper_prof')

    @property
    def R_corrected(self):
        """
        Returns a temperature corrected resistance based on a formula provided by:
        NFPA 70-2005, National Electrical Code, Table 8, footnote #2; and
        https://en.wikipedia.org/wiki/Electrical_resistivity_and_conductivity#Linear_approximation
        (version of 2019-01-03 at 15:20 EST).
        """
        return self.R * (1 + self.alpha * (self.temp_oper - self.temp_base))

    def change_base(self, Sbase_old, Sbase_new):
        """
        Change the inpedance base
        :param Sbase_old: old base (MVA)
        :param Sbase_new: new base (MVA)
        """
        b = Sbase_new / Sbase_old

        self.R *= b
        self.X *= b
        self.B *= b

    def get_weight(self) -> float:
        """
        Get a weight of this line for graph porpuses
        the weight is the impedance moudule (sqrt(r^2 + x^2))
        :return: weight value
        """
        return np.sqrt(self.R * self.R + self.X * self.X)

    def apply_template(self, obj: Union[OverheadLineType, UndergroundLineType, SequenceLineType], Sbase: float,
                       logger=Logger()):
        """
        Apply a line template to this object
        :param obj: OverheadLineType, UndergroundLineType, SequenceLineType
        :param Sbase: Nominal power in MVA
        :param logger: Logger
        """

        if type(obj) in [OverheadLineType, UndergroundLineType, SequenceLineType]:

            self.R, self.X, self.B, self.R0, self.X0, self.B0, self.rate = obj.get_values(Sbase=Sbase,
                                                                                          length=self.length)

            if self.template is not None:
                if obj != self.template:
                    self.template = obj
            else:
                self.template = obj

        else:
            logger.add_error('Template not recognised', self.name)

    def get_save_data(self):
        """
        Return the data that matches the edit_headers
        :return:
        """
        data = list()
        for name, properties in self.registered_properties.items():
            obj = getattr(self, name)

            if obj is None:
                data.append("")
            else:

                if hasattr(obj, 'idtag'):
                    obj = obj.idtag
                else:
<<<<<<< HEAD
                    obj = obj.idtag

            elif properties.tpe not in [str, float, int, bool]:
                obj = str(obj)
=======
                    if properties.tpe not in [str, float, int, bool]:
                        obj = str(obj)
                    else:
                        obj = str(obj)
>>>>>>> 40369d95

                data.append(obj)
        return data

    def get_properties_dict(self, version=3):
        """
        Get json dictionary
        :return:
        """
        if version == 2:
            return {'id': self.idtag,
                    'type': 'line',
                    'phases': 'ps',
                    'name': self.name,
                    'name_code': self.code,
                    'bus_from': self.bus_from.idtag,
                    'bus_to': self.bus_to.idtag,
                    'active': self.active,

                    'rate': self.rate,
                    'r': self.R,
                    'x': self.X,
                    'b': self.B,

                    'length': self.length,
                    'base_temperature': self.temp_base,
                    'operational_temperature': self.temp_oper,
                    'alpha': self.alpha,
                    'locations': []
                    }

        elif version == 3:
            return {'id': self.idtag,
                    'type': 'line',
                    'phases': 'ps',
                    'name': self.name,
                    'name_code': self.code,
                    'bus_from': self.bus_from.idtag,
                    'bus_to': self.bus_to.idtag,
                    'active': self.active,

                    'rate': self.rate,
                    'contingency_factor1': self.contingency_factor,
                    'contingency_factor2': self.contingency_factor,
                    'contingency_factor3': self.contingency_factor,
                    'r': self.R,
                    'x': self.X,
                    'b': self.B,

                    'length': self.length,
                    'base_temperature': self.temp_base,
                    'operational_temperature': self.temp_oper,
                    'alpha': self.alpha,

                    'overload_cost': self.Cost,
                    'capex': self.capex,
                    'opex': self.opex,
                    'build_status': str(self.build_status.value).lower(),

                    'locations': []
                    }
        else:
            return dict()

    def get_profiles_dict(self, version=3):
        """

        :return:
        """
        if self.active_prof is not None:
            active_prof = self.active_prof.tolist()
            rate_prof = self.rate_prof.tolist()
        else:
            active_prof = list()
            rate_prof = list()

        return {'id': self.idtag,
                'active': active_prof,
                'rate': rate_prof}

    def get_units_dict(self, version=3):
        """
        Get units of the values
        """
        return {'rate': 'MW',
                'r': 'p.u.',
                'x': 'p.u.',
                'b': 'p.u.',
                'length': 'km',
                'base_temperature': 'ºC',
                'operational_temperature': 'ºC',
                'alpha': '1/ºC'}

    def convertible_to_vsc(self):
        """
        Is this line convertible to VSC?
        :return:
        """
        if self.bus_to is not None and self.bus_from is not None:
            # connectivity:
            # for the later primitives to make sense, the "bus from" must be AC and the "bus to" must be DC
            if self.bus_from.is_dc and not self.bus_to.is_dc:  # this is the correct sense
                return True
            elif not self.bus_from.is_dc and self.bus_to.is_dc:  # opposite sense, revert
                return True
            else:
                return False
        else:
            return False

    def fix_inconsistencies(self, logger: Logger):
        """
        Fix the inconsistencies
        :param logger:
        :return:
        """
        errors = False

        if self.R < 0.0:
            logger.add_warning("Corrected transformer R<0", self.name, self.R, -self.R)
            self.R = -self.R
            errors = True

        return errors

    @property
    def Vf(self) -> float:
        """
        Get the voltage "from" (kV)
        :return: get the nominal voltage from
        """
        return self.bus_from.Vnom

    @property
    def Vt(self) -> float:
        """
        Get the voltage "to" (kV)
        :return: get the nominal voltage to
        """
        return self.bus_to.Vnom

    def should_this_be_a_transformer(self, branch_connection_voltage_tolerance: float = 0.1) -> bool:
        """

        :param branch_connection_voltage_tolerance:
        :return:
        """
        V1 = min(self.bus_to.Vnom, self.bus_from.Vnom)
        V2 = max(self.bus_to.Vnom, self.bus_from.Vnom)
        if V2 > 0:
            per = V1 / V2
            return per < (1.0 - branch_connection_voltage_tolerance)
        else:
            return V1 != V2

    def get_equivalent_transformer(self) -> Transformer2W:
        """
        Convert this line into a transformer
        This is necessary if the buses' voltage differ too much
        :return: Transformer2W
        """
        V1 = min(self.bus_to.Vnom, self.bus_from.Vnom)
        V2 = max(self.bus_to.Vnom, self.bus_from.Vnom)
        elm = Transformer2W(bus_from=self.bus_from,
                            bus_to=self.bus_to,
                            name=self.name,
                            code=self.code,
                            active=self.active,
                            rate=self.rate,
                            HV=V2,
                            LV=V1,
                            r=self.R,
                            x=self.X,
                            b=self.B)
        elm.active_prof = self.active_prof
        elm.rate_prof = self.rate_prof
        elm.temperature_prof = self.temp_oper_prof
        return elm

    def split_line(self, position: float) -> Tuple["Line", "Line", Bus]:
        """
        Split a branch by a given distance
        :param position: per unit distance measured from the "from" bus (0 ~ 1)
        :return: the two new Branches and the mid short circuited bus
        """

        assert (0.0 < position < 1.0)

        # Each of the Branches will have the proportional impedance
        # Bus_from           Middle_bus            Bus_To
        # o----------------------o--------------------o
        #   >-------- x -------->|
        #   (x: distance measured in per unit (0~1)

        middle_bus = self.bus_from.copy()
        middle_bus.name += ' split'

        # C(x, y) = (x1 + t * (x2 - x1), y1 + t * (y2 - y1))
        middle_bus.X = self.bus_from.x + (self.bus_to.x - self.bus_from.x) * position
        middle_bus.y = self.bus_from.y + (self.bus_to.y - self.bus_from.y) * position

        props_to_scale = ['R', 'R0', 'X', 'X0', 'B', 'B0', 'length']  # list of properties to scale

        br1 = self.copy()
        br1.bus_from = self.bus_from
        br1.bus_to = middle_bus
        for p in props_to_scale:
            setattr(br1, p, getattr(self, p) * position)

        br2 = self.copy()
        br2.bus_from = middle_bus
        br2.bus_to = self.bus_to
        for p in props_to_scale:
            setattr(br2, p, getattr(self, p) * (1.0 - position))

        return br1, br2, middle_bus

    def fill_design_properties(self, r_ohm, x_ohm, c_nf, length, Imax, freq, Sbase):
        """
        Fill R, X, B from not-in-per-unit parameters
        :param r_ohm: Resistance per km in OHM
        :param x_ohm: Reactance per km in OHM
        :param c_nf: Capacitance per km in nF
        :param length: lenght in kn
        :param Imax: Maximum current in kA
        :param freq: System frequency in Hz
        :param Sbase: Base power in MVA (take always 100 MVA)
        """
        R = r_ohm * length
        X = x_ohm * length
        B = (
                    2 * np.pi * freq * c_nf * 1e-9) * length  # impedance = 1 / (2 * pi * f * c), susceptance = (2 * pi * f * c)

        Vf = self.get_max_bus_nominal_voltage()

        Zbase = (Vf * Vf) / Sbase
        Ybase = 1.0 / Zbase

        self.R = np.round(R / Zbase, 6)
        self.X = np.round(X / Zbase, 6)
        self.B = np.round(B / Ybase, 6)
        self.rate = np.round(Imax * Vf * 1.73205080757, 6)  # nominal power in MVA = kA * kV * sqrt(3)
        self.length = length<|MERGE_RESOLUTION|>--- conflicted
+++ resolved
@@ -155,17 +155,6 @@
                       definition='Thermal coefficient to modify R,around a reference temperatureusing a '
                                  'linear approximation.For example:Copper @ 20ºC: 0.004041,Copper @ 75ºC: 0.00323,'
                                  'Annealed copper @ 20ºC: 0.00393,Aluminum @ 20ºC: 0.004308,Aluminum @ 75ºC: 0.00330')
-<<<<<<< HEAD
-
-        # self.register(key='Cost', units='e/MWh', tpe=float, definition='Cost of overloads. Used in OPF.',
-        #               profile_name='Cost_prof')
-        # self.register(key='capex', units='e/MW', tpe=float,
-        #               definition='Cost of investment. Used in expansion planning.')
-        # self.register(key='opex', units='e/MWh', tpe=float, definition='Cost of operation. Used in expansion planning.')
-        # self.register(key='build_status', units='', tpe=BuildStatus,
-        #               definition='Branch build status. Used in expansion planning.')
-=======
->>>>>>> 40369d95
         self.register(key='r_fault', units='p.u.', tpe=float,
                       definition='Resistance of the mid-line fault.Used in short circuit studies.')
         self.register(key='x_fault', units='p.u.', tpe=float,
@@ -263,17 +252,10 @@
                 if hasattr(obj, 'idtag'):
                     obj = obj.idtag
                 else:
-<<<<<<< HEAD
-                    obj = obj.idtag
-
-            elif properties.tpe not in [str, float, int, bool]:
-                obj = str(obj)
-=======
                     if properties.tpe not in [str, float, int, bool]:
                         obj = str(obj)
                     else:
                         obj = str(obj)
->>>>>>> 40369d95
 
                 data.append(obj)
         return data
