--- conflicted
+++ resolved
@@ -1119,8 +1119,6 @@
     :param plant_dict:
     :param gen_dict:
     :param t_idx:
-    :param plant_dict:
-    :param gen_dict:
     :return:
     """
     devices = circuit.get_fluid_turbines()
@@ -1199,10 +1197,6 @@
 
 
 def get_fluid_path_data(circuit: MultiCircuit,
-<<<<<<< HEAD
-                        plant_dict: Dict[str, int],
-=======
->>>>>>> 3abff30e
                         t_idx=-1) -> ds.FluidPathData:
     """
 
@@ -1210,7 +1204,7 @@
     :param t_idx:
     :return:
     """
-    devices = circuit.get_fluid_paths()
+    devices = circuit.get_fluid_p2xs()
 
     data = ds.FluidPathData(nelm=len(devices))
 
@@ -1218,8 +1212,8 @@
         data.names[k] = elm.name
         data.idtag[k] = elm.idtag
 
-        data.source_idx[k] = plant_dict[elm.source.idtag]
-        data.target_idx[k] = plant_dict[elm.target.idtag]
+        data.source_idx[k] = elm.source_idx
+        data.target_idx[k] = elm.target_idx
 
         data.min_flow[k] = elm.min_flow
         data.max_flow[k] = elm.max_flow
