# GridCal
# Copyright (C) 2015 - 2024 Santiago Peñate Vera
#
# This program is free software; you can redistribute it and/or
# modify it under the terms of the GNU Lesser General Public
# License as published by the Free Software Foundation; either
# version 3 of the License, or (at your option) any later version.
#
# This program is distributed in the hope that it will be useful,
# but WITHOUT ANY WARRANTY; without even the implied warranty of
# MERCHANTABILITY or FITNESS FOR A PARTICULAR PURPOSE.  See the GNU
# Lesser General Public License for more details.
#
# You should have received a copy of the GNU Lesser General Public License
# along with this program; if not, write to the Free Software Foundation,
# Inc., 51 Franklin Street, Fifth Floor, Boston, MA  02110-1301, USA.
import os
from typing import Union, List, Tuple, Dict
import numpy as np
from PySide6.QtWidgets import QGraphicsItem
from PySide6.QtCore import Qt, QSize, QRect
from PySide6.QtGui import QColor
from collections.abc import Callable
from PySide6.QtGui import (QImage, QPainter)
from PySide6.QtSvg import QSvgGenerator

from GridCalEngine.Devices.Diagrams.map_location import MapLocation
from GridCalEngine.Devices.Substation import Bus
from GridCalEngine.Devices.Substation.busbar import BusBar
from GridCalEngine.Devices.Branches.line import Line
from GridCalEngine.Devices.Branches.dc_line import DcLine
from GridCalEngine.Devices.Branches.hvdc_line import HvdcLine
from GridCalEngine.Devices.Diagrams.map_diagram import MapDiagram
from GridCalEngine.Devices.types import BRANCH_TYPES
from GridCalEngine.Devices.Fluid import FluidNode, FluidPath
from GridCalEngine.basic_structures import Vec, CxVec, IntVec
from GridCalEngine.Devices.Substation.substation import Substation
from GridCalEngine.Devices.Substation.voltage_level import VoltageLevel
from GridCalEngine.Devices.Branches.line_locations import LineLocation
from GridCalEngine.Devices.multi_circuit import MultiCircuit
from GridCalEngine.enumerations import DeviceType
from GridCalEngine.Devices.types import ALL_DEV_TYPES, INJECTION_DEVICE_TYPES, FLUID_TYPES
from GridCalEngine.basic_structures import Logger

from GridCal.Gui.Diagrams.MapWidget.Branches.map_line_container import MapLineContainer
from GridCal.Gui.Diagrams.MapWidget.Substation.node_graphic_item import NodeGraphicItem
from GridCal.Gui.Diagrams.MapWidget.Substation.substation_graphic_item import SubstationGraphicItem
from GridCal.Gui.Diagrams.MapWidget.Substation.voltage_level_graphic_item import VoltageLevelGraphicItem
from GridCal.Gui.Diagrams.MapWidget.map_widget import MapWidget
import GridCal.Gui.Visualization.visualization as viz
import GridCal.Gui.Visualization.palettes as palettes
from GridCal.Gui.Diagrams.graphics_manager import ALL_MAP_GRAPHICS
from GridCal.Gui.Diagrams.MapWidget.Tiles.tiles import Tiles
from GridCal.Gui.Diagrams.base_diagram_widget import BaseDiagramWidget


class GridMapWidget(BaseDiagramWidget):
    """
    GridMapWidget
    """

    def __init__(self,
                 tile_src: Tiles,
                 start_level: int,
                 longitude: float,
                 latitude: float,
                 name: str,
                 circuit: MultiCircuit,
                 diagram: Union[None, MapDiagram] = None,
                 call_delete_db_element_func: Callable[["GridMapWidget", ALL_DEV_TYPES], None] = None):
        """

        :param tile_src:
        :param start_level:
        :param longitude:
        :param latitude:
        :param name:
        :param diagram:
        :param call_delete_db_element_func:
        """

        BaseDiagramWidget.__init__(self,
                                   circuit=circuit,
                                   diagram=MapDiagram(name=name,
                                                      tile_source=tile_src.TilesetName,
                                                      start_level=start_level,
                                                      longitude=longitude,
                                                      latitude=latitude) if diagram is None else diagram,
                                   time_index=0,
                                   call_delete_db_element_func=call_delete_db_element_func)

        self.map = MapWidget(parent=self,
                             tile_src=tile_src,
                             start_level=start_level,
                             startLat=latitude,
                             startLon=longitude,
                             zoom_callback=self.zoom_callback,
                             position_callback=self.position_callback)

        # Any representation on the map must be done after this Goto Function
        self.map.GotoLevelAndPosition(level=start_level, longitude=longitude, latitude=latitude)

        self.map.startLev = start_level
        self.map.startLat = latitude
        self.map.startLon = longitude

        he = self.map.view.height()
        wi = self.map.view.width()

        self.startHe = he
        self.startWi = wi
        self.constantLineWidth = True

        # draw
        self.draw()

    def set_diagram(self, diagram: MapDiagram):
        """

        :param diagram:
        :return:
        """
        self.diagram = diagram

    def delete_diagram_element(self, device: ALL_DEV_TYPES, propagate: bool = True):
        """

        :param device:
        :param propagate: Propagate the delete to other diagrams?
        :return:
        """
        # TODO: Implement this
        pass

        if propagate:
            if self.call_delete_db_element_func is not None:
                self.call_delete_db_element_func(self, device)

    @property
    def name(self):
        """
        Get the diagram name
        :return:
        """
        return self.diagram.name

    @name.setter
    def name(self, val: str):
        """
        Name setter
        :param val:
        :return:
        """
        self.diagram.name = val

    def add_to_scene(self, graphic_object: ALL_MAP_GRAPHICS = None) -> None:
        """
        Add item to the diagram and the diagram scene
        :param graphic_object: Graphic object associated
        """

        self.map.diagram_scene.addItem(graphic_object)

    def remove_from_scene(self, graphic_object: ALL_MAP_GRAPHICS = None) -> None:
        """
        Add item to the diagram and the diagram scene
        :param graphic_object: Graphic object associated
        """
        api_object = getattr(graphic_object, 'api_object', None)
        if api_object is not None:
            self.graphics_manager.delete_device(api_object)
        self.map.diagram_scene.removeItem(graphic_object)

    def zoom_callback(self, zoom_level: int) -> None:
        """
        Update the diagram zoom level (useful for saving)
        :param zoom_level: whatever zoom level
        """
        self.diagram.start_level = zoom_level

    def position_callback(self, longitude: float, latitude: float) -> None:
        """
        Update the diagram central position (useful for saving)
        :param longitude: in deg
        :param latitude: in deg
        """
        self.diagram.latitude = latitude
        self.diagram.longitude = longitude

    def zoom_in(self):
        """
        Zoom in
        """
        if self.map.level + 1 <= self.map.max_level:
            self.map.zoom_level(level=self.map.level + 1)

    def zoom_out(self):
        """
        Zoom out
        """
        if self.map.level - 1 >= self.map.min_level:
            self.map.zoom_level(level=self.map.level - 1)

    def rescaleGraphics(self):
        """

        :return:
        """
        if self.constantLineWidth:
            for device_type, graphics in self.graphics_manager.graphic_dict.items():
                for graphic_id, graphic_item in graphics.items():
                    if isinstance(graphic_item, MapLineContainer):
                        for seg in graphic_item.segments_list:
                            seg.scaleSegment = seg.lineWidth / self.map.schema_zoom
                            seg.setScale(seg.scaleSegment)
                            seg.update_endings(True)

    def to_lat_lon(self, x: float, y: float) -> Tuple[float, float]:
        """
        Convert x, y position in the map to latitude and longitude
        :param x:
        :param y:
        :return:
        """
<<<<<<< HEAD
        return self.map.to_lat_lon(x=x, y=y)
=======

        level, longitude, latitude = self.get_level_and_position()

        self.GotoLevelAndPosition(level=self.startLev, longitude=self.startLon, latitude=self.startLat)

        he = self.view.height()
        wi = self.view.width()

        node_gen_dx = self.startWi - wi
        node_gen_dy = self.startHe - he

        lon, lat = self.view_to_geo(xview=x - node_gen_dx / 2, yview=y - node_gen_dy / 2)

        self.GotoLevelAndPosition(level=level, longitude=longitude, latitude=latitude)

        return lat, lon
>>>>>>> e021ccad

    def to_x_y(self, lat: float, lon: float) -> Tuple[float, float]:
        """

        :param lat:
        :param lon:
        :return:
        """
<<<<<<< HEAD
        return self.map.to_x_y(lat=lat, lon=lon)
=======

        level, longitude, latitude = self.get_level_and_position()

        self.GotoLevelAndPosition(level=self.startLev, longitude=self.startLon, latitude=self.startLat)

        he = self.view.height()
        wi = self.view.width()

        node_gen_dx = self.startWi - wi
        node_gen_dy = self.startHe - he

        x, y = self.geo_to_view(longitude=lon, latitude=lat)

        x = x + node_gen_dx / 2
        y = y + node_gen_dy / 2

        self.GotoLevelAndPosition(level=level, longitude=longitude, latitude=latitude)

        return x, y
>>>>>>> e021ccad

    def update_diagram_element(self,
                               device: ALL_DEV_TYPES,
                               latitude: float = 0.0,
                               longitude: float = 0.0,
                               altitude: float = 0.0,
                               graphic_object: QGraphicsItem = None) -> None:
        """
        Set the position of a device in the diagram
        :param device: EditableDevice
        :param latitude:
        :param longitude:
        :param altitude:
        :param graphic_object: Graphic object associated
        """
        self.diagram.set_point(device=device,
                               location=MapLocation(latitude=latitude,
                                                    longitude=longitude,
                                                    altitude=altitude,
                                                    api_object=device))

        self.graphics_manager.add_device(elm=device, graphic=graphic_object)

    def create_node(self,
                    line_container: MapLineContainer,
                    api_object: LineLocation,
                    lat: float, lon: float, index: int) -> NodeGraphicItem:
        """

        :param line_container:
        :param api_object:
        :param lat:
        :param lon:
        :param index:
        :return:
        """
        graphic_object = NodeGraphicItem(editor=self,
                                         line_container=line_container,
                                         api_object=api_object,
                                         lat=lat, lon=lon,
                                         index=index,
                                         r=0.005)

        self.graphics_manager.add_device(elm=api_object, graphic=graphic_object)

        # draw the node in the scene
        self.add_to_scene(graphic_object=graphic_object)

        return graphic_object

    def merge_lines(self):
        """

        :return:
        """
        if len(self.map.selectedItems) < 2:
            return 0

        it1 = self.map.selectedItems[0]
        it2 = self.map.selectedItems[1]

        if it1 == it2:
            return 0

        newline = Line()
        newline.copyData(it1.line_container.api_object)
        # ln1 = self.api_object.copy()

        better_first, better_second = self.map.compare_options(it1, it2)

        first_list = better_first.line_container.api_object.locations.data
        second_list = better_second.line_container.api_object.locations.data

        newline.locations.data = first_list + second_list

        idx = 0
        for nod in better_first.line_container.nodes_list:
            newline.locations.data[idx].lat = nod.lat
            newline.locations.data[idx].long = nod.lon
            idx = idx + 1

        for nod in better_second.line_container.nodes_list:
            newline.locations.data[idx].lat = nod.lat
            newline.locations.data[idx].long = nod.lon
            idx = idx + 1

        newL = self.add_api_line(newline, original=False)

        better_first.line_container.disable_line()
        better_second.line_container.disable_line()

    def removeNode(self, node: NodeGraphicItem):
        """
        Removes node from diagram and scene
        :param node: Node to remove
        """

        nod = self.graphics_manager.delete_device(node.api_object)
        self.map.diagram_scene.removeItem(nod)
        nod.line_container.removeNode(node)

    pass

    def removeSubstation(self, substation: SubstationGraphicItem):
        """

        :param substation:
        :return:
        """
        sub = self.graphics_manager.delete_device(substation.api_object)
        self.map.diagram_scene.removeItem(sub)

        br_types = [DeviceType.LineDevice, DeviceType.HVDCLineDevice]

        for ty in br_types:
            lins = self.graphics_manager.get_device_type_list(ty)
            for lin in lins:
                if (lin.api_object.get_substation_from() == substation.api_object
                        or lin.api_object.get_substation_to() == substation.api_object):
                    self.removeLine(lin)

    pass

    def removeLine(self, line: MapLineContainer):
        """
        Removes line from diagram and scene
        :param line: Line to remove
        """
        lin = self.graphics_manager.delete_device(line.api_object)
        for seg in lin.segments_list:
            self.map.diagram_scene.removeItem(seg)

    pass

    def add_api_line(self, api_object: BRANCH_TYPES, original: bool = True) -> MapLineContainer:
        """
        Adds a line with the nodes and segments
        :param api_object: Any branch type from the database
        :param original:
        :return: MapTemplateLine
        """
        line_container = MapLineContainer(editor=self, api_object=api_object)

        line_container.original = original

        self.graphics_manager.add_device(elm=api_object, graphic=line_container)

        # create the nodes
        line_container.draw_all()

        return line_container

    def update_connectors(self):
        """

        :return:
        """
        for dev_tpe in [DeviceType.LineDevice,
                        DeviceType.DCLineDevice,
                        DeviceType.HVDCLineDevice,
                        DeviceType.FluidPathDevice]:

            dev_dict = self.graphics_manager.get_device_type_dict(device_type=dev_tpe)

            for idtag, graphic_object in dev_dict.items():
                graphic_object.update_connectors()

            for idtag, graphic_object in dev_dict.items():
                graphic_object.end_update()

    def create_substation(self,
                          api_object: Substation,
                          lat: float, lon: float,
                          r: float) -> SubstationGraphicItem:
        """

        :param api_object:
        :param lat:
        :param lon:
        :param r:
        :return:
        """
        graphic_object = SubstationGraphicItem(editor=self,
                                               api_object=api_object,
                                               lat=lat, lon=lon,
                                               r=r)
        self.graphics_manager.add_device(elm=api_object, graphic=graphic_object)

        self.add_to_scene(graphic_object=graphic_object)

        return graphic_object

    def create_voltage_level(self,
                             substation_graphics: SubstationGraphicItem,
                             api_object: VoltageLevel,
                             lat: float, lon: float,
                             r: float) -> VoltageLevelGraphicItem:
        """

        :param substation_graphics:
        :param api_object:
        :param lat:
        :param lon:
        :param r:
        :return:
        """
        graphic_object = VoltageLevelGraphicItem(parent=substation_graphics,
                                                 editor=self,
                                                 api_object=api_object,
                                                 lat=lat, lon=lon,
                                                 r=r)
        self.graphics_manager.add_device(elm=api_object, graphic=graphic_object)

        # self.add_to_scene(graphic_object=graphic_object)

        return graphic_object

    def draw_diagram(self, diagram: MapDiagram) -> None:
        """
        Draw any diagram
        :param diagram: MapDiagram
        :return:
        """
        # first pass: create substations
        for category, points_group in diagram.data.items():

            if category == DeviceType.SubstationDevice.value:
                for idtag, location in points_group.locations.items():
                    self.create_substation(api_object=location.api_object,
                                           lon=location.longitude,
                                           lat=location.latitude,
                                           r=0.1)

        # second pass: create voltage levels
        for category, points_group in diagram.data.items():

            if category == DeviceType.VoltageLevelDevice.value:
                for idtag, location in points_group.locations.items():
                    if location.api_object.substation:
                        objectSubs = location.api_object.substation

                        # get the substation graphic object
                        substation_graphics = self.graphics_manager.query(elm=objectSubs)

                        # draw the voltage level
                        self.create_voltage_level(substation_graphics=substation_graphics,
                                                  api_object=location.api_object,
                                                  lon=objectSubs.longitude,
                                                  lat=objectSubs.latitude,
                                                  r=0.01)

            elif category == DeviceType.LineDevice.value:
                for idtag, location in points_group.locations.items():
                    line: Line = location.api_object
                    self.add_api_line(api_object=line, original=True)  # no need to add to the scene

            elif category == DeviceType.DCLineDevice.value:
                pass  # TODO: implementar

            elif category == DeviceType.HVDCLineDevice.value:
                for idtag, location in points_group.locations.items():
                    line: Line = location.api_object
                    self.add_api_line(api_object=line, original=True)  # no need to add to the scene

            elif category == DeviceType.FluidNodeDevice.value:
                pass  # TODO: implementar

            elif category == DeviceType.FluidPathDevice.value:
                pass  # TODO: implementar

        # sort voltage levels at the substations
        dev_dict = self.graphics_manager.get_device_type_dict(device_type=DeviceType.SubstationDevice)
        for idtag, graphic_object in dev_dict.items():
            graphic_object.sort_voltage_levels()

    def add_object_to_the_schematic(
            self,
            elm: ALL_DEV_TYPES,
            injections_by_bus: Union[None, Dict[Bus, Dict[DeviceType, List[INJECTION_DEVICE_TYPES]]]] = None,
            injections_by_fluid_node: Union[None, Dict[FluidNode, Dict[DeviceType, List[FLUID_TYPES]]]] = None,
            injections_by_cn: Union[None, Dict[Bus, Dict[DeviceType, List[INJECTION_DEVICE_TYPES]]]] = None,
            logger: Logger = Logger()):
        """

        :param elm:
        :param injections_by_bus:
        :param injections_by_fluid_node:
        :param injections_by_cn:
        :param logger:
        :return:
        """

        if self.graphics_manager.query(elm=elm) is None:

            if isinstance(elm, Bus):

                if not elm.is_internal:  # 3w transformer buses are not represented
                    if injections_by_bus is None:
                        injections_by_bus = self.circuit.get_injection_devices_grouped_by_bus()

                    # TODO: substitute by its substation
                    graphic_obj = self.add_api_bus(bus=elm,
                                                   injections_by_tpe=injections_by_bus.get(elm, dict()),
                                                   explode_factor=1.0)
                else:
                    graphic_obj = None

            elif isinstance(elm, FluidNode):

                if injections_by_fluid_node is None:
                    injections_by_fluid_node = self.circuit.get_injection_devices_grouped_by_fluid_node()

                # TODO: maybe new thing?
                graphic_obj = self.add_api_fluid_node(node=elm,
                                                      injections_by_tpe=injections_by_fluid_node.get(elm, dict()))

            elif isinstance(elm, BusBar):

                if injections_by_cn is None:
                    injections_by_cn = self.circuit.get_injection_devices_grouped_by_cn()

                # TODO: substitute by its substation
                graphic_obj = self.add_api_busbar(bus=elm,
                                                  injections_by_tpe=injections_by_cn.get(elm.cn, dict()))

            elif isinstance(elm, Line):
                graphic_obj = self.add_api_line(elm)

            elif isinstance(elm, DcLine):

                # TODO: implement
                graphic_obj = self.add_api_dc_line(elm)

            elif isinstance(elm, HvdcLine):

                # TODO: implement
                graphic_obj = self.add_api_hvdc(elm)

            elif isinstance(elm, FluidPath):

                # TODO: implement
                graphic_obj = self.add_api_fluid_path(elm)

            else:
                graphic_obj = None

            self.add_to_scene(graphic_object=graphic_obj)

        else:
            logger.add_warning("Device already added", device_class=elm.device_type.value, device=elm.name)

    def change_size_and_pen_width_all(self, new_radius, pen_width):
        """
        Change the size and pen width of all elements in Schema.
        :param new_radius: New radius for the nodes.
        :param pen_width: New pen width for the nodes.
        """
        dev_dict = self.graphics_manager.get_device_type_dict(device_type=DeviceType.LineLocation)

        for idtag, graphic_object in dev_dict.items():
            graphic_object.resize(new_radius)
            graphic_object.change_pen_width(pen_width)

    def colour_results(self,
                       buses: List[Bus],
                       branches: List[BRANCH_TYPES],
                       hvdc_lines: List[HvdcLine],
                       Sbus: CxVec,
                       bus_active: IntVec,
                       Sf: CxVec,
                       St: CxVec,
                       voltages: CxVec,
                       loadings: CxVec,
                       types: IntVec = None,
                       losses: CxVec = None,
                       br_active: IntVec = None,
                       hvdc_Pf: Vec = None,
                       hvdc_Pt: Vec = None,
                       hvdc_losses: Vec = None,
                       hvdc_loading: Vec = None,
                       hvdc_active: IntVec = None,
                       loading_label: str = 'loading',
                       ma: Vec = None,
                       theta: Vec = None,
                       Beq: Vec = None,
                       use_flow_based_width: bool = False,
                       min_branch_width: int = 5,
                       max_branch_width=5,
                       min_bus_width=20,
                       max_bus_width=20,
                       cmap: palettes.Colormaps = None):
        """
        Color objects based on the results passed
        :param buses: list of matching bus objects
        :param branches: list of Branches without HVDC
        :param hvdc_lines: list of HVDC lines
        :param Sbus: Buses power (MVA)
        :param bus_active: Bus active status
        :param Sf: Branches power from the "from" bus (MVA)
        :param St: Branches power from the "to" bus (MVA)
        :param voltages: Buses voltage
        :param loadings: Branches load (%)
        :param types: Buses type [PQ: 1, PV: 2, REF: 3, NONE: 4, STO_DISPATCH: 5, PVB: 6]
        :param losses: Branches losses [%]
        :param br_active: Branches active status
        :param hvdc_Pf: HVDC branch flows "from" [MW]
        :param hvdc_Pt: HVDC branch flows "to" [MW]
        :param hvdc_losses: HVDC branch losses [MW]
        :param hvdc_loading: HVDC Branch loading [%]
        :param hvdc_active: HVDC Branch status
        :param loading_label: String saling whatever the loading label means
        :param ma: branch phase shift angle (rad)
        :param theta: branch tap module (p.u.)
        :param Beq: Branch equivanet susceptance (p.u.)
        :param use_flow_based_width: use branch width based on the actual flow?
        :param min_branch_width: Minimum branch width [px]
        :param max_branch_width: Maximum branch width [px]
        :param min_bus_width: Minimum bus width [px]
        :param max_bus_width: Maximum bus width [px]
        :param cmap: Color map [palettes.Colormaps]
        """

        voltage_cmap = viz.get_voltage_color_map()
        loading_cmap = viz.get_loading_color_map()
        bus_types = ['', 'PQ', 'PV', 'Slack', 'None', 'Storage']

        vmin = 0
        vmax = 1.2
        vrng = vmax - vmin
        vabs = np.abs(voltages)
        vang = np.angle(voltages, deg=True)
        vnorm = (vabs - vmin) / vrng

        n = len(buses)
        longitudes = np.zeros(n)
        latitudes = np.zeros(n)
        nodes_dict = dict()
        for i, bus in enumerate(buses):

            # try to find the diagram object of the DB object
            graphic_object = self.graphics_manager.query(bus)

            if graphic_object:
                longitudes[i] = bus.longitude
                latitudes[i] = bus.latitude
                nodes_dict[bus.name] = (bus.latitude, bus.longitude)

        # Pnorm = np.abs(Sbus.real) / np.max(Sbus.real)
        #
        # add node positions
        # for i, bus in enumerate(circuit.buses):
        #
        #     tooltip = str(i) + ': ' + bus.name + '\n' \
        #               + 'V:' + "{:10.4f}".format(vabs[i]) + " <{:10.4f}".format(vang[i]) + 'º [p.u.]\n' \
        #               + 'V:' + "{:10.4f}".format(vabs[i] * bus.Vnom) + " <{:10.4f}".format(vang[i]) + 'º [kV]'
        #     if Sbus is not None:
        #         tooltip += '\nS: ' + "{:10.4f}".format(Sbus[i] * Sbase) + ' [MVA]'
        #     if types is not None:
        #         tooltip += '\nType: ' + bus_types[types[i]]
        #
        #     # get the line colour
        #     r, g, b, a = voltage_cmap(vnorm[i])
        #     color = QtGui.QColor(r * 255, g * 255, b * 255, a * 255)
        #     html_color = color.name()
        #
        #     if use_flow_based_width:
        #         radius = int(np.floor(min_bus_width + Pnorm[i] * (max_bus_width - min_bus_width)))
        #     else:
        #         radius = 50
        #
        #     position = bus.get_coordinates()
        #     html = '<i>' + tooltip + '</i>'
        #     folium.Circle(position,
        #                   popup=html,
        #                   radius=radius,
        #                   color=html_color,
        #                   tooltip=tooltip).add_to(marker_cluster)

        # Try colouring the branches
        if len(branches):

            lnorm = np.abs(loadings)
            lnorm[lnorm == np.inf] = 0
            Sfabs = np.abs(Sf)
            Sfnorm = Sfabs / np.max(Sfabs + 1e-20)
            for i, branch in enumerate(branches):

                # try to find the diagram object of the DB object
                graphic_object: MapLineContainer = self.graphics_manager.query(branch)

                if graphic_object:

                    # compose the tooltip
                    tooltip = str(i) + ': ' + branch.name
                    tooltip += '\n' + loading_label + ': ' + "{:10.4f}".format(lnorm[i] * 100) + ' [%]'
                    if Sf is not None:
                        tooltip += '\nPower: ' + "{:10.4f}".format(Sf[i]) + ' [MVA]'
                    if losses is not None:
                        tooltip += '\nLosses: ' + "{:10.4f}".format(losses[i]) + ' [MVA]'

                    # get the line colour
                    a = 255
                    if cmap == palettes.Colormaps.Green2Red:
                        b, g, r = palettes.green_to_red_bgr(lnorm[i])

                    elif cmap == palettes.Colormaps.Heatmap:
                        b, g, r = palettes.heatmap_palette_bgr(lnorm[i])

                    elif cmap == palettes.Colormaps.TSO:
                        b, g, r = palettes.tso_line_palette_bgr(branch.get_max_bus_nominal_voltage(), lnorm[i])

                    else:
                        r, g, b, a = loading_cmap(lnorm[i])
                        r *= 255
                        g *= 255
                        b *= 255
                        a *= 255

                    color = QColor(r, g, b, a)
                    style = Qt.SolidLine
                    if use_flow_based_width:
                        weight = int(
                            np.floor(min_branch_width + Sfnorm[i] * (max_branch_width - min_branch_width) * 0.1))
                    else:
                        weight = 0.5

                    graphic_object.set_colour(color=color, w=weight, style=style, tool_tip=tooltip)

        # try colouring the HVDC lines
        if len(hvdc_lines) > 0:

            lnorm = np.abs(hvdc_loading)
            lnorm[lnorm == np.inf] = 0
            Sfabs = np.abs(hvdc_Pf)
            Sfnorm = Sfabs / np.max(Sfabs + 1e-9)

            for i, branch in enumerate(hvdc_lines):

                # try to find the diagram object of the DB object
                graphic_object: MapLineContainer = self.graphics_manager.query(branch)

                if graphic_object:

                    # compose the tooltip
                    tooltip = str(i) + ': ' + branch.name
                    tooltip += '\n' + loading_label + ': ' + "{:10.4f}".format(lnorm[i] * 100) + ' [%]'
                    if Sf is not None:
                        tooltip += '\nPower: ' + "{:10.4f}".format(hvdc_Pf[i]) + ' [MW]'
                    if losses is not None:
                        tooltip += '\nLosses: ' + "{:10.4f}".format(hvdc_losses[i]) + ' [MW]'

                    # get the line colour
                    a = 255
                    if cmap == palettes.Colormaps.Green2Red:
                        b, g, r = palettes.green_to_red_bgr(lnorm[i])

                    elif cmap == palettes.Colormaps.Heatmap:
                        b, g, r = palettes.heatmap_palette_bgr(lnorm[i])

                    elif cmap == palettes.Colormaps.TSO:
                        b, g, r = palettes.tso_line_palette_bgr(branch.get_max_bus_nominal_voltage(), lnorm[i])

                    else:
                        r, g, b, a = loading_cmap(lnorm[i])
                        r *= 255
                        g *= 255
                        b *= 255
                        a *= 255

                    color = QColor(r, g, b, a)
                    style = Qt.SolidLine
                    if use_flow_based_width:
                        weight = int(
                            np.floor(min_branch_width + Sfnorm[i] * (max_branch_width - min_branch_width) * 0.1))
                    else:
                        weight = 0.5

                    graphic_object.set_colour(color=color, w=weight, style=style, tool_tip=tooltip)

    def get_image(self, transparent: bool = False) -> Tuple[QImage, int, int]:
        """
        get the current picture
        :return: QImage, width, height
        """
        w = self.width()
        h = self.height()

        # image = QImage(w, h, QImage.Format_RGB32)
        # image.fill(Qt.white)
        #
        # painter = QPainter(image)
        # painter.setRenderHint(QPainter.Antialiasing)
        # # self.view.render(painter)  # self.view stores the grid widgets
        # self.render(painter)
        # painter.end()
        image = self.grab().toImage()

        return image, w, h

    def take_picture(self, filename: str):
        """
        Save the grid to a png file
        """
        name, extension = os.path.splitext(filename.lower())

        if extension == '.png':
            image, _, _ = self.get_image()
            image.save(filename)

        elif extension == '.svg':
            w = self.width()
            h = self.height()
            svg_gen = QSvgGenerator()
            svg_gen.setFileName(filename)
            svg_gen.setSize(QSize(w, h))
            svg_gen.setViewBox(QRect(0, 0, w, h))
            svg_gen.setTitle("Electrical grid schematic")
            svg_gen.setDescription("An SVG drawing created by GridCal")

            painter = QPainter(svg_gen)
            self.render(painter)
            painter.end()
        else:
            raise Exception('Extension ' + str(extension) + ' not supported :(')


def generate_map_diagram(substations: List[Substation],
                         voltage_levels: List[VoltageLevel],
                         lines: List[Line],
                         dc_lines: List[DcLine],
                         hvdc_lines: List[HvdcLine],
                         fluid_nodes: List[FluidNode],
                         fluid_paths: List[FluidPath],
                         prog_func: Union[Callable, None] = None,
                         text_func: Union[Callable, None] = None,
                         name='Map diagram') -> MapDiagram:
    """
    Add a elements to the schematic scene
    :param substations: list of Substation objects
    :param voltage_levels: list of VoltageLevel objects
    :param lines: list of Line objects
    :param dc_lines: list of DcLine objects
    :param hvdc_lines: list of HvdcLine objects
    :param fluid_nodes: list of FluidNode objects
    :param fluid_paths: list of FluidPath objects
    :param prog_func: progress report function
    :param text_func: Text report function
    :param name: name of the diagram
    """

    diagram = MapDiagram(name=name)

    # first create the buses
    if text_func is not None:
        text_func('Creating schematic buses')

    nn = len(substations)
    for i, substation in enumerate(substations):

        if prog_func is not None:
            prog_func((i + 1) / nn * 100.0)

        diagram.set_point(device=substation, location=MapLocation(latitude=substation.latitude,
                                                                  longitude=substation.longitude,
                                                                  api_object=substation))

    # --------------------------------------------------------------------------------------------------------------
    if text_func is not None:
        text_func('Creating schematic buses')

    nn = len(voltage_levels)
    for i, voltageLevel in enumerate(voltage_levels):

        if prog_func is not None:
            prog_func((i + 1) / nn * 100.0)

        diagram.set_point(device=voltageLevel, location=MapLocation())

    # --------------------------------------------------------------------------------------------------------------
    if text_func is not None:
        text_func('Creating schematic fluid nodes devices')

    nn = len(fluid_nodes)
    for i, elm in enumerate(fluid_nodes):

        if prog_func is not None:
            prog_func((i + 1) / nn * 100.0)

        # branch.graphic_obj = self.add_api_upfc(branch)
        diagram.set_point(device=elm, location=MapLocation())

    # --------------------------------------------------------------------------------------------------------------
    if text_func is not None:
        text_func('Creating schematic line devices')

    nn = len(lines)
    for i, branch in enumerate(lines):

        if prog_func is not None:
            prog_func((i + 1) / nn * 100.0)

        # branch.graphic_obj = self.add_api_line(branch)
        diagram.set_point(device=branch, location=MapLocation())

        # register all the line locations
        # if branch.bus_from is not None:
        #     diagram.set_point(device=branch.bus_from, location=MapLocation(latitude=branch.bus_from.latitude,
        #                                                                    longitude=branch.bus_from.longitude,
        #                                                                    altitude=0))

        for loc in branch.locations.get_locations():
            diagram.set_point(device=loc, location=MapLocation(latitude=loc.lat,
                                                               longitude=loc.long,
                                                               altitude=loc.alt))

        # if branch.bus_to is not None:
        #     diagram.set_point(device=branch.bus_to, location=MapLocation(latitude=branch.bus_to.latitude,
        #                                                                  longitude=branch.bus_to.longitude,
        #                                                                  altitude=0))

    # --------------------------------------------------------------------------------------------------------------
    if text_func is not None:
        text_func('Creating schematic line devices')

    nn = len(dc_lines)
    for i, branch in enumerate(dc_lines):

        if prog_func is not None:
            prog_func((i + 1) / nn * 100.0)

        # branch.graphic_obj = self.add_api_dc_line(branch)
        diagram.set_point(device=branch, location=MapLocation())

        # register all the line locations
        for loc in branch.locations.get_locations():
            diagram.set_point(device=loc, location=MapLocation(latitude=loc.lat,
                                                               longitude=loc.long,
                                                               altitude=loc.alt))

    # --------------------------------------------------------------------------------------------------------------
    if text_func is not None:
        text_func('Creating schematic HVDC devices')

    nn = len(hvdc_lines)
    for i, branch in enumerate(hvdc_lines):

        if prog_func is not None:
            prog_func((i + 1) / nn * 100.0)

        # branch.graphic_obj = self.add_api_hvdc(branch)
        diagram.set_point(device=branch, location=MapLocation())

        # register all the line locations
        for loc in branch.locations.get_locations():
            diagram.set_point(device=loc, location=MapLocation(latitude=loc.lat,
                                                               longitude=loc.long,
                                                               altitude=loc.alt))

    # --------------------------------------------------------------------------------------------------------------
    if text_func is not None:
        text_func('Creating schematic fluid paths devices')

    nn = len(fluid_paths)
    for i, elm in enumerate(fluid_paths):

        if prog_func is not None:
            prog_func((i + 1) / nn * 100.0)

        # branch.graphic_obj = self.add_api_upfc(branch)
        diagram.set_point(device=elm, location=MapLocation())

        # register all the line locations
        for loc in elm.locations.get_locations():
            diagram.set_point(device=loc, location=MapLocation(latitude=loc.lat,
                                                               longitude=loc.long,
                                                               altitude=loc.alt))

    # find the diagram cented and set it internally
    diagram.set_center()

    return diagram<|MERGE_RESOLUTION|>--- conflicted
+++ resolved
@@ -222,26 +222,7 @@
         :param y:
         :return:
         """
-<<<<<<< HEAD
         return self.map.to_lat_lon(x=x, y=y)
-=======
-
-        level, longitude, latitude = self.get_level_and_position()
-
-        self.GotoLevelAndPosition(level=self.startLev, longitude=self.startLon, latitude=self.startLat)
-
-        he = self.view.height()
-        wi = self.view.width()
-
-        node_gen_dx = self.startWi - wi
-        node_gen_dy = self.startHe - he
-
-        lon, lat = self.view_to_geo(xview=x - node_gen_dx / 2, yview=y - node_gen_dy / 2)
-
-        self.GotoLevelAndPosition(level=level, longitude=longitude, latitude=latitude)
-
-        return lat, lon
->>>>>>> e021ccad
 
     def to_x_y(self, lat: float, lon: float) -> Tuple[float, float]:
         """
@@ -250,29 +231,7 @@
         :param lon:
         :return:
         """
-<<<<<<< HEAD
         return self.map.to_x_y(lat=lat, lon=lon)
-=======
-
-        level, longitude, latitude = self.get_level_and_position()
-
-        self.GotoLevelAndPosition(level=self.startLev, longitude=self.startLon, latitude=self.startLat)
-
-        he = self.view.height()
-        wi = self.view.width()
-
-        node_gen_dx = self.startWi - wi
-        node_gen_dy = self.startHe - he
-
-        x, y = self.geo_to_view(longitude=lon, latitude=lat)
-
-        x = x + node_gen_dx / 2
-        y = y + node_gen_dy / 2
-
-        self.GotoLevelAndPosition(level=level, longitude=longitude, latitude=latitude)
-
-        return x, y
->>>>>>> e021ccad
 
     def update_diagram_element(self,
                                device: ALL_DEV_TYPES,
