--- conflicted
+++ resolved
@@ -3186,52 +3186,10 @@
         <string>Settings</string>
        </attribute>
        <layout class="QGridLayout" name="gridLayout_8">
-<<<<<<< HEAD
         <item row="0" column="0">
          <widget class="QFrame" name="frame_7">
           <property name="frameShape">
            <enum>QFrame::NoFrame</enum>
-=======
-        <item row="0" column="2">
-         <widget class="QTabWidget" name="settings_tabWidget">
-          <property name="enabled">
-           <bool>true</bool>
-          </property>
-          <property name="font">
-           <font>
-            <pointsize>12</pointsize>
-           </font>
-          </property>
-          <property name="toolTip">
-           <string/>
-          </property>
-          <property name="autoFillBackground">
-           <bool>false</bool>
-          </property>
-          <property name="tabPosition">
-           <enum>QTabWidget::South</enum>
-          </property>
-          <property name="currentIndex">
-           <number>7</number>
-          </property>
-          <property name="iconSize">
-           <size>
-            <width>16</width>
-            <height>16</height>
-           </size>
-          </property>
-          <property name="elideMode">
-           <enum>Qt::ElideNone</enum>
-          </property>
-          <property name="usesScrollButtons">
-           <bool>false</bool>
-          </property>
-          <property name="documentMode">
-           <bool>false</bool>
-          </property>
-          <property name="movable">
-           <bool>false</bool>
->>>>>>> 896cc2de
           </property>
           <property name="frameShadow">
            <enum>QFrame::Raised</enum>
@@ -3541,7 +3499,7 @@
            <enum>QTabWidget::South</enum>
           </property>
           <property name="currentIndex">
-           <number>0</number>
+           <number>7</number>
           </property>
           <property name="iconSize">
            <size>
