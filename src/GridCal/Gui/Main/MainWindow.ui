<?xml version="1.0" encoding="UTF-8"?>
<ui version="4.0">
 <class>mainWindow</class>
 <widget class="QMainWindow" name="mainWindow">
  <property name="geometry">
   <rect>
    <x>0</x>
    <y>0</y>
    <width>1393</width>
    <height>915</height>
   </rect>
  </property>
  <property name="baseSize">
   <size>
    <width>0</width>
    <height>0</height>
   </size>
  </property>
  <property name="windowTitle">
   <string>GridCal</string>
  </property>
  <property name="windowIcon">
   <iconset resource="icons.qrc">
    <normaloff>:/Program icon/GridCal_icon.svg</normaloff>:/Program icon/GridCal_icon.svg</iconset>
  </property>
  <property name="autoFillBackground">
   <bool>false</bool>
  </property>
  <property name="iconSize">
   <size>
    <width>48</width>
    <height>48</height>
   </size>
  </property>
  <property name="toolButtonStyle">
   <enum>Qt::ToolButtonIconOnly</enum>
  </property>
  <property name="documentMode">
   <bool>false</bool>
  </property>
  <property name="tabShape">
   <enum>QTabWidget::Rounded</enum>
  </property>
  <property name="dockNestingEnabled">
   <bool>false</bool>
  </property>
  <property name="unifiedTitleAndToolBarOnMac">
   <bool>false</bool>
  </property>
  <widget class="QWidget" name="centralwidget">
   <layout class="QGridLayout" name="gridLayout_3">
    <property name="leftMargin">
     <number>0</number>
    </property>
    <property name="topMargin">
     <number>0</number>
    </property>
    <property name="rightMargin">
     <number>0</number>
    </property>
    <property name="bottomMargin">
     <number>0</number>
    </property>
    <item row="3" column="0">
     <widget class="QFrame" name="progress_frame">
      <property name="frameShape">
       <enum>QFrame::NoFrame</enum>
      </property>
      <property name="frameShadow">
       <enum>QFrame::Raised</enum>
      </property>
      <layout class="QGridLayout" name="gridLayout_7">
       <item row="0" column="2">
        <widget class="QLabel" name="progress_label">
         <property name="text">
          <string/>
         </property>
        </widget>
       </item>
       <item row="2" column="2">
        <widget class="QProgressBar" name="progressBar">
         <property name="styleSheet">
          <string notr="true">QProgressBar {
	border: 1px solid rgb(186, 189, 182);
    border-radius: 5px;
	text-align: center;
}
QProgressBar::chunk{
	background-color: rgb(0, 180, 136)
}</string>
         </property>
         <property name="value">
          <number>20</number>
         </property>
         <property name="invertedAppearance">
          <bool>false</bool>
         </property>
        </widget>
       </item>
       <item row="2" column="0">
        <widget class="QPushButton" name="cancelButton">
         <property name="minimumSize">
          <size>
           <width>0</width>
           <height>24</height>
          </size>
         </property>
         <property name="toolTip">
          <string>Cancel process</string>
         </property>
         <property name="text">
          <string/>
         </property>
         <property name="icon">
          <iconset resource="icons.qrc">
           <normaloff>:/Icons/icons/delete.svg</normaloff>:/Icons/icons/delete.svg</iconset>
         </property>
        </widget>
       </item>
      </layout>
     </widget>
    </item>
    <item row="0" column="0">
     <widget class="QTabWidget" name="tabWidget">
      <property name="currentIndex">
       <number>0</number>
      </property>
      <widget class="QWidget" name="GridTab">
       <attribute name="icon">
        <iconset resource="icons.qrc">
         <normaloff>:/Icons/icons/schematic.svg</normaloff>:/Icons/icons/schematic.svg</iconset>
       </attribute>
       <attribute name="title">
        <string>Model</string>
       </attribute>
       <layout class="QVBoxLayout" name="verticalLayout_9">
        <property name="spacing">
         <number>0</number>
        </property>
        <property name="leftMargin">
         <number>0</number>
        </property>
        <property name="topMargin">
         <number>0</number>
        </property>
        <property name="rightMargin">
         <number>0</number>
        </property>
        <property name="bottomMargin">
         <number>0</number>
        </property>
        <item>
         <widget class="QTabWidget" name="tabWidget_3">
          <property name="tabPosition">
           <enum>QTabWidget::South</enum>
          </property>
          <property name="tabShape">
           <enum>QTabWidget::Rounded</enum>
          </property>
          <property name="currentIndex">
           <number>0</number>
          </property>
          <property name="elideMode">
           <enum>Qt::ElideNone</enum>
          </property>
          <property name="documentMode">
           <bool>true</bool>
          </property>
          <widget class="QWidget" name="GridSectionTab">
           <attribute name="icon">
            <iconset resource="icons.qrc">
             <normaloff>:/Icons/icons/schematic.svg</normaloff>:/Icons/icons/schematic.svg</iconset>
           </attribute>
           <attribute name="title">
            <string>Diagrams</string>
           </attribute>
           <layout class="QVBoxLayout" name="verticalLayout_30">
            <property name="leftMargin">
             <number>0</number>
            </property>
            <property name="topMargin">
             <number>0</number>
            </property>
            <property name="rightMargin">
             <number>0</number>
            </property>
            <property name="bottomMargin">
             <number>0</number>
            </property>
            <item>
             <widget class="QFrame" name="frame_6">
              <property name="frameShape">
               <enum>QFrame::NoFrame</enum>
              </property>
              <property name="frameShadow">
               <enum>QFrame::Raised</enum>
              </property>
              <layout class="QVBoxLayout" name="verticalLayout_5">
               <property name="leftMargin">
                <number>0</number>
               </property>
               <property name="topMargin">
                <number>0</number>
               </property>
               <property name="rightMargin">
                <number>0</number>
               </property>
               <property name="bottomMargin">
                <number>0</number>
               </property>
               <item>
                <widget class="QSplitter" name="diagram_selection_splitter">
                 <property name="orientation">
                  <enum>Qt::Horizontal</enum>
                 </property>
                 <widget class="QFrame" name="schematic_frame">
                  <property name="sizePolicy">
                   <sizepolicy hsizetype="Expanding" vsizetype="Expanding">
                    <horstretch>0</horstretch>
                    <verstretch>0</verstretch>
                   </sizepolicy>
                  </property>
                  <property name="frameShape">
                   <enum>QFrame::NoFrame</enum>
                  </property>
                  <property name="frameShadow">
                   <enum>QFrame::Raised</enum>
                  </property>
                  <layout class="QVBoxLayout" name="verticalLayout_3">
                   <property name="leftMargin">
                    <number>0</number>
                   </property>
                   <property name="topMargin">
                    <number>0</number>
                   </property>
                   <property name="rightMargin">
                    <number>0</number>
                   </property>
                   <property name="bottomMargin">
                    <number>0</number>
                   </property>
                   <item>
                    <layout class="QHBoxLayout" name="schematic_layout"/>
                   </item>
                  </layout>
                 </widget>
                 <widget class="QFrame" name="diagram_selection_frame">
                  <property name="maximumSize">
                   <size>
                    <width>600</width>
                    <height>16777215</height>
                   </size>
                  </property>
                  <property name="frameShape">
                   <enum>QFrame::NoFrame</enum>
                  </property>
                  <property name="frameShadow">
                   <enum>QFrame::Raised</enum>
                  </property>
                  <layout class="QVBoxLayout" name="verticalLayout_2">
                   <property name="leftMargin">
                    <number>0</number>
                   </property>
                   <property name="topMargin">
                    <number>0</number>
                   </property>
                   <property name="rightMargin">
                    <number>0</number>
                   </property>
                   <property name="bottomMargin">
                    <number>0</number>
                   </property>
                   <item>
                    <widget class="QLineEdit" name="grid_name_line_edit">
                     <property name="toolTip">
                      <string>Name of the grid model</string>
                     </property>
                    </widget>
                   </item>
                   <item>
                    <widget class="QTabWidget" name="tabWidget_6">
                     <property name="tabPosition">
                      <enum>QTabWidget::North</enum>
                     </property>
                     <property name="currentIndex">
                      <number>0</number>
                     </property>
                     <widget class="QWidget" name="tab_3">
                      <attribute name="icon">
                       <iconset resource="icons.qrc">
                        <normaloff>:/Icons/icons/show_color_controls.svg</normaloff>:/Icons/icons/show_color_controls.svg</iconset>
                      </attribute>
                      <attribute name="title">
                       <string>Diagrams</string>
                      </attribute>
                      <layout class="QVBoxLayout" name="verticalLayout_37">
                       <property name="leftMargin">
                        <number>0</number>
                       </property>
                       <property name="topMargin">
                        <number>0</number>
                       </property>
                       <property name="rightMargin">
                        <number>0</number>
                       </property>
                       <property name="bottomMargin">
                        <number>5</number>
                       </property>
                       <item>
                        <widget class="QListView" name="diagramsListView">
                         <property name="toolTip">
                          <string>List of available diagrams</string>
                         </property>
                         <property name="frameShape">
                          <enum>QFrame::NoFrame</enum>
                         </property>
                        </widget>
                       </item>
                       <item>
                        <widget class="QFrame" name="grid_colouring_frame">
                         <property name="maximumSize">
                          <size>
                           <width>16777215</width>
                           <height>50</height>
                          </size>
                         </property>
                         <property name="frameShape">
                          <enum>QFrame::NoFrame</enum>
                         </property>
                         <property name="frameShadow">
                          <enum>QFrame::Raised</enum>
                         </property>
                         <layout class="QHBoxLayout" name="horizontalLayout_30">
                          <property name="leftMargin">
                           <number>1</number>
                          </property>
                          <property name="topMargin">
                           <number>1</number>
                          </property>
                          <property name="rightMargin">
                           <number>1</number>
                          </property>
                          <property name="bottomMargin">
                           <number>0</number>
                          </property>
                          <item>
                           <widget class="QComboBox" name="available_results_to_color_comboBox">
                            <property name="minimumSize">
                             <size>
                              <width>164</width>
                              <height>0</height>
                             </size>
                            </property>
                            <property name="toolTip">
                             <string>Available results</string>
                            </property>
                           </widget>
                          </item>
                          <item>
                           <widget class="QPushButton" name="colour_results_pushButton">
                            <property name="maximumSize">
                             <size>
                              <width>32</width>
                              <height>16777215</height>
                             </size>
                            </property>
                            <property name="toolTip">
                             <string>Color the grid with the selected study</string>
                            </property>
                            <property name="text">
                             <string/>
                            </property>
                            <property name="icon">
                             <iconset resource="icons.qrc">
                              <normaloff>:/Icons/icons/color_grid.svg</normaloff>:/Icons/icons/color_grid.svg</iconset>
                            </property>
                           </widget>
                          </item>
                         </layout>
                        </widget>
                       </item>
                       <item>
                        <widget class="QLabel" name="schematic_step_label">
                         <property name="font">
                          <font>
                           <pointsize>9</pointsize>
                          </font>
                         </property>
                         <property name="text">
                          <string>Snapshot</string>
                         </property>
                         <property name="alignment">
                          <set>Qt::AlignCenter</set>
                         </property>
                        </widget>
                       </item>
                       <item>
                        <widget class="QSlider" name="diagram_step_slider">
                         <property name="toolTip">
                          <string>&lt;html&gt;&lt;head/&gt;&lt;body&gt;&lt;p&gt;&lt;span style=&quot; font-weight:700;&quot;&gt;Time slider&lt;/span&gt;&lt;/p&gt;&lt;p&gt;Move this time slider to select the appropriate time slot to view.&lt;/p&gt;&lt;p&gt;The first position sets the snapshot values, the rest attend to the time series values.&lt;/p&gt;&lt;/body&gt;&lt;/html&gt;</string>
                         </property>
                         <property name="orientation">
                          <enum>Qt::Horizontal</enum>
                         </property>
                        </widget>
                       </item>
                      </layout>
                     </widget>
                     <widget class="QWidget" name="tab_4">
                      <attribute name="icon">
                       <iconset resource="icons.qrc">
                        <normaloff>:/Icons/icons/gear.svg</normaloff>:/Icons/icons/gear.svg</iconset>
                      </attribute>
                      <attribute name="title">
                       <string>Settings</string>
                      </attribute>
                      <layout class="QVBoxLayout" name="verticalLayout_38">
                       <property name="leftMargin">
                        <number>0</number>
                       </property>
                       <property name="topMargin">
                        <number>0</number>
                       </property>
                       <property name="rightMargin">
                        <number>0</number>
                       </property>
                       <property name="bottomMargin">
                        <number>0</number>
                       </property>
                       <item>
                        <widget class="QFrame" name="frame_58">
                         <property name="frameShape">
                          <enum>QFrame::NoFrame</enum>
                         </property>
                         <property name="frameShadow">
                          <enum>QFrame::Raised</enum>
                         </property>
                         <layout class="QFormLayout" name="formLayout_2">
                          <property name="leftMargin">
                           <number>6</number>
                          </property>
                          <property name="topMargin">
                           <number>0</number>
                          </property>
                          <property name="rightMargin">
                           <number>6</number>
                          </property>
                          <property name="bottomMargin">
                           <number>0</number>
                          </property>
                          <item row="0" column="0" colspan="2">
                           <widget class="QFrame" name="frame_3">
                            <property name="frameShape">
                             <enum>QFrame::NoFrame</enum>
                            </property>
                            <property name="frameShadow">
                             <enum>QFrame::Raised</enum>
                            </property>
                            <layout class="QHBoxLayout" name="horizontalLayout_11">
                             <property name="leftMargin">
                              <number>0</number>
                             </property>
                             <property name="rightMargin">
                              <number>0</number>
                             </property>
                             <property name="bottomMargin">
                              <number>0</number>
                             </property>
                             <item>
                              <widget class="QLabel" name="label_110">
                               <property name="minimumSize">
                                <size>
                                 <width>24</width>
                                 <height>24</height>
                                </size>
                               </property>
                               <property name="maximumSize">
                                <size>
                                 <width>24</width>
                                 <height>24</height>
                                </size>
                               </property>
                               <property name="text">
                                <string/>
                               </property>
                               <property name="pixmap">
                                <pixmap resource="icons.qrc">:/Icons/icons/schematic.svg</pixmap>
                               </property>
                               <property name="scaledContents">
                                <bool>true</bool>
                               </property>
                              </widget>
                             </item>
                             <item>
                              <widget class="QLabel" name="label_111">
                               <property name="palette">
                                <palette>
                                 <active>
                                  <colorrole role="WindowText">
                                   <brush brushstyle="SolidPattern">
                                    <color alpha="255">
                                     <red>85</red>
                                     <green>87</green>
                                     <blue>83</blue>
                                    </color>
                                   </brush>
                                  </colorrole>
                                 </active>
                                 <inactive>
                                  <colorrole role="WindowText">
                                   <brush brushstyle="SolidPattern">
                                    <color alpha="255">
                                     <red>85</red>
                                     <green>87</green>
                                     <blue>83</blue>
                                    </color>
                                   </brush>
                                  </colorrole>
                                 </inactive>
                                 <disabled>
                                  <colorrole role="WindowText">
                                   <brush brushstyle="SolidPattern">
                                    <color alpha="255">
                                     <red>190</red>
                                     <green>190</green>
                                     <blue>190</blue>
                                    </color>
                                   </brush>
                                  </colorrole>
                                 </disabled>
                                </palette>
                               </property>
                               <property name="font">
                                <font>
                                 <pointsize>12</pointsize>
                                </font>
                               </property>
                               <property name="text">
                                <string>Schematic</string>
                               </property>
                               <property name="alignment">
                                <set>Qt::AlignBottom|Qt::AlignLeading|Qt::AlignLeft</set>
                               </property>
                              </widget>
                             </item>
                            </layout>
                           </widget>
                          </item>
                          <item row="1" column="0">
                           <widget class="QLabel" name="label_43">
                            <property name="font">
                             <font>
                              <pointsize>8</pointsize>
                             </font>
                            </property>
                            <property name="text">
                             <string>Palette</string>
                            </property>
                           </widget>
                          </item>
                          <item row="1" column="1">
                           <widget class="QComboBox" name="palette_comboBox">
                            <property name="font">
                             <font>
                              <pointsize>8</pointsize>
                             </font>
                            </property>
                           </widget>
                          </item>
                          <item row="2" column="0">
                           <widget class="QLabel" name="label_35">
                            <property name="font">
                             <font>
                              <pointsize>8</pointsize>
                             </font>
                            </property>
                            <property name="text">
                             <string>Default voltage</string>
                            </property>
                           </widget>
                          </item>
                          <item row="2" column="1">
                           <widget class="QDoubleSpinBox" name="defaultBusVoltageSpinBox">
                            <property name="font">
                             <font>
                              <pointsize>8</pointsize>
                             </font>
                            </property>
                            <property name="toolTip">
                             <string>&lt;html&gt;&lt;head/&gt;&lt;body&gt;&lt;p&gt;&lt;span style=&quot; font-weight:700;&quot;&gt;Bus default voltage&lt;/span&gt;&lt;/p&gt;&lt;p&gt;This is the voltage that drag&amp;amp;drop buses have when they are created from the schematic.&lt;/p&gt;&lt;/body&gt;&lt;/html&gt;</string>
                            </property>
                            <property name="suffix">
                             <string> kV</string>
                            </property>
                            <property name="decimals">
                             <number>1</number>
                            </property>
                            <property name="maximum">
                             <double>999999999.000000000000000</double>
                            </property>
                            <property name="value">
                             <double>10.000000000000000</double>
                            </property>
                           </widget>
                          </item>
                          <item row="3" column="0">
                           <widget class="QFrame" name="frame_22">
                            <property name="frameShape">
                             <enum>QFrame::NoFrame</enum>
                            </property>
                            <property name="frameShadow">
                             <enum>QFrame::Raised</enum>
                            </property>
                            <layout class="QHBoxLayout" name="horizontalLayout_15">
                             <property name="leftMargin">
                              <number>0</number>
                             </property>
                             <property name="topMargin">
                              <number>0</number>
                             </property>
                             <property name="rightMargin">
                              <number>0</number>
                             </property>
                             <property name="bottomMargin">
                              <number>0</number>
                             </property>
                             <item>
                              <widget class="QLabel" name="label_99">
                               <property name="minimumSize">
                                <size>
                                 <width>24</width>
                                 <height>24</height>
                                </size>
                               </property>
                               <property name="maximumSize">
                                <size>
                                 <width>24</width>
                                 <height>24</height>
                                </size>
                               </property>
                               <property name="text">
                                <string/>
                               </property>
                               <property name="pixmap">
                                <pixmap resource="icons.qrc">:/Icons/icons/show_color_controls.svg</pixmap>
                               </property>
                               <property name="scaledContents">
                                <bool>true</bool>
                               </property>
                              </widget>
                             </item>
                             <item>
                              <widget class="QLabel" name="label_100">
                               <property name="palette">
                                <palette>
                                 <active>
                                  <colorrole role="WindowText">
                                   <brush brushstyle="SolidPattern">
                                    <color alpha="255">
                                     <red>85</red>
                                     <green>87</green>
                                     <blue>83</blue>
                                    </color>
                                   </brush>
                                  </colorrole>
                                 </active>
                                 <inactive>
                                  <colorrole role="WindowText">
                                   <brush brushstyle="SolidPattern">
                                    <color alpha="255">
                                     <red>85</red>
                                     <green>87</green>
                                     <blue>83</blue>
                                    </color>
                                   </brush>
                                  </colorrole>
                                 </inactive>
                                 <disabled>
                                  <colorrole role="WindowText">
                                   <brush brushstyle="SolidPattern">
                                    <color alpha="255">
                                     <red>190</red>
                                     <green>190</green>
                                     <blue>190</blue>
                                    </color>
                                   </brush>
                                  </colorrole>
                                 </disabled>
                                </palette>
                               </property>
                               <property name="font">
                                <font>
                                 <pointsize>12</pointsize>
                                </font>
                               </property>
                               <property name="text">
                                <string>Map</string>
                               </property>
                               <property name="alignment">
                                <set>Qt::AlignBottom|Qt::AlignLeading|Qt::AlignLeft</set>
                               </property>
                              </widget>
                             </item>
                            </layout>
                           </widget>
                          </item>
                          <item row="4" column="0">
                           <widget class="QLabel" name="label_118">
                            <property name="font">
                             <font>
                              <pointsize>8</pointsize>
                             </font>
                            </property>
                            <property name="text">
                             <string>Map tile provider</string>
                            </property>
                           </widget>
                          </item>
                          <item row="4" column="1">
                           <widget class="QComboBox" name="tile_provider_comboBox">
                            <property name="font">
                             <font>
                              <pointsize>8</pointsize>
                             </font>
                            </property>
                           </widget>
                          </item>
                          <item row="5" column="0">
                           <widget class="QFrame" name="frame_24">
                            <property name="frameShape">
                             <enum>QFrame::NoFrame</enum>
                            </property>
                            <property name="frameShadow">
                             <enum>QFrame::Raised</enum>
                            </property>
                            <layout class="QHBoxLayout" name="horizontalLayout_17">
                             <property name="leftMargin">
                              <number>0</number>
                             </property>
                             <property name="topMargin">
                              <number>0</number>
                             </property>
                             <property name="rightMargin">
                              <number>0</number>
                             </property>
                             <property name="bottomMargin">
                              <number>0</number>
                             </property>
                             <item>
                              <widget class="QLabel" name="label_156">
                               <property name="minimumSize">
                                <size>
                                 <width>24</width>
                                 <height>24</height>
                                </size>
                               </property>
                               <property name="maximumSize">
                                <size>
                                 <width>24</width>
                                 <height>24</height>
                                </size>
                               </property>
                               <property name="text">
                                <string/>
                               </property>
                               <property name="pixmap">
                                <pixmap resource="icons.qrc">:/Icons/icons/grid_icon.svg</pixmap>
                               </property>
                               <property name="scaledContents">
                                <bool>true</bool>
                               </property>
                              </widget>
                             </item>
                             <item>
                              <widget class="QLabel" name="label_155">
                               <property name="palette">
                                <palette>
                                 <active>
                                  <colorrole role="WindowText">
                                   <brush brushstyle="SolidPattern">
                                    <color alpha="255">
                                     <red>85</red>
                                     <green>87</green>
                                     <blue>83</blue>
                                    </color>
                                   </brush>
                                  </colorrole>
                                 </active>
                                 <inactive>
                                  <colorrole role="WindowText">
                                   <brush brushstyle="SolidPattern">
                                    <color alpha="255">
                                     <red>85</red>
                                     <green>87</green>
                                     <blue>83</blue>
                                    </color>
                                   </brush>
                                  </colorrole>
                                 </inactive>
                                 <disabled>
                                  <colorrole role="WindowText">
                                   <brush brushstyle="SolidPattern">
                                    <color alpha="255">
                                     <red>190</red>
                                     <green>190</green>
                                     <blue>190</blue>
                                    </color>
                                   </brush>
                                  </colorrole>
                                 </disabled>
                                </palette>
                               </property>
                               <property name="font">
                                <font>
                                 <pointsize>12</pointsize>
                                </font>
                               </property>
                               <property name="text">
                                <string>Display</string>
                               </property>
                               <property name="alignment">
                                <set>Qt::AlignBottom|Qt::AlignLeading|Qt::AlignLeft</set>
                               </property>
                              </widget>
                             </item>
                            </layout>
                           </widget>
                          </item>
                          <item row="6" column="0">
                           <widget class="QLabel" name="label">
                            <property name="font">
                             <font>
                              <pointsize>8</pointsize>
                             </font>
                            </property>
                            <property name="text">
                             <string>Node min. size</string>
                            </property>
                           </widget>
                          </item>
                          <item row="6" column="1">
                           <widget class="QDoubleSpinBox" name="min_node_size_spinBox">
                            <property name="font">
                             <font>
                              <pointsize>8</pointsize>
                             </font>
                            </property>
                            <property name="suffix">
                             <string> px</string>
                            </property>
                            <property name="decimals">
                             <number>1</number>
                            </property>
                            <property name="minimum">
                             <double>0.100000000000000</double>
                            </property>
                            <property name="singleStep">
                             <double>0.100000000000000</double>
                            </property>
                            <property name="value">
                             <double>20.000000000000000</double>
                            </property>
                           </widget>
                          </item>
                          <item row="7" column="0">
                           <widget class="QLabel" name="label_9">
                            <property name="font">
                             <font>
                              <pointsize>8</pointsize>
                             </font>
                            </property>
                            <property name="text">
                             <string>Node max. size</string>
                            </property>
                           </widget>
                          </item>
                          <item row="7" column="1">
                           <widget class="QDoubleSpinBox" name="max_node_size_spinBox">
                            <property name="font">
                             <font>
                              <pointsize>8</pointsize>
                             </font>
                            </property>
                            <property name="suffix">
                             <string> px</string>
                            </property>
                            <property name="decimals">
                             <number>1</number>
                            </property>
                            <property name="minimum">
                             <double>0.100000000000000</double>
                            </property>
                            <property name="singleStep">
                             <double>0.100000000000000</double>
                            </property>
                            <property name="value">
                             <double>40.000000000000000</double>
                            </property>
                           </widget>
                          </item>
                          <item row="8" column="0">
                           <widget class="QLabel" name="label_14">
                            <property name="font">
                             <font>
                              <pointsize>8</pointsize>
                             </font>
                            </property>
                            <property name="text">
                             <string>Branch min. size</string>
                            </property>
                           </widget>
                          </item>
                          <item row="8" column="1">
                           <widget class="QDoubleSpinBox" name="min_branch_size_spinBox">
                            <property name="font">
                             <font>
                              <pointsize>8</pointsize>
                             </font>
                            </property>
                            <property name="suffix">
                             <string> px</string>
                            </property>
                            <property name="decimals">
                             <number>1</number>
                            </property>
                            <property name="singleStep">
                             <double>0.100000000000000</double>
                            </property>
                            <property name="value">
                             <double>0.500000000000000</double>
                            </property>
                           </widget>
                          </item>
                          <item row="9" column="0">
                           <widget class="QLabel" name="label_15">
                            <property name="font">
                             <font>
                              <pointsize>8</pointsize>
                             </font>
                            </property>
                            <property name="text">
                             <string>Branch max. size</string>
                            </property>
                           </widget>
                          </item>
                          <item row="9" column="1">
                           <widget class="QDoubleSpinBox" name="max_branch_size_spinBox">
                            <property name="font">
                             <font>
                              <pointsize>8</pointsize>
                             </font>
                            </property>
                            <property name="suffix">
                             <string> px</string>
                            </property>
                            <property name="decimals">
                             <number>1</number>
                            </property>
                            <property name="singleStep">
                             <double>0.100000000000000</double>
                            </property>
                            <property name="value">
                             <double>20.000000000000000</double>
                            </property>
                           </widget>
                          </item>
                          <item row="10" column="0">
                           <widget class="QCheckBox" name="branch_width_based_on_flow_checkBox">
                            <property name="font">
                             <font>
                              <pointsize>8</pointsize>
                             </font>
                            </property>
                            <property name="text">
                             <string>Width based on flow</string>
                            </property>
                            <property name="checked">
                             <bool>false</bool>
                            </property>
                           </widget>
                          </item>
                          <item row="11" column="0" colspan="2">
                           <widget class="QFrame" name="frame_30">
                            <property name="frameShape">
                             <enum>QFrame::NoFrame</enum>
                            </property>
                            <property name="frameShadow">
                             <enum>QFrame::Raised</enum>
                            </property>
                            <layout class="QHBoxLayout" name="horizontalLayout_18">
                             <property name="leftMargin">
                              <number>0</number>
                             </property>
                             <property name="topMargin">
                              <number>0</number>
                             </property>
                             <property name="rightMargin">
                              <number>0</number>
                             </property>
                             <property name="bottomMargin">
                              <number>0</number>
                             </property>
                             <item>
                              <widget class="QLabel" name="label_66">
                               <property name="minimumSize">
                                <size>
                                 <width>24</width>
                                 <height>24</height>
                                </size>
                               </property>
                               <property name="maximumSize">
                                <size>
                                 <width>24</width>
                                 <height>24</height>
                                </size>
                               </property>
                               <property name="text">
                                <string/>
                               </property>
                               <property name="pixmap">
                                <pixmap resource="icons.qrc">:/Icons/icons/picture.svg</pixmap>
                               </property>
                               <property name="scaledContents">
                                <bool>true</bool>
                               </property>
                              </widget>
                             </item>
                             <item>
                              <widget class="QLabel" name="label_45">
                               <property name="palette">
                                <palette>
                                 <active>
                                  <colorrole role="WindowText">
                                   <brush brushstyle="SolidPattern">
                                    <color alpha="255">
                                     <red>85</red>
                                     <green>87</green>
                                     <blue>83</blue>
                                    </color>
                                   </brush>
                                  </colorrole>
                                 </active>
                                 <inactive>
                                  <colorrole role="WindowText">
                                   <brush brushstyle="SolidPattern">
                                    <color alpha="255">
                                     <red>85</red>
                                     <green>87</green>
                                     <blue>83</blue>
                                    </color>
                                   </brush>
                                  </colorrole>
                                 </inactive>
                                 <disabled>
                                  <colorrole role="WindowText">
                                   <brush brushstyle="SolidPattern">
                                    <color alpha="255">
                                     <red>190</red>
                                     <green>190</green>
                                     <blue>190</blue>
                                    </color>
                                   </brush>
                                  </colorrole>
                                 </disabled>
                                </palette>
                               </property>
                               <property name="font">
                                <font>
                                 <pointsize>12</pointsize>
                                </font>
                               </property>
                               <property name="text">
                                <string>Export</string>
                               </property>
                               <property name="alignment">
                                <set>Qt::AlignBottom|Qt::AlignLeading|Qt::AlignLeft</set>
                               </property>
                              </widget>
                             </item>
                            </layout>
                           </widget>
                          </item>
                          <item row="12" column="0">
                           <widget class="QLabel" name="label_32">
                            <property name="font">
                             <font>
                              <pointsize>8</pointsize>
                             </font>
                            </property>
                            <property name="text">
                             <string>Export resolution</string>
                            </property>
                           </widget>
                          </item>
                          <item row="12" column="1">
                           <widget class="QSpinBox" name="resolution_factor_spinBox">
                            <property name="font">
                             <font>
                              <pointsize>8</pointsize>
                             </font>
                            </property>
                            <property name="toolTip">
                             <string>&lt;html&gt;&lt;head/&gt;&lt;body&gt;&lt;p&gt;Resolution factor.&lt;/p&gt;&lt;p&gt;1K = 1920 x 1080 pixels&lt;/p&gt;&lt;/body&gt;&lt;/html&gt;</string>
                            </property>
                            <property name="suffix">
                             <string> K</string>
                            </property>
                            <property name="minimum">
                             <number>1</number>
                            </property>
                            <property name="maximum">
                             <number>100</number>
                            </property>
                            <property name="value">
                             <number>10</number>
                            </property>
                           </widget>
                          </item>
                          <item row="13" column="0">
                           <widget class="QLabel" name="label_150">
                            <property name="font">
                             <font>
                              <pointsize>8</pointsize>
                             </font>
                            </property>
                            <property name="text">
                             <string>Video FPS</string>
                            </property>
                           </widget>
                          </item>
                          <item row="13" column="1">
                           <widget class="QSpinBox" name="fps_spinBox">
                            <property name="font">
                             <font>
                              <pointsize>8</pointsize>
                             </font>
                            </property>
                            <property name="suffix">
                             <string> FPS</string>
                            </property>
                            <property name="minimum">
                             <number>1</number>
                            </property>
                            <property name="maximum">
                             <number>9999</number>
                            </property>
                            <property name="value">
                             <number>30</number>
                            </property>
                           </widget>
                          </item>
                          <item row="14" column="0" colspan="2">
                           <widget class="QFrame" name="frame_37">
                            <property name="frameShape">
                             <enum>QFrame::NoFrame</enum>
                            </property>
                            <property name="frameShadow">
                             <enum>QFrame::Raised</enum>
                            </property>
                            <layout class="QHBoxLayout" name="horizontalLayout_19">
                             <property name="leftMargin">
                              <number>0</number>
                             </property>
                             <property name="topMargin">
                              <number>0</number>
                             </property>
                             <property name="rightMargin">
                              <number>0</number>
                             </property>
                             <property name="bottomMargin">
                              <number>0</number>
                             </property>
                             <item>
                              <widget class="QLabel" name="label_76">
                               <property name="minimumSize">
                                <size>
                                 <width>24</width>
                                 <height>24</height>
                                </size>
                               </property>
                               <property name="maximumSize">
                                <size>
                                 <width>24</width>
                                 <height>24</height>
                                </size>
                               </property>
                               <property name="text">
                                <string/>
                               </property>
                               <property name="pixmap">
                                <pixmap resource="icons.qrc">:/Icons/icons/plot.svg</pixmap>
                               </property>
                               <property name="scaledContents">
                                <bool>true</bool>
                               </property>
                              </widget>
                             </item>
                             <item>
                              <widget class="QLabel" name="label_49">
                               <property name="palette">
                                <palette>
                                 <active>
                                  <colorrole role="WindowText">
                                   <brush brushstyle="SolidPattern">
                                    <color alpha="255">
                                     <red>85</red>
                                     <green>87</green>
                                     <blue>83</blue>
                                    </color>
                                   </brush>
                                  </colorrole>
                                 </active>
                                 <inactive>
                                  <colorrole role="WindowText">
                                   <brush brushstyle="SolidPattern">
                                    <color alpha="255">
                                     <red>85</red>
                                     <green>87</green>
                                     <blue>83</blue>
                                    </color>
                                   </brush>
                                  </colorrole>
                                 </inactive>
                                 <disabled>
                                  <colorrole role="WindowText">
                                   <brush brushstyle="SolidPattern">
                                    <color alpha="255">
                                     <red>190</red>
                                     <green>190</green>
                                     <blue>190</blue>
                                    </color>
                                   </brush>
                                  </colorrole>
                                 </disabled>
                                </palette>
                               </property>
                               <property name="font">
                                <font>
                                 <pointsize>12</pointsize>
                                </font>
                               </property>
                               <property name="text">
                                <string>Plotting</string>
                               </property>
                               <property name="alignment">
                                <set>Qt::AlignBottom|Qt::AlignLeading|Qt::AlignLeft</set>
                               </property>
                              </widget>
                             </item>
                            </layout>
                           </widget>
                          </item>
                          <item row="15" column="0">
                           <widget class="QLabel" name="label_38">
                            <property name="font">
                             <font>
                              <pointsize>8</pointsize>
                             </font>
                            </property>
                            <property name="text">
                             <string>Style</string>
                            </property>
                           </widget>
                          </item>
                          <item row="15" column="1">
                           <widget class="QComboBox" name="plt_style_comboBox">
                            <property name="font">
                             <font>
                              <pointsize>8</pointsize>
                             </font>
                            </property>
                            <property name="toolTip">
                             <string>MatPlotlib plot styles to choose from</string>
                            </property>
                           </widget>
                          </item>
                         </layout>
                        </widget>
                       </item>
                      </layout>
                     </widget>
                    </widget>
                   </item>
                  </layout>
                 </widget>
                </widget>
               </item>
              </layout>
             </widget>
            </item>
           </layout>
          </widget>
          <widget class="QWidget" name="DataTab">
           <attribute name="icon">
            <iconset resource="icons.qrc">
             <normaloff>:/Icons/icons/data.svg</normaloff>:/Icons/icons/data.svg</iconset>
           </attribute>
           <attribute name="title">
            <string>Database</string>
           </attribute>
           <layout class="QVBoxLayout" name="verticalLayout_8">
            <property name="leftMargin">
             <number>0</number>
            </property>
            <property name="topMargin">
             <number>0</number>
            </property>
            <property name="rightMargin">
             <number>0</number>
            </property>
            <property name="bottomMargin">
             <number>0</number>
            </property>
            <item>
             <widget class="QSplitter" name="dataStructuresSplitter">
              <property name="orientation">
               <enum>Qt::Horizontal</enum>
              </property>
              <widget class="QFrame" name="frame_26">
               <property name="frameShape">
                <enum>QFrame::NoFrame</enum>
               </property>
               <property name="frameShadow">
                <enum>QFrame::Raised</enum>
               </property>
               <layout class="QVBoxLayout" name="verticalLayout_27">
                <property name="topMargin">
                 <number>6</number>
                </property>
                <property name="rightMargin">
                 <number>0</number>
                </property>
                <property name="bottomMargin">
                 <number>6</number>
                </property>
                <item>
                 <widget class="QTreeView" name="dataStructuresTreeView"/>
                </item>
               </layout>
              </widget>
              <widget class="QFrame" name="frame_38">
               <property name="frameShape">
                <enum>QFrame::NoFrame</enum>
               </property>
               <property name="frameShadow">
                <enum>QFrame::Raised</enum>
               </property>
               <layout class="QVBoxLayout" name="verticalLayout_26">
                <property name="leftMargin">
                 <number>0</number>
                </property>
                <property name="topMargin">
                 <number>0</number>
                </property>
                <property name="rightMargin">
                 <number>0</number>
                </property>
                <property name="bottomMargin">
                 <number>0</number>
                </property>
                <item>
                 <widget class="QTabWidget" name="tabWidget_5">
                  <property name="tabPosition">
                   <enum>QTabWidget::East</enum>
                  </property>
                  <property name="currentIndex">
                   <number>0</number>
                  </property>
                  <property name="documentMode">
                   <bool>true</bool>
                  </property>
                  <widget class="QWidget" name="tab_15">
                   <attribute name="icon">
                    <iconset resource="icons.qrc">
                     <normaloff>:/Icons/icons/data.svg</normaloff>:/Icons/icons/data.svg</iconset>
                   </attribute>
                   <attribute name="title">
                    <string>Objects</string>
                   </attribute>
                   <layout class="QVBoxLayout" name="verticalLayout_20">
                    <property name="leftMargin">
                     <number>0</number>
                    </property>
                    <property name="topMargin">
                     <number>6</number>
                    </property>
                    <property name="rightMargin">
                     <number>8</number>
                    </property>
                    <property name="bottomMargin">
                     <number>6</number>
                    </property>
                    <item>
                     <widget class="QFrame" name="frame_54">
                      <property name="minimumSize">
                       <size>
                        <width>0</width>
                        <height>25</height>
                       </size>
                      </property>
                      <property name="frameShape">
                       <enum>QFrame::NoFrame</enum>
                      </property>
                      <property name="frameShadow">
                       <enum>QFrame::Raised</enum>
                      </property>
                      <layout class="QHBoxLayout" name="horizontalLayout_28">
                       <property name="leftMargin">
                        <number>0</number>
                       </property>
                       <property name="topMargin">
                        <number>0</number>
                       </property>
                       <property name="rightMargin">
                        <number>0</number>
                       </property>
                       <property name="bottomMargin">
                        <number>0</number>
                       </property>
                       <item>
                        <widget class="QLineEdit" name="smart_search_lineEdit">
                         <property name="minimumSize">
                          <size>
                           <width>120</width>
                           <height>0</height>
                          </size>
                         </property>
                         <property name="toolTip">
                          <string>&lt;html&gt;&lt;head/&gt;&lt;body&gt;&lt;p&gt;&lt;span style=&quot; font-weight:700;&quot;&gt;Subjects:&lt;/span&gt;&lt;/p&gt;&lt;p&gt;col, idx, val, colobj, idxobj&lt;/p&gt;&lt;p&gt;colobj and idxobj allow accessing the objects that may be represented at the index or the columns. With these you can access their internal properties for filtering.&lt;/p&gt;&lt;p&gt;&lt;span style=&quot; font-weight:700;&quot;&gt;Operators:&lt;/span&gt;&lt;/p&gt;&lt;p&gt;&amp;gt;, &amp;lt;, &amp;gt;=, &amp;lt;=, !=, =, like, notlike, starts, ends&lt;/p&gt;&lt;p&gt;&lt;span style=&quot; font-weight:700;&quot;&gt;Examples:&lt;/span&gt;&lt;/p&gt;&lt;p&gt;Filter all object names that are similar to 'alba' and their Vnom property &amp;gt; 200&lt;/p&gt;&lt;p&gt;-&amp;gt; idx&lt;span style=&quot; font-style:italic;&quot;&gt;obj.name like alba and idxobj.Vnom &amp;gt; 200&lt;/span&gt;&lt;/p&gt;&lt;/body&gt;&lt;/html&gt;</string>
                         </property>
                        </widget>
                       </item>
                       <item>
                        <widget class="QPushButton" name="filter_pushButton">
                         <property name="toolTip">
                          <string>Smart filter</string>
                         </property>
                         <property name="text">
                          <string/>
                         </property>
                         <property name="icon">
                          <iconset resource="icons.qrc">
                           <normaloff>:/Icons/icons/magnifying_glass.svg</normaloff>:/Icons/icons/magnifying_glass.svg</iconset>
                         </property>
                        </widget>
                       </item>
                       <item>
                        <spacer name="horizontalSpacer_2">
                         <property name="orientation">
                          <enum>Qt::Horizontal</enum>
                         </property>
                         <property name="sizeHint" stdset="0">
                          <size>
                           <width>40</width>
                           <height>20</height>
                          </size>
                         </property>
                        </spacer>
                       </item>
                       <item>
                        <widget class="QPushButton" name="structure_analysis_pushButton">
                         <property name="toolTip">
                          <string>&lt;html&gt;&lt;head/&gt;&lt;body&gt;&lt;p&gt;&lt;span style=&quot; font-weight:700;&quot;&gt;Histogram&lt;/span&gt;&lt;/p&gt;&lt;p&gt;Run the histogram analysis of the selected data structure&lt;/p&gt;&lt;/body&gt;&lt;/html&gt;</string>
                         </property>
                         <property name="text">
                          <string/>
                         </property>
                         <property name="icon">
                          <iconset resource="icons.qrc">
                           <normaloff>:/Icons/icons/histogram.svg</normaloff>:/Icons/icons/histogram.svg</iconset>
                         </property>
                        </widget>
                       </item>
                      </layout>
                     </widget>
                    </item>
                    <item>
                     <widget class="QTableView" name="dataStructureTableView">
                      <property name="font">
                       <font>
                        <pointsize>9</pointsize>
                       </font>
                      </property>
                     </widget>
                    </item>
                    <item>
                     <widget class="QFrame" name="frame_9">
                      <property name="frameShape">
                       <enum>QFrame::NoFrame</enum>
                      </property>
                      <property name="frameShadow">
                       <enum>QFrame::Raised</enum>
                      </property>
                      <layout class="QHBoxLayout" name="horizontalLayout_25">
                       <property name="leftMargin">
                        <number>0</number>
                       </property>
                       <property name="topMargin">
                        <number>0</number>
                       </property>
                       <property name="rightMargin">
                        <number>0</number>
                       </property>
                       <property name="bottomMargin">
                        <number>0</number>
                       </property>
                       <item>
                        <widget class="QPushButton" name="set_profile_state_button">
                         <property name="toolTip">
                          <string>&lt;html&gt;&lt;head/&gt;&lt;body&gt;&lt;p&gt;&lt;span style=&quot; font-weight:700;&quot;&gt;Snapshot&lt;/span&gt;&lt;/p&gt;&lt;p&gt;Assign the values of the selected time step into the snapshot&lt;/p&gt;&lt;/body&gt;&lt;/html&gt;</string>
                         </property>
                         <property name="text">
                          <string/>
                         </property>
                         <property name="icon">
                          <iconset resource="icons.qrc">
                           <normaloff>:/Icons/icons/copy2left.svg</normaloff>:/Icons/icons/copy2left.svg</iconset>
                         </property>
                        </widget>
                       </item>
                       <item>
                        <widget class="QSlider" name="db_step_slider">
                         <property name="toolTip">
                          <string>&lt;html&gt;&lt;head/&gt;&lt;body&gt;&lt;p&gt;&lt;span style=&quot; font-weight:700;&quot;&gt;Time slider&lt;/span&gt;&lt;/p&gt;&lt;p&gt;Move this time slider to select the appropriate time slot to view.&lt;/p&gt;&lt;p&gt;The first position sets the snapshot values, the rest attend to the time series values.&lt;/p&gt;&lt;/body&gt;&lt;/html&gt;</string>
                         </property>
                         <property name="orientation">
                          <enum>Qt::Horizontal</enum>
                         </property>
                        </widget>
                       </item>
                       <item>
                        <widget class="QLabel" name="db_step_label">
                         <property name="minimumSize">
                          <size>
                           <width>200</width>
                           <height>0</height>
                          </size>
                         </property>
                         <property name="font">
                          <font>
                           <pointsize>9</pointsize>
                          </font>
                         </property>
                         <property name="text">
                          <string>Snapshot</string>
                         </property>
                         <property name="alignment">
                          <set>Qt::AlignLeading|Qt::AlignLeft|Qt::AlignVCenter</set>
                         </property>
                        </widget>
                       </item>
                       <item>
                        <spacer name="horizontalSpacer_9">
                         <property name="orientation">
                          <enum>Qt::Horizontal</enum>
                         </property>
                         <property name="sizeHint" stdset="0">
                          <size>
                           <width>40</width>
                           <height>20</height>
                          </size>
                         </property>
                        </spacer>
                       </item>
                       <item>
                        <widget class="QPushButton" name="add_object_pushButton">
                         <property name="toolTip">
                          <string>Add new object</string>
                         </property>
                         <property name="text">
                          <string/>
                         </property>
                         <property name="icon">
                          <iconset resource="icons.qrc">
                           <normaloff>:/Icons/icons/plus.svg</normaloff>:/Icons/icons/plus.svg</iconset>
                         </property>
                        </widget>
                       </item>
                       <item>
                        <widget class="QPushButton" name="delete_selected_objects_pushButton">
                         <property name="toolTip">
                          <string>Delete selection</string>
                         </property>
                         <property name="text">
                          <string/>
                         </property>
                         <property name="icon">
                          <iconset resource="icons.qrc">
                           <normaloff>:/Icons/icons/minus.svg</normaloff>:/Icons/icons/minus.svg</iconset>
                         </property>
                        </widget>
                       </item>
                      </layout>
                     </widget>
                    </item>
                   </layout>
                  </widget>
                  <widget class="QWidget" name="tab_2">
                   <attribute name="icon">
                    <iconset resource="icons.qrc">
                     <normaloff>:/Icons/icons/area_transfer.svg</normaloff>:/Icons/icons/area_transfer.svg</iconset>
                   </attribute>
                   <attribute name="title">
                    <string>Associations</string>
                   </attribute>
                   <layout class="QVBoxLayout" name="verticalLayout_11">
                    <property name="leftMargin">
                     <number>0</number>
                    </property>
                    <property name="topMargin">
                     <number>6</number>
                    </property>
                    <property name="rightMargin">
                     <number>8</number>
                    </property>
                    <property name="bottomMargin">
                     <number>6</number>
                    </property>
                    <item>
                     <widget class="QFrame" name="frame_17">
                      <property name="maximumSize">
                       <size>
                        <width>16777215</width>
                        <height>16777215</height>
                       </size>
                      </property>
                      <property name="frameShape">
                       <enum>QFrame::NoFrame</enum>
                      </property>
                      <property name="frameShadow">
                       <enum>QFrame::Plain</enum>
                      </property>
                      <layout class="QHBoxLayout" name="horizontalLayout_9">
                       <property name="leftMargin">
                        <number>0</number>
                       </property>
                       <property name="topMargin">
                        <number>0</number>
                       </property>
                       <property name="rightMargin">
                        <number>0</number>
                       </property>
                       <property name="bottomMargin">
                        <number>0</number>
                       </property>
                       <item>
                        <widget class="QComboBox" name="associationsComboBox">
                         <property name="minimumSize">
                          <size>
                           <width>250</width>
                           <height>0</height>
                          </size>
                         </property>
                        </widget>
                       </item>
                       <item>
                        <widget class="QLabel" name="association_units_label">
                         <property name="text">
                          <string>...</string>
                         </property>
                        </widget>
                       </item>
                       <item>
                        <spacer name="horizontalSpacer_8">
                         <property name="orientation">
                          <enum>Qt::Horizontal</enum>
                         </property>
                         <property name="sizeHint" stdset="0">
                          <size>
                           <width>794</width>
                           <height>20</height>
                          </size>
                         </property>
                        </spacer>
                       </item>
                      </layout>
                     </widget>
                    </item>
                    <item>
                     <widget class="QFrame" name="frame_20">
                      <property name="frameShape">
                       <enum>QFrame::NoFrame</enum>
                      </property>
                      <property name="frameShadow">
                       <enum>QFrame::Raised</enum>
                      </property>
                      <layout class="QVBoxLayout" name="verticalLayout_14">
                       <property name="leftMargin">
                        <number>0</number>
                       </property>
                       <property name="topMargin">
                        <number>0</number>
                       </property>
                       <property name="rightMargin">
                        <number>0</number>
                       </property>
                       <property name="bottomMargin">
                        <number>0</number>
                       </property>
                       <item>
                        <widget class="QTableView" name="associationsTableView">
                         <property name="font">
                          <font>
                           <pointsize>9</pointsize>
                          </font>
                         </property>
                        </widget>
                       </item>
                      </layout>
                     </widget>
                    </item>
                   </layout>
                  </widget>
                  <widget class="QWidget" name="tab_16">
                   <attribute name="icon">
                    <iconset resource="icons.qrc">
                     <normaloff>:/Icons/icons/time_series.svg</normaloff>:/Icons/icons/time_series.svg</iconset>
                   </attribute>
                   <attribute name="title">
                    <string>Time series</string>
                   </attribute>
                   <layout class="QVBoxLayout" name="verticalLayout_42">
                    <property name="leftMargin">
                     <number>0</number>
                    </property>
                    <property name="topMargin">
                     <number>6</number>
                    </property>
                    <property name="rightMargin">
                     <number>8</number>
                    </property>
                    <property name="bottomMargin">
                     <number>6</number>
                    </property>
                    <item>
                     <widget class="QFrame" name="frame">
                      <property name="frameShape">
                       <enum>QFrame::NoFrame</enum>
                      </property>
                      <property name="frameShadow">
                       <enum>QFrame::Raised</enum>
                      </property>
                      <layout class="QHBoxLayout" name="horizontalLayout">
                       <property name="leftMargin">
                        <number>0</number>
                       </property>
                       <property name="topMargin">
                        <number>0</number>
                       </property>
                       <property name="rightMargin">
                        <number>0</number>
                       </property>
                       <property name="bottomMargin">
                        <number>0</number>
                       </property>
                       <item>
                        <widget class="QComboBox" name="device_type_magnitude_comboBox">
                         <property name="minimumSize">
                          <size>
                           <width>250</width>
                           <height>0</height>
                          </size>
                         </property>
                         <property name="toolTip">
                          <string>Magnitude with profile</string>
                         </property>
                        </widget>
                       </item>
                       <item>
                        <widget class="QPushButton" name="new_profiles_structure_pushButton">
                         <property name="toolTip">
                          <string>&lt;html&gt;&lt;head/&gt;&lt;body&gt;&lt;p&gt;&lt;span style=&quot; font-weight:700;&quot;&gt;Create profiles&lt;/span&gt;&lt;/p&gt;&lt;p&gt;This will create all the object's profiles&lt;/p&gt;&lt;/body&gt;&lt;/html&gt;</string>
                         </property>
                         <property name="text">
                          <string/>
                         </property>
                         <property name="icon">
                          <iconset resource="icons.qrc">
                           <normaloff>:/Icons/icons/new.svg</normaloff>:/Icons/icons/new.svg</iconset>
                         </property>
                        </widget>
                       </item>
                       <item>
                        <widget class="QPushButton" name="delete_profiles_structure_pushButton">
                         <property name="toolTip">
                          <string>&lt;html&gt;&lt;head/&gt;&lt;body&gt;&lt;p&gt;&lt;span style=&quot; font-weight:700;&quot;&gt;Delete profiles&lt;/span&gt;&lt;/p&gt;&lt;p&gt;This will delete all the profiles and leave the snapshot.&lt;/p&gt;&lt;/body&gt;&lt;/html&gt;</string>
                         </property>
                         <property name="text">
                          <string/>
                         </property>
                         <property name="icon">
                          <iconset resource="icons.qrc">
                           <normaloff>:/Icons/icons/new (delete).svg</normaloff>:/Icons/icons/new (delete).svg</iconset>
                         </property>
                        </widget>
                       </item>
                       <item>
                        <widget class="QPushButton" name="edit_profiles_pushButton">
                         <property name="toolTip">
                          <string>&lt;html&gt;&lt;head/&gt;&lt;body&gt;&lt;p&gt;&lt;span style=&quot; font-weight:700;&quot;&gt;Import profiles&lt;/span&gt;&lt;/p&gt;&lt;p&gt;Import from data in CSV or Excel files&lt;/p&gt;&lt;/body&gt;&lt;/html&gt;</string>
                         </property>
                         <property name="text">
                          <string/>
                         </property>
                         <property name="icon">
                          <iconset resource="icons.qrc">
                           <normaloff>:/Icons/icons/import_profiles.svg</normaloff>:/Icons/icons/import_profiles.svg</iconset>
                         </property>
                         <property name="flat">
                          <bool>false</bool>
                         </property>
                        </widget>
                       </item>
                       <item>
                        <widget class="QPushButton" name="edit_profiles_from_models_pushButton">
                         <property name="toolTip">
                          <string>&lt;html&gt;&lt;head/&gt;&lt;body&gt;&lt;p&gt;&lt;span style=&quot; font-weight:700;&quot;&gt;Import profiles from grid models. &lt;/span&gt;&lt;/p&gt;&lt;p&gt;This is, load many individual grids in any of the supported GridCal formats and take the operational data from them, aplying them to all the profiles.&lt;/p&gt;&lt;/body&gt;&lt;/html&gt;</string>
                         </property>
                         <property name="text">
                          <string/>
                         </property>
                         <property name="icon">
                          <iconset resource="icons.qrc">
                           <normaloff>:/Icons/icons/import_models.svg</normaloff>:/Icons/icons/import_models.svg</iconset>
                         </property>
                         <property name="flat">
                          <bool>false</bool>
                         </property>
                        </widget>
                       </item>
                       <item>
                        <spacer name="horizontalSpacer">
                         <property name="orientation">
                          <enum>Qt::Horizontal</enum>
                         </property>
                         <property name="sizeHint" stdset="0">
                          <size>
                           <width>183</width>
                           <height>20</height>
                          </size>
                         </property>
                        </spacer>
                       </item>
                       <item>
                        <widget class="QPushButton" name="plot_time_series_pushButton">
                         <property name="toolTip">
                          <string>Plot the selected object's profile</string>
                         </property>
                         <property name="text">
                          <string/>
                         </property>
                         <property name="icon">
                          <iconset resource="icons.qrc">
                           <normaloff>:/Icons/icons/plot.svg</normaloff>:/Icons/icons/plot.svg</iconset>
                         </property>
                        </widget>
                       </item>
                      </layout>
                     </widget>
                    </item>
                    <item>
                     <widget class="QTableView" name="profiles_tableView">
                      <property name="font">
                       <font>
                        <pointsize>9</pointsize>
                       </font>
                      </property>
                      <property name="layoutDirection">
                       <enum>Qt::LeftToRight</enum>
                      </property>
                      <property name="alternatingRowColors">
                       <bool>true</bool>
                      </property>
                      <property name="selectionMode">
                       <enum>QAbstractItemView::ContiguousSelection</enum>
                      </property>
                     </widget>
                    </item>
                    <item>
                     <widget class="QFrame" name="frame_12">
                      <property name="frameShape">
                       <enum>QFrame::NoFrame</enum>
                      </property>
                      <property name="frameShadow">
                       <enum>QFrame::Raised</enum>
                      </property>
                      <layout class="QHBoxLayout" name="horizontalLayout_4">
                       <property name="leftMargin">
                        <number>0</number>
                       </property>
                       <property name="topMargin">
                        <number>0</number>
                       </property>
                       <property name="rightMargin">
                        <number>0</number>
                       </property>
                       <property name="bottomMargin">
                        <number>0</number>
                       </property>
                       <item>
                        <widget class="QPushButton" name="copy_profile_pushButton">
                         <property name="toolTip">
                          <string>&lt;html&gt;&lt;head/&gt;&lt;body&gt;&lt;p&gt;&lt;span style=&quot; font-weight:700;&quot;&gt;Copy data&lt;/span&gt;&lt;/p&gt;&lt;p&gt;Copy displayed profile&lt;/p&gt;&lt;/body&gt;&lt;/html&gt;</string>
                         </property>
                         <property name="statusTip">
                          <string/>
                         </property>
                         <property name="text">
                          <string/>
                         </property>
                         <property name="icon">
                          <iconset resource="icons.qrc">
                           <normaloff>:/Icons/icons/copy.svg</normaloff>:/Icons/icons/copy.svg</iconset>
                         </property>
                        </widget>
                       </item>
                       <item>
                        <widget class="QPushButton" name="paste_profiles_pushButton">
                         <property name="toolTip">
                          <string>&lt;html&gt;&lt;head/&gt;&lt;body&gt;&lt;p&gt;&lt;span style=&quot; font-weight:700;&quot;&gt;Paste data&lt;/span&gt;&lt;/p&gt;&lt;p&gt;Paste clipboard into the displayed profile&lt;/p&gt;&lt;/body&gt;&lt;/html&gt;</string>
                         </property>
                         <property name="text">
                          <string/>
                         </property>
                         <property name="icon">
                          <iconset resource="icons.qrc">
                           <normaloff>:/Icons/icons/paste.svg</normaloff>:/Icons/icons/paste.svg</iconset>
                         </property>
                        </widget>
                       </item>
                       <item>
                        <widget class="QPushButton" name="set_linear_combination_profile_pushButton">
                         <property name="toolTip">
                          <string>&lt;html&gt;&lt;head/&gt;&lt;body&gt;&lt;p&gt;&lt;span style=&quot; font-weight:700;&quot;&gt;Copy profile&lt;/span&gt;&lt;/p&gt;&lt;p&gt;Copy the current profile into the profile selected by the drop-down selector&lt;/p&gt;&lt;/body&gt;&lt;/html&gt;</string>
                         </property>
                         <property name="text">
                          <string/>
                         </property>
                         <property name="icon">
                          <iconset resource="icons.qrc">
                           <normaloff>:/Icons/icons/copy2right.svg</normaloff>:/Icons/icons/copy2right.svg</iconset>
                         </property>
                        </widget>
                       </item>
                       <item>
                        <widget class="QComboBox" name="device_type_magnitude_comboBox_2">
                         <property name="minimumSize">
                          <size>
                           <width>200</width>
                           <height>0</height>
                          </size>
                         </property>
                         <property name="toolTip">
                          <string>Profile where to copy the current profile</string>
                         </property>
                        </widget>
                       </item>
                       <item>
                        <spacer name="horizontalSpacer_13">
                         <property name="orientation">
                          <enum>Qt::Horizontal</enum>
                         </property>
                         <property name="sizeHint" stdset="0">
                          <size>
                           <width>267</width>
                           <height>20</height>
                          </size>
                         </property>
                        </spacer>
                       </item>
                       <item>
                        <widget class="QPushButton" name="profile_add_pushButton">
                         <property name="toolTip">
                          <string>Add value to the profile</string>
                         </property>
                         <property name="text">
                          <string/>
                         </property>
                         <property name="icon">
                          <iconset resource="icons.qrc">
                           <normaloff>:/Icons/icons/plus.svg</normaloff>:/Icons/icons/plus.svg</iconset>
                         </property>
                        </widget>
                       </item>
                       <item>
                        <widget class="QPushButton" name="profile_subtract_pushButton">
                         <property name="toolTip">
                          <string>Subtract value from the profile</string>
                         </property>
                         <property name="text">
                          <string/>
                         </property>
                         <property name="icon">
                          <iconset resource="icons.qrc">
                           <normaloff>:/Icons/icons/minus.svg</normaloff>:/Icons/icons/minus.svg</iconset>
                         </property>
                        </widget>
                       </item>
                       <item>
                        <widget class="QPushButton" name="profile_multiply_pushButton">
                         <property name="toolTip">
                          <string>Multiply the profile by a value</string>
                         </property>
                         <property name="text">
                          <string/>
                         </property>
                         <property name="icon">
                          <iconset resource="icons.qrc">
                           <normaloff>:/Icons/icons/multiply.svg</normaloff>:/Icons/icons/multiply.svg</iconset>
                         </property>
                        </widget>
                       </item>
                       <item>
                        <widget class="QPushButton" name="profile_divide_pushButton">
                         <property name="toolTip">
                          <string>Divide the profile by a value</string>
                         </property>
                         <property name="text">
                          <string/>
                         </property>
                         <property name="icon">
                          <iconset resource="icons.qrc">
                           <normaloff>:/Icons/icons/divide.svg</normaloff>:/Icons/icons/divide.svg</iconset>
                         </property>
                        </widget>
                       </item>
                       <item>
                        <widget class="QPushButton" name="set_profile_value_pushButton">
                         <property name="toolTip">
                          <string>Set the value to all or to the selection</string>
                         </property>
                         <property name="text">
                          <string/>
                         </property>
                         <property name="icon">
                          <iconset resource="icons.qrc">
                           <normaloff>:/Icons/icons/copy2up.svg</normaloff>:/Icons/icons/copy2up.svg</iconset>
                         </property>
                        </widget>
                       </item>
                       <item>
                        <widget class="QDoubleSpinBox" name="profile_factor_doubleSpinBox">
                         <property name="minimum">
                          <double>-999999.000000000000000</double>
                         </property>
                         <property name="maximum">
                          <double>9999999.000000000000000</double>
                         </property>
                         <property name="value">
                          <double>1.000000000000000</double>
                         </property>
                        </widget>
                       </item>
                      </layout>
                     </widget>
                    </item>
                   </layout>
                  </widget>
                 </widget>
                </item>
               </layout>
              </widget>
             </widget>
            </item>
           </layout>
          </widget>
          <widget class="QWidget" name="compiledArraysTab">
           <attribute name="icon">
            <iconset resource="icons.qrc">
             <normaloff>:/Icons/icons/spmat.svg</normaloff>:/Icons/icons/spmat.svg</iconset>
           </attribute>
           <attribute name="title">
            <string>Compiled arrays</string>
           </attribute>
           <layout class="QHBoxLayout" name="horizontalLayout_7">
            <property name="leftMargin">
             <number>0</number>
            </property>
            <property name="topMargin">
             <number>0</number>
            </property>
            <property name="rightMargin">
             <number>0</number>
            </property>
            <property name="bottomMargin">
             <number>0</number>
            </property>
            <item>
             <widget class="QSplitter" name="simulationDataSplitter">
              <property name="orientation">
               <enum>Qt::Horizontal</enum>
              </property>
              <widget class="QFrame" name="frame_28">
               <property name="frameShape">
                <enum>QFrame::NoFrame</enum>
               </property>
               <property name="frameShadow">
                <enum>QFrame::Raised</enum>
               </property>
               <layout class="QGridLayout" name="gridLayout_19">
                <property name="rightMargin">
                 <number>0</number>
                </property>
                <item row="1" column="0" colspan="4">
                 <widget class="QListView" name="simulationDataStructuresListView"/>
                </item>
                <item row="0" column="0">
                 <widget class="QPushButton" name="compute_simulation_data_pushButton">
                  <property name="maximumSize">
                   <size>
                    <width>32</width>
                    <height>16777215</height>
                   </size>
                  </property>
                  <property name="toolTip">
                   <string>Update the islands dispayed</string>
                  </property>
                  <property name="text">
                   <string/>
                  </property>
                  <property name="icon">
                   <iconset resource="icons.qrc">
                    <normaloff>:/Icons/icons/calculator.svg</normaloff>:/Icons/icons/calculator.svg</iconset>
                  </property>
                 </widget>
                </item>
                <item row="0" column="1">
                 <widget class="QPushButton" name="exportSimulationDataButton">
                  <property name="maximumSize">
                   <size>
                    <width>32</width>
                    <height>16777215</height>
                   </size>
                  </property>
                  <property name="toolTip">
                   <string>Export simulation data</string>
                  </property>
                  <property name="text">
                   <string/>
                  </property>
                  <property name="icon">
                   <iconset resource="icons.qrc">
                    <normaloff>:/Icons/icons/save.svg</normaloff>:/Icons/icons/save.svg</iconset>
                  </property>
                 </widget>
                </item>
                <item row="0" column="2" colspan="2">
                 <widget class="QComboBox" name="simulation_data_island_comboBox"/>
                </item>
               </layout>
              </widget>
              <widget class="QFrame" name="frame_29">
               <property name="frameShape">
                <enum>QFrame::NoFrame</enum>
               </property>
               <property name="frameShadow">
                <enum>QFrame::Raised</enum>
               </property>
               <layout class="QGridLayout" name="gridLayout_23">
                <property name="leftMargin">
                 <number>0</number>
                </property>
                <property name="topMargin">
                 <number>8</number>
                </property>
                <item row="0" column="3">
                 <widget class="QComboBox" name="arrayModeComboBox"/>
                </item>
                <item row="0" column="5">
                 <spacer name="horizontalSpacer_23">
                  <property name="orientation">
                   <enum>Qt::Horizontal</enum>
                  </property>
                  <property name="sizeHint" stdset="0">
                   <size>
                    <width>510</width>
                    <height>20</height>
                   </size>
                  </property>
                 </spacer>
                </item>
                <item row="1" column="0" colspan="7">
                 <widget class="QTableView" name="simulationDataStructureTableView"/>
                </item>
                <item row="0" column="1">
                 <widget class="QPushButton" name="copyArraysToNumpyButton">
                  <property name="toolTip">
                   <string>Copy to data frame to clipboard in array format</string>
                  </property>
                  <property name="text">
                   <string/>
                  </property>
                  <property name="icon">
                   <iconset resource="icons.qrc">
                    <normaloff>:/Icons/icons/array.svg</normaloff>:/Icons/icons/array.svg</iconset>
                  </property>
                 </widget>
                </item>
                <item row="0" column="6">
                 <widget class="QPushButton" name="plotArraysButton">
                  <property name="minimumSize">
                   <size>
                    <width>32</width>
                    <height>0</height>
                   </size>
                  </property>
                  <property name="toolTip">
                   <string>Plot values</string>
                  </property>
                  <property name="text">
                   <string/>
                  </property>
                  <property name="icon">
                   <iconset resource="icons.qrc">
                    <normaloff>:/Icons/icons/plot.svg</normaloff>:/Icons/icons/plot.svg</iconset>
                  </property>
                 </widget>
                </item>
                <item row="0" column="2">
                 <widget class="QPushButton" name="copyArraysButton">
                  <property name="minimumSize">
                   <size>
                    <width>32</width>
                    <height>0</height>
                   </size>
                  </property>
                  <property name="toolTip">
                   <string>Copy array to clipboard</string>
                  </property>
                  <property name="text">
                   <string/>
                  </property>
                  <property name="icon">
                   <iconset resource="icons.qrc">
                    <normaloff>:/Icons/icons/copy.svg</normaloff>:/Icons/icons/copy.svg</iconset>
                  </property>
                 </widget>
                </item>
               </layout>
              </widget>
             </widget>
            </item>
           </layout>
          </widget>
          <widget class="QWidget" name="commentsTab">
           <attribute name="icon">
            <iconset resource="icons.qrc">
             <normaloff>:/Icons/icons/edit.svg</normaloff>:/Icons/icons/edit.svg</iconset>
           </attribute>
           <attribute name="title">
            <string>Comments</string>
           </attribute>
           <layout class="QVBoxLayout" name="verticalLayout_18">
            <item>
             <widget class="QTextEdit" name="comments_textEdit">
              <property name="toolTip">
               <string>Write here some comments about the grid</string>
              </property>
             </widget>
            </item>
           </layout>
          </widget>
         </widget>
        </item>
       </layout>
      </widget>
      <widget class="QWidget" name="ResultsTab">
       <attribute name="icon">
        <iconset resource="icons.qrc">
         <normaloff>:/Icons/icons/plot.svg</normaloff>:/Icons/icons/plot.svg</iconset>
       </attribute>
       <attribute name="title">
        <string>Results</string>
       </attribute>
       <layout class="QVBoxLayout" name="verticalLayout_13">
        <property name="leftMargin">
         <number>0</number>
        </property>
        <property name="topMargin">
         <number>0</number>
        </property>
        <property name="rightMargin">
         <number>0</number>
        </property>
        <property name="bottomMargin">
         <number>0</number>
        </property>
        <item>
         <widget class="QFrame" name="frame_33">
          <property name="frameShape">
           <enum>QFrame::NoFrame</enum>
          </property>
          <property name="frameShadow">
           <enum>QFrame::Raised</enum>
          </property>
          <layout class="QVBoxLayout" name="verticalLayout_28">
           <property name="leftMargin">
            <number>0</number>
           </property>
           <property name="topMargin">
            <number>0</number>
           </property>
           <property name="rightMargin">
            <number>0</number>
           </property>
           <property name="bottomMargin">
            <number>0</number>
           </property>
           <item>
            <widget class="QSplitter" name="results_splitter">
             <property name="orientation">
              <enum>Qt::Horizontal</enum>
             </property>
             <widget class="QSplitter" name="splitter">
              <property name="orientation">
               <enum>Qt::Vertical</enum>
              </property>
              <widget class="QFrame" name="frame_61">
               <property name="frameShape">
                <enum>QFrame::NoFrame</enum>
               </property>
               <property name="frameShadow">
                <enum>QFrame::Raised</enum>
               </property>
               <layout class="QVBoxLayout" name="verticalLayout_10">
                <property name="topMargin">
                 <number>6</number>
                </property>
                <property name="rightMargin">
                 <number>0</number>
                </property>
                <item>
                 <widget class="QTreeView" name="results_treeView">
                  <property name="animated">
                   <bool>true</bool>
                  </property>
                 </widget>
                </item>
                <item>
                 <widget class="QFrame" name="frame_62">
                  <property name="frameShape">
                   <enum>QFrame::NoFrame</enum>
                  </property>
                  <property name="frameShadow">
                   <enum>QFrame::Raised</enum>
                  </property>
                  <layout class="QHBoxLayout" name="horizontalLayout_34">
                   <property name="leftMargin">
                    <number>0</number>
                   </property>
                   <property name="topMargin">
                    <number>0</number>
                   </property>
                   <property name="rightMargin">
                    <number>0</number>
                   </property>
                   <property name="bottomMargin">
                    <number>1</number>
                   </property>
                   <item>
                    <widget class="QLabel" name="label_16">
                     <property name="minimumSize">
                      <size>
                       <width>0</width>
                       <height>24</height>
                      </size>
                     </property>
                     <property name="palette">
                      <palette>
                       <active>
                        <colorrole role="WindowText">
                         <brush brushstyle="SolidPattern">
                          <color alpha="255">
                           <red>119</red>
                           <green>118</green>
                           <blue>123</blue>
                          </color>
                         </brush>
                        </colorrole>
                       </active>
                       <inactive>
                        <colorrole role="WindowText">
                         <brush brushstyle="SolidPattern">
                          <color alpha="255">
                           <red>119</red>
                           <green>118</green>
                           <blue>123</blue>
                          </color>
                         </brush>
                        </colorrole>
                       </inactive>
                       <disabled>
                        <colorrole role="WindowText">
                         <brush brushstyle="SolidPattern">
                          <color alpha="255">
                           <red>190</red>
                           <green>190</green>
                           <blue>190</blue>
                          </color>
                         </brush>
                        </colorrole>
                       </disabled>
                      </palette>
                     </property>
                     <property name="text">
                      <string>Session results</string>
                     </property>
                    </widget>
                   </item>
                   <item>
                    <spacer name="horizontalSpacer_22">
                     <property name="orientation">
                      <enum>Qt::Horizontal</enum>
                     </property>
                     <property name="sizeHint" stdset="0">
                      <size>
                       <width>40</width>
                       <height>20</height>
                      </size>
                     </property>
                    </spacer>
                   </item>
                   <item>
                    <widget class="QPushButton" name="deleteDriverButton">
                     <property name="toolTip">
                      <string>Delete selected driver</string>
                     </property>
                     <property name="text">
                      <string/>
                     </property>
                     <property name="icon">
                      <iconset resource="icons.qrc">
                       <normaloff>:/Icons/icons/minus.svg</normaloff>:/Icons/icons/minus.svg</iconset>
                     </property>
                    </widget>
                   </item>
                  </layout>
                 </widget>
                </item>
               </layout>
              </widget>
              <widget class="QFrame" name="frame_14">
               <property name="frameShape">
                <enum>QFrame::NoFrame</enum>
               </property>
               <property name="frameShadow">
                <enum>QFrame::Raised</enum>
               </property>
               <layout class="QVBoxLayout" name="verticalLayout_6">
                <property name="rightMargin">
                 <number>0</number>
                </property>
                <item>
                 <widget class="QTreeView" name="diskSessionsTreeView">
                  <property name="animated">
                   <bool>true</bool>
                  </property>
                 </widget>
                </item>
                <item>
                 <widget class="QFrame" name="frame_60">
                  <property name="frameShape">
                   <enum>QFrame::NoFrame</enum>
                  </property>
                  <property name="frameShadow">
                   <enum>QFrame::Raised</enum>
                  </property>
                  <layout class="QHBoxLayout" name="horizontalLayout_33">
                   <property name="leftMargin">
                    <number>0</number>
                   </property>
                   <property name="topMargin">
                    <number>0</number>
                   </property>
                   <property name="rightMargin">
                    <number>0</number>
                   </property>
                   <property name="bottomMargin">
                    <number>0</number>
                   </property>
                   <item>
                    <widget class="QLabel" name="label_37">
                     <property name="palette">
                      <palette>
                       <active>
                        <colorrole role="WindowText">
                         <brush brushstyle="SolidPattern">
                          <color alpha="255">
                           <red>119</red>
                           <green>118</green>
                           <blue>123</blue>
                          </color>
                         </brush>
                        </colorrole>
                       </active>
                       <inactive>
                        <colorrole role="WindowText">
                         <brush brushstyle="SolidPattern">
                          <color alpha="255">
                           <red>119</red>
                           <green>118</green>
                           <blue>123</blue>
                          </color>
                         </brush>
                        </colorrole>
                       </inactive>
                       <disabled>
                        <colorrole role="WindowText">
                         <brush brushstyle="SolidPattern">
                          <color alpha="255">
                           <red>190</red>
                           <green>190</green>
                           <blue>190</blue>
                          </color>
                         </brush>
                        </colorrole>
                       </disabled>
                      </palette>
                     </property>
                     <property name="text">
                      <string>Disk persistance</string>
                     </property>
                    </widget>
                   </item>
                   <item>
                    <spacer name="horizontalSpacer_21">
                     <property name="orientation">
                      <enum>Qt::Horizontal</enum>
                     </property>
                     <property name="sizeHint" stdset="0">
                      <size>
                       <width>40</width>
                       <height>20</height>
                      </size>
                     </property>
                    </spacer>
                   </item>
                   <item>
                    <widget class="QPushButton" name="loadResultFromDiskButton">
                     <property name="toolTip">
                      <string>Load result from the gridcal file</string>
                     </property>
                     <property name="text">
                      <string/>
                     </property>
                     <property name="icon">
                      <iconset resource="icons.qrc">
                       <normaloff>:/Icons/icons/loadc.svg</normaloff>:/Icons/icons/loadc.svg</iconset>
                     </property>
                    </widget>
                   </item>
                  </layout>
                 </widget>
                </item>
               </layout>
              </widget>
             </widget>
             <widget class="QTabWidget" name="tabWidget_4">
              <property name="tabPosition">
               <enum>QTabWidget::East</enum>
              </property>
              <property name="currentIndex">
               <number>0</number>
              </property>
              <property name="documentMode">
               <bool>true</bool>
              </property>
              <widget class="QWidget" name="tab_7">
               <attribute name="icon">
                <iconset resource="icons.qrc">
                 <normaloff>:/Icons/icons/array.svg</normaloff>:/Icons/icons/array.svg</iconset>
               </attribute>
               <attribute name="title">
                <string>Tables</string>
               </attribute>
               <layout class="QVBoxLayout" name="verticalLayout_40">
                <property name="leftMargin">
                 <number>0</number>
                </property>
                <property name="topMargin">
                 <number>0</number>
                </property>
                <property name="rightMargin">
                 <number>0</number>
                </property>
                <property name="bottomMargin">
                 <number>0</number>
                </property>
                <item>
                 <widget class="QFrame" name="frame_16">
                  <property name="frameShape">
                   <enum>QFrame::NoFrame</enum>
                  </property>
                  <property name="frameShadow">
                   <enum>QFrame::Raised</enum>
                  </property>
                  <layout class="QVBoxLayout" name="verticalLayout_23">
                   <property name="leftMargin">
                    <number>0</number>
                   </property>
                   <property name="topMargin">
                    <number>0</number>
                   </property>
                   <property name="rightMargin">
                    <number>0</number>
                   </property>
                   <property name="bottomMargin">
                    <number>0</number>
                   </property>
                  </layout>
                 </widget>
                </item>
                <item>
                 <widget class="QFrame" name="frame_5">
                  <property name="frameShape">
                   <enum>QFrame::NoFrame</enum>
                  </property>
                  <property name="frameShadow">
                   <enum>QFrame::Raised</enum>
                  </property>
                  <layout class="QVBoxLayout" name="verticalLayout_24">
                   <property name="leftMargin">
                    <number>0</number>
                   </property>
                   <property name="topMargin">
                    <number>0</number>
                   </property>
                   <property name="rightMargin">
                    <number>8</number>
                   </property>
                   <property name="bottomMargin">
                    <number>8</number>
                   </property>
                   <item>
                    <widget class="QTableView" name="resultsTableView">
                     <property name="font">
                      <font>
                       <pointsize>9</pointsize>
                      </font>
                     </property>
                     <property name="alternatingRowColors">
                      <bool>true</bool>
                     </property>
                     <property name="selectionMode">
                      <enum>QAbstractItemView::ExtendedSelection</enum>
                     </property>
                     <property name="selectionBehavior">
                      <enum>QAbstractItemView::SelectItems</enum>
                     </property>
                    </widget>
                   </item>
                   <item>
                    <widget class="QFrame" name="frame_8">
                     <property name="frameShape">
                      <enum>QFrame::NoFrame</enum>
                     </property>
                     <property name="frameShadow">
                      <enum>QFrame::Raised</enum>
                     </property>
                     <layout class="QHBoxLayout" name="horizontalLayout_2">
                      <property name="leftMargin">
                       <number>0</number>
                      </property>
                      <property name="topMargin">
                       <number>0</number>
                      </property>
                      <property name="rightMargin">
                       <number>0</number>
                      </property>
                      <property name="bottomMargin">
                       <number>0</number>
                      </property>
                      <item>
                       <widget class="QLineEdit" name="sear_results_lineEdit">
                        <property name="toolTip">
                         <string>&lt;html&gt;&lt;head/&gt;&lt;body&gt;&lt;p&gt;&lt;span style=&quot; font-weight:700;&quot;&gt;Subjects:&lt;/span&gt;&lt;/p&gt;&lt;p&gt;col, idx, val, colobj, idxobj&lt;/p&gt;&lt;p&gt;colobj and idxobj allow accessing the objects that may be represented at the index or the columns. With these you can access their internal properties for filtering.&lt;/p&gt;&lt;p&gt;&lt;span style=&quot; font-weight:700;&quot;&gt;Operators:&lt;/span&gt;&lt;/p&gt;&lt;p&gt;&amp;gt;, &amp;lt;, &amp;gt;=, &amp;lt;=, !=, =, like, notlike, starts, ends&lt;/p&gt;&lt;p&gt;&lt;span style=&quot; font-weight:700;&quot;&gt;Examples:&lt;/span&gt;&lt;/p&gt;&lt;p&gt;&lt;span style=&quot; font-style:italic;&quot;&gt;The columns should not be column1 or column2, the values should be &amp;gt; 5 and the index be like ab of mn&lt;/span&gt;&lt;/p&gt;&lt;p&gt;-&amp;gt; &lt;span style=&quot; font-style:italic;&quot;&gt;col != [column1, column2] and val &amp;gt; 5 or idx like [ab, mn]&lt;/span&gt;&lt;/p&gt;&lt;p&gt;&lt;br/&gt;&lt;/p&gt;&lt;p&gt;&lt;span style=&quot; font-style:italic;&quot;&gt;Filter the table values that are between 0.5 and 20&lt;/span&gt;&lt;/p&gt;&lt;p&gt;-&amp;gt; &lt;span style=&quot; font-style:italic;&quot;&gt;val &amp;gt; 0.5 and val &amp;lt; 20.0&lt;/span&gt;&lt;/p&gt;&lt;/body&gt;&lt;/html&gt;</string>
                        </property>
                       </widget>
                      </item>
                      <item>
                       <widget class="QPushButton" name="search_results_Button">
                        <property name="toolTip">
                         <string>Smart search</string>
                        </property>
                        <property name="text">
                         <string/>
                        </property>
                        <property name="icon">
                         <iconset resource="icons.qrc">
                          <normaloff>:/Icons/icons/magnifying_glass.svg</normaloff>:/Icons/icons/magnifying_glass.svg</iconset>
                        </property>
                       </widget>
                      </item>
                      <item>
                       <spacer name="horizontalSpacer_20">
                        <property name="orientation">
                         <enum>Qt::Horizontal</enum>
                        </property>
                        <property name="sizeHint" stdset="0">
                         <size>
                          <width>40</width>
                          <height>20</height>
                         </size>
                        </property>
                       </spacer>
                      </item>
                      <item>
                       <widget class="QLabel" name="units_label">
                        <property name="text">
                         <string>...</string>
                        </property>
                       </widget>
                      </item>
                      <item>
                       <widget class="QCheckBox" name="results_traspose_checkBox">
                        <property name="toolTip">
                         <string>Transpose the results</string>
                        </property>
                        <property name="text">
                         <string/>
                        </property>
                        <property name="icon">
                         <iconset resource="icons.qrc">
                          <normaloff>:/Icons/icons/transpose.svg</normaloff>:/Icons/icons/transpose.svg</iconset>
                        </property>
                       </widget>
                      </item>
                      <item>
                       <widget class="QCheckBox" name="results_as_cdf_checkBox">
                        <property name="toolTip">
                         <string>Results as cummulative density functions</string>
                        </property>
                        <property name="statusTip">
                         <string/>
                        </property>
                        <property name="text">
                         <string/>
                        </property>
                        <property name="icon">
                         <iconset resource="icons.qrc">
                          <normaloff>:/Icons/icons/cdf.svg</normaloff>:/Icons/icons/cdf.svg</iconset>
                        </property>
                       </widget>
                      </item>
                      <item>
                       <widget class="QCheckBox" name="results_as_abs_checkBox">
                        <property name="toolTip">
                         <string>Results as absolute values</string>
                        </property>
                        <property name="statusTip">
                         <string/>
                        </property>
                        <property name="text">
                         <string/>
                        </property>
                        <property name="icon">
                         <iconset resource="icons.qrc">
                          <normaloff>:/Icons/icons/abs.svg</normaloff>:/Icons/icons/abs.svg</iconset>
                        </property>
                       </widget>
                      </item>
                      <item>
                       <widget class="QPushButton" name="copy_results_pushButton">
                        <property name="toolTip">
                         <string>Copy to data frame to clipboard</string>
                        </property>
                        <property name="text">
                         <string/>
                        </property>
                        <property name="icon">
                         <iconset resource="icons.qrc">
                          <normaloff>:/Icons/icons/copy.svg</normaloff>:/Icons/icons/copy.svg</iconset>
                        </property>
                       </widget>
                      </item>
                      <item>
                       <widget class="QPushButton" name="copy_numpy_button">
                        <property name="toolTip">
                         <string>Copy data in numpy format to clipboard</string>
                        </property>
                        <property name="text">
                         <string/>
                        </property>
                        <property name="icon">
                         <iconset resource="icons.qrc">
                          <normaloff>:/Icons/icons/array.svg</normaloff>:/Icons/icons/array.svg</iconset>
                        </property>
                       </widget>
                      </item>
                      <item>
                       <widget class="QPushButton" name="saveResultsButton">
                        <property name="toolTip">
                         <string>Export data</string>
                        </property>
                        <property name="text">
                         <string/>
                        </property>
                        <property name="icon">
                         <iconset resource="icons.qrc">
                          <normaloff>:/Icons/icons/save.svg</normaloff>:/Icons/icons/save.svg</iconset>
                        </property>
                       </widget>
                      </item>
                      <item>
                       <widget class="QPushButton" name="plot_data_pushButton">
                        <property name="toolTip">
                         <string>Plot the data in a separated window</string>
                        </property>
                        <property name="text">
                         <string/>
                        </property>
                        <property name="icon">
                         <iconset resource="icons.qrc">
                          <normaloff>:/Icons/icons/plot.svg</normaloff>:/Icons/icons/plot.svg</iconset>
                        </property>
                       </widget>
                      </item>
                     </layout>
                    </widget>
                   </item>
                  </layout>
                 </widget>
                </item>
               </layout>
              </widget>
              <widget class="QWidget" name="tab_14">
               <attribute name="icon">
                <iconset resource="icons.qrc">
                 <normaloff>:/Icons/icons/data.svg</normaloff>:/Icons/icons/data.svg</iconset>
               </attribute>
               <attribute name="title">
                <string>Logs</string>
               </attribute>
               <layout class="QVBoxLayout" name="verticalLayout_41">
                <property name="topMargin">
                 <number>6</number>
                </property>
                <item>
                 <widget class="QTreeView" name="resultsLogsTreeView">
                  <property name="font">
                   <font>
                    <pointsize>9</pointsize>
                   </font>
                  </property>
                  <property name="frameShape">
                   <enum>QFrame::StyledPanel</enum>
                  </property>
                 </widget>
                </item>
                <item>
                 <widget class="QFrame" name="frame_56">
                  <property name="frameShape">
                   <enum>QFrame::NoFrame</enum>
                  </property>
                  <property name="frameShadow">
                   <enum>QFrame::Raised</enum>
                  </property>
                  <layout class="QHBoxLayout" name="horizontalLayout_5">
                   <property name="leftMargin">
                    <number>0</number>
                   </property>
                   <property name="topMargin">
                    <number>0</number>
                   </property>
                   <property name="rightMargin">
                    <number>0</number>
                   </property>
                   <property name="bottomMargin">
                    <number>0</number>
                   </property>
                   <item>
                    <spacer name="horizontalSpacer_16">
                     <property name="orientation">
                      <enum>Qt::Horizontal</enum>
                     </property>
                     <property name="sizeHint" stdset="0">
                      <size>
                       <width>866</width>
                       <height>20</height>
                      </size>
                     </property>
                    </spacer>
                   </item>
                   <item>
                    <widget class="QPushButton" name="saveResultsLogsButton">
                     <property name="toolTip">
                      <string>Save the logs to a file</string>
                     </property>
                     <property name="text">
                      <string/>
                     </property>
                     <property name="icon">
                      <iconset resource="icons.qrc">
                       <normaloff>:/Icons/icons/save.svg</normaloff>:/Icons/icons/save.svg</iconset>
                     </property>
                    </widget>
                   </item>
                  </layout>
                 </widget>
                </item>
               </layout>
              </widget>
             </widget>
            </widget>
           </item>
          </layout>
         </widget>
        </item>
       </layout>
      </widget>
      <widget class="QWidget" name="main_console_tab">
       <attribute name="icon">
        <iconset resource="icons.qrc">
         <normaloff>:/Icons/icons/console.svg</normaloff>:/Icons/icons/console.svg</iconset>
       </attribute>
       <attribute name="title">
        <string>Scripting</string>
       </attribute>
       <layout class="QVBoxLayout" name="verticalLayout_22">
        <property name="leftMargin">
         <number>0</number>
        </property>
        <property name="topMargin">
         <number>0</number>
        </property>
        <property name="rightMargin">
         <number>0</number>
        </property>
        <property name="bottomMargin">
         <number>0</number>
        </property>
        <item>
         <widget class="QFrame" name="frame_10">
          <property name="frameShape">
           <enum>QFrame::NoFrame</enum>
          </property>
          <property name="frameShadow">
           <enum>QFrame::Raised</enum>
          </property>
          <layout class="QVBoxLayout" name="verticalLayout_34">
           <property name="leftMargin">
            <number>0</number>
           </property>
           <property name="topMargin">
            <number>0</number>
           </property>
           <property name="rightMargin">
            <number>0</number>
           </property>
           <property name="bottomMargin">
            <number>0</number>
           </property>
           <item>
            <widget class="QSplitter" name="splitter_4">
             <property name="orientation">
              <enum>Qt::Horizontal</enum>
             </property>
             <widget class="QFrame" name="frame_11">
              <property name="frameShape">
               <enum>QFrame::NoFrame</enum>
              </property>
              <property name="frameShadow">
               <enum>QFrame::Raised</enum>
              </property>
              <layout class="QVBoxLayout" name="verticalLayout_35">
               <property name="leftMargin">
                <number>6</number>
               </property>
               <property name="topMargin">
                <number>6</number>
               </property>
               <property name="rightMargin">
                <number>6</number>
               </property>
               <property name="bottomMargin">
                <number>6</number>
               </property>
               <item>
                <widget class="QFrame" name="frame_55">
                 <property name="frameShape">
                  <enum>QFrame::NoFrame</enum>
                 </property>
                 <property name="frameShadow">
                  <enum>QFrame::Raised</enum>
                 </property>
                 <layout class="QHBoxLayout" name="horizontalLayout_3">
                  <property name="leftMargin">
                   <number>0</number>
                  </property>
                  <property name="topMargin">
                   <number>0</number>
                  </property>
                  <property name="rightMargin">
                   <number>0</number>
                  </property>
                  <property name="bottomMargin">
                   <number>0</number>
                  </property>
                  <item>
                   <widget class="QPushButton" name="clearSourceCodeButton">
                    <property name="toolTip">
                     <string>New script, will delete the existing code.</string>
                    </property>
                    <property name="text">
                     <string/>
                    </property>
                    <property name="icon">
                     <iconset resource="icons.qrc">
                      <normaloff>:/Icons/icons/new2c.svg</normaloff>:/Icons/icons/new2c.svg</iconset>
                    </property>
                   </widget>
                  </item>
                  <item>
                   <widget class="QPushButton" name="saveSourceCodeButton">
                    <property name="toolTip">
                     <string>Save the current source code</string>
                    </property>
                    <property name="text">
                     <string/>
                    </property>
                    <property name="icon">
                     <iconset resource="icons.qrc">
                      <normaloff>:/Icons/icons/save.svg</normaloff>:/Icons/icons/save.svg</iconset>
                    </property>
                   </widget>
                  </item>
                  <item>
                   <widget class="QLabel" name="label_91">
                    <property name="text">
                     <string/>
                    </property>
                   </widget>
                  </item>
                  <item>
                   <widget class="QLineEdit" name="sourceCodeNameLineEdit">
                    <property name="toolTip">
                     <string>Name of the source code file</string>
                    </property>
                   </widget>
                  </item>
                  <item>
                   <widget class="QLabel" name="label_98">
                    <property name="text">
                     <string/>
                    </property>
                   </widget>
                  </item>
                  <item>
                   <widget class="QPushButton" name="runSourceCodeButton">
                    <property name="toolTip">
                     <string>Run the source code in the console</string>
                    </property>
                    <property name="text">
                     <string/>
                    </property>
                    <property name="icon">
                     <iconset resource="icons.qrc">
                      <normaloff>:/Icons/icons/next.svg</normaloff>:/Icons/icons/next.svg</iconset>
                    </property>
                   </widget>
                  </item>
                 </layout>
                </widget>
               </item>
               <item>
                <widget class="QPlainTextEdit" name="sourceCodeTextEdit">
                 <property name="frameShape">
                  <enum>QFrame::StyledPanel</enum>
                 </property>
                </widget>
               </item>
              </layout>
             </widget>
             <widget class="QSplitter" name="console_splitter">
              <property name="orientation">
               <enum>Qt::Vertical</enum>
              </property>
              <widget class="QFrame" name="frame_53">
               <property name="frameShape">
                <enum>QFrame::NoFrame</enum>
               </property>
               <property name="frameShadow">
                <enum>QFrame::Raised</enum>
               </property>
               <layout class="QVBoxLayout" name="verticalLayout_32">
                <property name="leftMargin">
                 <number>6</number>
                </property>
                <property name="topMargin">
                 <number>6</number>
                </property>
                <property name="rightMargin">
                 <number>6</number>
                </property>
                <property name="bottomMargin">
                 <number>6</number>
                </property>
                <item>
                 <widget class="QTabWidget" name="tabWidget_2">
                  <property name="tabPosition">
                   <enum>QTabWidget::East</enum>
                  </property>
                  <property name="currentIndex">
                   <number>0</number>
                  </property>
                  <property name="documentMode">
                   <bool>true</bool>
                  </property>
                  <property name="tabsClosable">
                   <bool>false</bool>
                  </property>
                  <property name="movable">
                   <bool>true</bool>
                  </property>
                  <widget class="QWidget" name="pythonConsoleTab">
                   <attribute name="icon">
                    <iconset resource="icons.qrc">
                     <normaloff>:/Icons/icons/console.svg</normaloff>:/Icons/icons/console.svg</iconset>
                   </attribute>
                   <attribute name="title">
                    <string>Python console</string>
                   </attribute>
                   <layout class="QVBoxLayout" name="verticalLayout_33">
                    <property name="leftMargin">
                     <number>0</number>
                    </property>
                    <property name="topMargin">
                     <number>0</number>
                    </property>
                    <property name="rightMargin">
                     <number>0</number>
                    </property>
                    <property name="bottomMargin">
                     <number>0</number>
                    </property>
                   </layout>
                  </widget>
                  <widget class="QWidget" name="sourceCodeTab">
                   <attribute name="icon">
                    <iconset resource="icons.qrc">
                     <normaloff>:/Icons/icons/data.svg</normaloff>:/Icons/icons/data.svg</iconset>
                   </attribute>
                   <attribute name="title">
                    <string>Source code</string>
                   </attribute>
                   <layout class="QVBoxLayout" name="verticalLayout_39">
                    <property name="leftMargin">
                     <number>6</number>
                    </property>
                    <property name="topMargin">
                     <number>0</number>
                    </property>
                    <property name="rightMargin">
                     <number>6</number>
                    </property>
                    <property name="bottomMargin">
                     <number>0</number>
                    </property>
                    <item>
                     <widget class="QTreeView" name="sourceCodeTreeView">
                      <property name="frameShape">
                       <enum>QFrame::StyledPanel</enum>
                      </property>
                     </widget>
                    </item>
                   </layout>
                  </widget>
                 </widget>
                </item>
               </layout>
              </widget>
             </widget>
            </widget>
           </item>
          </layout>
         </widget>
        </item>
       </layout>
      </widget>
      <widget class="QWidget" name="SettingsTab">
       <attribute name="icon">
        <iconset resource="icons.qrc">
         <normaloff>:/Icons/icons/gear.svg</normaloff>:/Icons/icons/gear.svg</iconset>
       </attribute>
       <attribute name="title">
        <string>Settings</string>
       </attribute>
       <layout class="QGridLayout" name="gridLayout_8">
        <item row="0" column="0">
         <widget class="QFrame" name="frame_7">
          <property name="frameShape">
           <enum>QFrame::NoFrame</enum>
          </property>
          <property name="frameShadow">
           <enum>QFrame::Raised</enum>
          </property>
          <layout class="QVBoxLayout" name="verticalLayout_12">
           <item>
            <widget class="QFrame" name="frame_41">
             <property name="frameShape">
              <enum>QFrame::NoFrame</enum>
             </property>
             <property name="frameShadow">
              <enum>QFrame::Raised</enum>
             </property>
             <layout class="QHBoxLayout" name="horizontalLayout_13">
              <property name="leftMargin">
               <number>0</number>
              </property>
              <property name="topMargin">
               <number>0</number>
              </property>
              <property name="rightMargin">
               <number>0</number>
              </property>
              <property name="bottomMargin">
               <number>0</number>
              </property>
              <item>
               <widget class="QLabel" name="label_68">
                <property name="minimumSize">
                 <size>
                  <width>24</width>
                  <height>24</height>
                 </size>
                </property>
                <property name="maximumSize">
                 <size>
                  <width>24</width>
                  <height>24</height>
                 </size>
                </property>
                <property name="text">
                 <string/>
                </property>
                <property name="pixmap">
                 <pixmap resource="icons.qrc">:/Icons/icons/gear.svg</pixmap>
                </property>
                <property name="scaledContents">
                 <bool>true</bool>
                </property>
               </widget>
              </item>
              <item>
               <widget class="QLabel" name="label_69">
                <property name="palette">
                 <palette>
                  <active>
                   <colorrole role="WindowText">
                    <brush brushstyle="SolidPattern">
                     <color alpha="255">
                      <red>85</red>
                      <green>87</green>
                      <blue>83</blue>
                     </color>
                    </brush>
                   </colorrole>
                  </active>
                  <inactive>
                   <colorrole role="WindowText">
                    <brush brushstyle="SolidPattern">
                     <color alpha="255">
                      <red>85</red>
                      <green>87</green>
                      <blue>83</blue>
                     </color>
                    </brush>
                   </colorrole>
                  </inactive>
                  <disabled>
                   <colorrole role="WindowText">
                    <brush brushstyle="SolidPattern">
                     <color alpha="255">
                      <red>190</red>
                      <green>190</green>
                      <blue>190</blue>
                     </color>
                    </brush>
                   </colorrole>
                  </disabled>
                 </palette>
                </property>
                <property name="font">
                 <font>
                  <pointsize>16</pointsize>
                 </font>
                </property>
                <property name="text">
                 <string>General settings</string>
                </property>
                <property name="alignment">
                 <set>Qt::AlignBottom|Qt::AlignLeading|Qt::AlignLeft</set>
                </property>
               </widget>
              </item>
             </layout>
            </widget>
           </item>
           <item>
            <widget class="Line" name="line_5">
             <property name="palette">
              <palette>
               <active>
                <colorrole role="WindowText">
                 <brush brushstyle="SolidPattern">
                  <color alpha="255">
                   <red>186</red>
                   <green>189</green>
                   <blue>182</blue>
                  </color>
                 </brush>
                </colorrole>
               </active>
               <inactive>
                <colorrole role="WindowText">
                 <brush brushstyle="SolidPattern">
                  <color alpha="255">
                   <red>186</red>
                   <green>189</green>
                   <blue>182</blue>
                  </color>
                 </brush>
                </colorrole>
               </inactive>
               <disabled>
                <colorrole role="WindowText">
                 <brush brushstyle="SolidPattern">
                  <color alpha="255">
                   <red>190</red>
                   <green>190</green>
                   <blue>190</blue>
                  </color>
                 </brush>
                </colorrole>
               </disabled>
              </palette>
             </property>
             <property name="frameShadow">
              <enum>QFrame::Plain</enum>
             </property>
             <property name="lineWidth">
              <number>4</number>
             </property>
             <property name="orientation">
              <enum>Qt::Horizontal</enum>
             </property>
            </widget>
           </item>
           <item>
            <widget class="QFrame" name="frame_25">
             <property name="frameShape">
              <enum>QFrame::NoFrame</enum>
             </property>
             <property name="frameShadow">
              <enum>QFrame::Raised</enum>
             </property>
             <layout class="QVBoxLayout" name="verticalLayout_17">
              <item>
               <widget class="QLabel" name="label_57">
                <property name="text">
                 <string>Base power</string>
                </property>
               </widget>
              </item>
              <item>
               <widget class="QDoubleSpinBox" name="sbase_doubleSpinBox">
                <property name="toolTip">
                 <string>&lt;html&gt;&lt;head/&gt;&lt;body&gt;&lt;p&gt;&lt;span style=&quot; font-weight:700;&quot;&gt;Base power&lt;/span&gt;&lt;/p&gt;&lt;p&gt;Despite all the bibliography, changing this number to anything other than 100 MVA, might change the meaning of what sensible per-unit voltage are.&lt;/p&gt;&lt;p&gt;This is, 1.0 is no longer the nominal voltage and so on.&lt;/p&gt;&lt;/body&gt;&lt;/html&gt;</string>
                </property>
                <property name="suffix">
                 <string> MVA</string>
                </property>
                <property name="decimals">
                 <number>0</number>
                </property>
                <property name="minimum">
                 <double>1.000000000000000</double>
                </property>
                <property name="maximum">
                 <double>10000000000000000000.000000000000000</double>
                </property>
                <property name="value">
                 <double>100.000000000000000</double>
                </property>
               </widget>
              </item>
              <item>
               <widget class="QLabel" name="label_58">
                <property name="text">
                 <string>Frequency</string>
                </property>
               </widget>
              </item>
              <item>
               <widget class="QDoubleSpinBox" name="fbase_doubleSpinBox">
                <property name="toolTip">
                 <string>&lt;html&gt;&lt;head/&gt;&lt;body&gt;&lt;p&gt;&lt;span style=&quot; font-weight:700;&quot;&gt;System frequency&lt;/span&gt;&lt;/p&gt;&lt;p&gt;This only has an effect in the program when computing lines' per-unit impedance from ohm values.&lt;/p&gt;&lt;/body&gt;&lt;/html&gt;</string>
                </property>
                <property name="suffix">
                 <string> Hz</string>
                </property>
                <property name="decimals">
                 <number>0</number>
                </property>
                <property name="minimum">
                 <double>50.000000000000000</double>
                </property>
                <property name="maximum">
                 <double>60.000000000000000</double>
                </property>
                <property name="singleStep">
                 <double>10.000000000000000</double>
                </property>
               </widget>
              </item>
              <item>
               <widget class="QLabel" name="label_101">
                <property name="text">
                 <string>Snapshot time</string>
                </property>
               </widget>
              </item>
              <item>
               <widget class="QDateTimeEdit" name="snapshot_dateTimeEdit">
                <property name="calendarPopup">
                 <bool>true</bool>
                </property>
               </widget>
              </item>
              <item>
               <widget class="QLabel" name="label_40">
                <property name="text">
                 <string/>
                </property>
               </widget>
              </item>
              <item>
               <widget class="QLabel" name="label_31">
                <property name="font">
                 <font>
                  <pointsize>12</pointsize>
                 </font>
                </property>
                <property name="text">
                 <string>Engine</string>
                </property>
               </widget>
              </item>
              <item>
               <widget class="QComboBox" name="engineComboBox">
                <property name="toolTip">
                 <string>Engine to be used when available</string>
                </property>
               </widget>
              </item>
             </layout>
            </widget>
           </item>
           <item>
            <spacer name="verticalSpacer_3">
             <property name="orientation">
              <enum>Qt::Vertical</enum>
             </property>
             <property name="sizeHint" stdset="0">
              <size>
               <width>20</width>
               <height>363</height>
              </size>
             </property>
            </spacer>
           </item>
           <item>
            <widget class="QCheckBox" name="dark_mode_checkBox">
             <property name="text">
              <string>Dark mode</string>
             </property>
            </widget>
           </item>
          </layout>
         </widget>
        </item>
        <item row="0" column="2">
         <widget class="QTabWidget" name="settings_tabWidget">
          <property name="enabled">
           <bool>true</bool>
          </property>
          <property name="font">
           <font>
            <pointsize>12</pointsize>
           </font>
          </property>
          <property name="toolTip">
           <string/>
          </property>
          <property name="autoFillBackground">
           <bool>false</bool>
          </property>
          <property name="tabPosition">
           <enum>QTabWidget::South</enum>
          </property>
          <property name="currentIndex">
<<<<<<< HEAD
           <number>0</number>
=======
           <number>7</number>
>>>>>>> 8290bd6d
          </property>
          <property name="iconSize">
           <size>
            <width>16</width>
            <height>16</height>
           </size>
          </property>
          <property name="elideMode">
           <enum>Qt::ElideNone</enum>
          </property>
          <property name="usesScrollButtons">
           <bool>false</bool>
          </property>
          <property name="documentMode">
           <bool>false</bool>
          </property>
          <property name="movable">
           <bool>false</bool>
          </property>
          <property name="tabBarAutoHide">
           <bool>false</bool>
          </property>
          <widget class="QWidget" name="pf_tab">
           <property name="toolTip">
            <string>Power flow settings</string>
           </property>
           <attribute name="icon">
            <iconset resource="icons.qrc">
             <normaloff>:/Icons/icons/pf.svg</normaloff>:/Icons/icons/pf.svg</iconset>
           </attribute>
           <attribute name="title">
            <string>Pf</string>
           </attribute>
           <attribute name="toolTip">
            <string>Power flow settings</string>
           </attribute>
           <layout class="QGridLayout" name="gridLayout_24">
            <item row="0" column="0">
             <widget class="QLabel" name="label_63">
              <property name="minimumSize">
               <size>
                <width>24</width>
                <height>24</height>
               </size>
              </property>
              <property name="maximumSize">
               <size>
                <width>24</width>
                <height>24</height>
               </size>
              </property>
              <property name="text">
               <string/>
              </property>
              <property name="pixmap">
               <pixmap resource="icons.qrc">:/Icons/icons/pf.svg</pixmap>
              </property>
              <property name="scaledContents">
               <bool>true</bool>
              </property>
             </widget>
            </item>
            <item row="0" column="1">
             <widget class="QLabel" name="label_17">
              <property name="palette">
               <palette>
                <active>
                 <colorrole role="WindowText">
                  <brush brushstyle="SolidPattern">
                   <color alpha="255">
                    <red>85</red>
                    <green>87</green>
                    <blue>83</blue>
                   </color>
                  </brush>
                 </colorrole>
                </active>
                <inactive>
                 <colorrole role="WindowText">
                  <brush brushstyle="SolidPattern">
                   <color alpha="255">
                    <red>85</red>
                    <green>87</green>
                    <blue>83</blue>
                   </color>
                  </brush>
                 </colorrole>
                </inactive>
                <disabled>
                 <colorrole role="WindowText">
                  <brush brushstyle="SolidPattern">
                   <color alpha="255">
                    <red>190</red>
                    <green>190</green>
                    <blue>190</blue>
                   </color>
                  </brush>
                 </colorrole>
                </disabled>
               </palette>
              </property>
              <property name="font">
               <font>
                <pointsize>16</pointsize>
               </font>
              </property>
              <property name="text">
               <string>Power flow</string>
              </property>
              <property name="alignment">
               <set>Qt::AlignBottom|Qt::AlignLeading|Qt::AlignLeft</set>
              </property>
             </widget>
            </item>
            <item row="1" column="0" colspan="4">
             <widget class="Line" name="line_14">
              <property name="palette">
               <palette>
                <active>
                 <colorrole role="WindowText">
                  <brush brushstyle="SolidPattern">
                   <color alpha="255">
                    <red>186</red>
                    <green>189</green>
                    <blue>182</blue>
                   </color>
                  </brush>
                 </colorrole>
                </active>
                <inactive>
                 <colorrole role="WindowText">
                  <brush brushstyle="SolidPattern">
                   <color alpha="255">
                    <red>186</red>
                    <green>189</green>
                    <blue>182</blue>
                   </color>
                  </brush>
                 </colorrole>
                </inactive>
                <disabled>
                 <colorrole role="WindowText">
                  <brush brushstyle="SolidPattern">
                   <color alpha="255">
                    <red>190</red>
                    <green>190</green>
                    <blue>190</blue>
                   </color>
                  </brush>
                 </colorrole>
                </disabled>
               </palette>
              </property>
              <property name="frameShadow">
               <enum>QFrame::Plain</enum>
              </property>
              <property name="lineWidth">
               <number>4</number>
              </property>
              <property name="orientation">
               <enum>Qt::Horizontal</enum>
              </property>
             </widget>
            </item>
            <item row="2" column="0" colspan="3">
             <widget class="QFrame" name="frame_19">
              <property name="frameShape">
               <enum>QFrame::NoFrame</enum>
              </property>
              <property name="frameShadow">
               <enum>QFrame::Raised</enum>
              </property>
              <layout class="QGridLayout" name="gridLayout_22">
<<<<<<< HEAD
               <item row="8" column="0">
                <widget class="QLabel" name="label_5">
                 <property name="text">
                  <string>Tolerance</string>
                 </property>
                </widget>
               </item>
               <item row="10" column="0">
                <widget class="QLabel" name="label_6">
                 <property name="text">
                  <string>Max. iterations</string>
                 </property>
                </widget>
               </item>
               <item row="11" column="1">
=======
               <item row="6" column="0" colspan="2">
                <widget class="QCheckBox" name="auto_precision_checkBox">
                 <property name="toolTip">
                  <string>If active, GridCal finds a precission that suits the magnitude of the power injections so that the power flow is meaningful</string>
                 </property>
                 <property name="text">
                  <string>Automatic precision</string>
                 </property>
                </widget>
               </item>
               <item row="3" column="0" colspan="2">
                <widget class="QCheckBox" name="helm_retry_checkBox">
                 <property name="toolTip">
                  <string>&lt;html&gt;&lt;head/&gt;&lt;body&gt;&lt;p&gt;If the selected method does not converge, try a list of methods that may help&lt;/p&gt;&lt;/body&gt;&lt;/html&gt;</string>
                 </property>
                 <property name="text">
                  <string>Retry with other methods if failed</string>
                 </property>
                 <property name="checked">
                  <bool>true</bool>
                 </property>
                </widget>
               </item>
               <item row="13" column="1">
>>>>>>> 8290bd6d
                <widget class="QSpinBox" name="verbositySpinBox">
                 <property name="toolTip">
                  <string>Level of console information. 0: None, 1: some information, 2: all the information</string>
                 </property>
                 <property name="maximum">
                  <number>2</number>
                 </property>
                </widget>
               </item>
<<<<<<< HEAD
               <item row="13" column="0">
                <spacer name="verticalSpacer_10">
                 <property name="orientation">
                  <enum>Qt::Vertical</enum>
                 </property>
                 <property name="sizeHint" stdset="0">
                  <size>
                   <width>20</width>
                   <height>40</height>
                  </size>
                 </property>
                </spacer>
               </item>
               <item row="9" column="1">
                <widget class="QDoubleSpinBox" name="muSpinBox">
                 <property name="toolTip">
                  <string>&lt;html&gt;&lt;head/&gt;&lt;body&gt;&lt;p&gt;Factor that multiplies each increment solution. &lt;/p&gt;&lt;p&gt;In practice this is used to slow down troublesome solutions.&lt;/p&gt;&lt;/body&gt;&lt;/html&gt;</string>
                 </property>
                 <property name="decimals">
                  <number>4</number>
                 </property>
                 <property name="minimum">
                  <double>0.000100000000000</double>
                 </property>
                 <property name="maximum">
                  <double>1.000000000000000</double>
                 </property>
                 <property name="singleStep">
                  <double>0.100000000000000</double>
                 </property>
                 <property name="value">
                  <double>1.000000000000000</double>
                 </property>
                </widget>
               </item>
               <item row="11" column="0">
                <widget class="QLabel" name="label_23">
                 <property name="text">
                  <string>Verbosity</string>
                 </property>
                </widget>
               </item>
               <item row="8" column="1">
=======
               <item row="10" column="0">
                <widget class="QLabel" name="label_5">
                 <property name="text">
                  <string>Tolerance</string>
                 </property>
                </widget>
               </item>
               <item row="2" column="0" colspan="2">
                <widget class="QLabel" name="label_86">
                 <property name="text">
                  <string/>
                 </property>
                </widget>
               </item>
               <item row="14" column="0" colspan="2">
                <widget class="QLabel" name="label_22">
                 <property name="text">
                  <string/>
                 </property>
                </widget>
               </item>
               <item row="10" column="1">
>>>>>>> 8290bd6d
                <widget class="QSpinBox" name="tolerance_spinBox">
                 <property name="toolTip">
                  <string>&lt;html&gt;&lt;head/&gt;&lt;body&gt;&lt;p&gt;Error tolerance of the method&lt;/p&gt;&lt;/body&gt;&lt;/html&gt;</string>
                 </property>
                 <property name="prefix">
                  <string>1e-</string>
                 </property>
                 <property name="minimum">
                  <number>1</number>
                 </property>
                 <property name="maximum">
                  <number>15</number>
                 </property>
                 <property name="value">
                  <number>4</number>
                 </property>
                </widget>
               </item>
<<<<<<< HEAD
               <item row="1" column="0" colspan="2">
                <widget class="QComboBox" name="solver_comboBox"/>
               </item>
               <item row="10" column="1">
                <widget class="QSpinBox" name="max_iterations_spinBox">
                 <property name="toolTip">
                  <string>&lt;html&gt;&lt;head/&gt;&lt;body&gt;&lt;p&gt;Maximum numberof iterations to use.&lt;/p&gt;&lt;p&gt;&lt;br/&gt;&lt;/p&gt;&lt;p&gt;Tipical values: &lt;/p&gt;&lt;p&gt;Newton Raphson: 5&lt;/p&gt;&lt;p&gt;Levenberg-Marquards: 20&lt;/p&gt;&lt;p&gt;Fast decoupled: 10&lt;/p&gt;&lt;p&gt;Others: 20&lt;/p&gt;&lt;/body&gt;&lt;/html&gt;</string>
                 </property>
                 <property name="minimum">
                  <number>1</number>
                 </property>
                 <property name="maximum">
                  <number>1000</number>
                 </property>
                 <property name="value">
                  <number>40</number>
                 </property>
                </widget>
               </item>
               <item row="12" column="0" colspan="2">
                <widget class="QLabel" name="label_22">
                 <property name="text">
                  <string/>
=======
               <item row="4" column="0" colspan="2">
                <widget class="QCheckBox" name="distributed_slack_checkBox">
                 <property name="toolTip">
                  <string>&lt;html&gt;&lt;head/&gt;&lt;body&gt;&lt;p&gt;If active, the slack power is distributed among the generators according to their installed power &amp;quot;Snom&amp;quot;&lt;/p&gt;&lt;/body&gt;&lt;/html&gt;</string>
                 </property>
                 <property name="text">
                  <string>Distributed slack</string>
>>>>>>> 8290bd6d
                 </property>
                </widget>
               </item>
               <item row="0" column="0">
                <widget class="QLabel" name="label_2">
                 <property name="text">
                  <string>Solver</string>
                 </property>
                </widget>
               </item>
<<<<<<< HEAD
               <item row="9" column="0">
=======
               <item row="15" column="0">
                <spacer name="verticalSpacer_10">
                 <property name="orientation">
                  <enum>Qt::Vertical</enum>
                 </property>
                 <property name="sizeHint" stdset="0">
                  <size>
                   <width>20</width>
                   <height>40</height>
                  </size>
                 </property>
                </spacer>
               </item>
               <item row="11" column="0">
>>>>>>> 8290bd6d
                <widget class="QLabel" name="label_11">
                 <property name="text">
                  <string>Trust radius</string>
                 </property>
                </widget>
               </item>
<<<<<<< HEAD
               <item row="2" column="0" colspan="2">
                <widget class="QCheckBox" name="helm_retry_checkBox">
                 <property name="toolTip">
                  <string>&lt;html&gt;&lt;head/&gt;&lt;body&gt;&lt;p&gt;If the selected method does not converge, try a list of methods that may help&lt;/p&gt;&lt;/body&gt;&lt;/html&gt;</string>
                 </property>
                 <property name="text">
                  <string>Retry with other methods if failed</string>
                 </property>
                 <property name="checked">
                  <bool>true</bool>
                 </property>
                </widget>
               </item>
              </layout>
             </widget>
            </item>
            <item row="2" column="3">
             <widget class="QFrame" name="frame_36">
              <property name="frameShape">
               <enum>QFrame::NoFrame</enum>
              </property>
              <property name="frameShadow">
               <enum>QFrame::Plain</enum>
              </property>
              <layout class="QVBoxLayout" name="verticalLayout_4">
               <item>
                <widget class="QLabel" name="label_48">
                 <property name="text">
                  <string/>
                 </property>
                </widget>
               </item>
               <item>
=======
               <item row="12" column="1">
                <widget class="QSpinBox" name="max_iterations_spinBox">
                 <property name="toolTip">
                  <string>&lt;html&gt;&lt;head/&gt;&lt;body&gt;&lt;p&gt;Maximum numberof iterations to use.&lt;/p&gt;&lt;p&gt;&lt;br/&gt;&lt;/p&gt;&lt;p&gt;Tipical values: &lt;/p&gt;&lt;p&gt;Newton Raphson: 5&lt;/p&gt;&lt;p&gt;Levenberg-Marquards: 20&lt;/p&gt;&lt;p&gt;Fast decoupled: 10&lt;/p&gt;&lt;p&gt;Others: 20&lt;/p&gt;&lt;/body&gt;&lt;/html&gt;</string>
                 </property>
                 <property name="minimum">
                  <number>1</number>
                 </property>
                 <property name="maximum">
                  <number>1000</number>
                 </property>
                 <property name="value">
                  <number>40</number>
                 </property>
                </widget>
               </item>
               <item row="12" column="0">
                <widget class="QLabel" name="label_6">
                 <property name="text">
                  <string>Max. iterations</string>
                 </property>
                </widget>
               </item>
               <item row="11" column="1">
                <widget class="QDoubleSpinBox" name="muSpinBox">
                 <property name="toolTip">
                  <string>&lt;html&gt;&lt;head/&gt;&lt;body&gt;&lt;p&gt;Factor that multiplies each increment solution. &lt;/p&gt;&lt;p&gt;In practice this is used to slow down troublesome solutions.&lt;/p&gt;&lt;/body&gt;&lt;/html&gt;</string>
                 </property>
                 <property name="decimals">
                  <number>4</number>
                 </property>
                 <property name="minimum">
                  <double>0.000100000000000</double>
                 </property>
                 <property name="maximum">
                  <double>1.000000000000000</double>
                 </property>
                 <property name="singleStep">
                  <double>0.100000000000000</double>
                 </property>
                 <property name="value">
                  <double>1.000000000000000</double>
                 </property>
                </widget>
               </item>
               <item row="7" column="0" colspan="2">
>>>>>>> 8290bd6d
                <widget class="QCheckBox" name="use_voltage_guess_checkBox">
                 <property name="text">
                  <string>Use voltage guess</string>
                 </property>
                </widget>
               </item>
<<<<<<< HEAD
               <item>
                <widget class="QCheckBox" name="auto_precision_checkBox">
                 <property name="toolTip">
                  <string>If active, GridCal finds a precission that suits the magnitude of the power injections so that the power flow is meaningful</string>
                 </property>
                 <property name="text">
                  <string>Automatic precision</string>
                 </property>
                </widget>
               </item>
               <item>
=======
               <item row="9" column="0" colspan="2">
                <widget class="QLabel" name="label_87">
                 <property name="text">
                  <string/>
                 </property>
                </widget>
               </item>
               <item row="5" column="0" colspan="2">
>>>>>>> 8290bd6d
                <widget class="QCheckBox" name="ignore_single_node_islands_checkBox">
                 <property name="toolTip">
                  <string>If active, the islands of a single node are ignored.</string>
                 </property>
                 <property name="text">
                  <string>Ignore single node islands</string>
                 </property>
                 <property name="checked">
                  <bool>true</bool>
                 </property>
                </widget>
               </item>
<<<<<<< HEAD
               <item>
                <widget class="QCheckBox" name="distributed_slack_checkBox">
                 <property name="toolTip">
                  <string>&lt;html&gt;&lt;head/&gt;&lt;body&gt;&lt;p&gt;If active, the slack power is distributed among the generators according to their installed power &amp;quot;Snom&amp;quot;&lt;/p&gt;&lt;/body&gt;&lt;/html&gt;</string>
                 </property>
                 <property name="text">
                  <string>Distributed slack</string>
                 </property>
                </widget>
               </item>
               <item>
                <widget class="QLabel" name="label_50">
                 <property name="text">
                  <string/>
                 </property>
                </widget>
               </item>
               <item>
                <widget class="QCheckBox" name="control_q_checkBox">
                 <property name="toolTip">
                  <string>If active, the generators, abtteries, controllable shunts, etc control their reactive power to be within limits.</string>
                 </property>
                 <property name="text">
                  <string>Control generators Q</string>
=======
               <item row="1" column="0" colspan="2">
                <widget class="QComboBox" name="solver_comboBox"/>
               </item>
               <item row="13" column="0">
                <widget class="QLabel" name="label_23">
                 <property name="text">
                  <string>Verbosity</string>
                 </property>
                </widget>
               </item>
               <item row="8" column="0">
                <widget class="QCheckBox" name="addPowerFlowReportCheckBox">
                 <property name="toolTip">
                  <string>Add a results report in the logs</string>
                 </property>
                 <property name="text">
                  <string>Add report</string>
                 </property>
                </widget>
               </item>
              </layout>
             </widget>
            </item>
            <item row="2" column="3">
             <widget class="QFrame" name="frame_36">
              <property name="frameShape">
               <enum>QFrame::NoFrame</enum>
              </property>
              <property name="frameShadow">
               <enum>QFrame::Plain</enum>
              </property>
              <layout class="QVBoxLayout" name="verticalLayout_4">
               <item>
                <widget class="QLabel" name="label_48">
                 <property name="text">
                  <string>Reactive power control mode</string>
>>>>>>> 8290bd6d
                 </property>
                </widget>
               </item>
               <item>
<<<<<<< HEAD
                <widget class="QCheckBox" name="control_tap_modules_checkBox">
                 <property name="toolTip">
                  <string>If active the branches with tap module control such as transformers or VSC converters control some voltage with their tap module</string>
                 </property>
                 <property name="text">
                  <string>Control tap module</string>
=======
                <widget class="QComboBox" name="reactive_power_control_mode_comboBox"/>
               </item>
               <item>
                <widget class="QLabel" name="label_641">
                 <property name="text">
                  <string/>
>>>>>>> 8290bd6d
                 </property>
                </widget>
               </item>
               <item>
<<<<<<< HEAD
                <widget class="QCheckBox" name="control_tap_phase_checkBox">
                 <property name="toolTip">
                  <string>If active the branches with tap phase control such as transformers or VSC converters control their &quot;from&quot; active power flow</string>
                 </property>
                 <property name="text">
                  <string>Control tap phase</string>
=======
                <widget class="QLabel" name="label_50">
                 <property name="text">
                  <string>Transformer taps control mode</string>
>>>>>>> 8290bd6d
                 </property>
                </widget>
               </item>
               <item>
<<<<<<< HEAD
                <widget class="QLabel" name="label_54">
=======
                <widget class="QComboBox" name="taps_control_mode_comboBox"/>
               </item>
               <item>
                <widget class="QLabel" name="label_65">
>>>>>>> 8290bd6d
                 <property name="text">
                  <string/>
                 </property>
                </widget>
               </item>
               <item>
                <widget class="QCheckBox" name="temperature_correction_checkBox">
                 <property name="toolTip">
                  <string>Correct the branches resistance using the temperature</string>
                 </property>
                 <property name="text">
                  <string>Apply temperature correction</string>
                 </property>
                </widget>
               </item>
               <item>
                <widget class="QCheckBox" name="apply_impedance_tolerances_checkBox">
                 <property name="text">
                  <string>Apply impedance tolerances</string>
                 </property>
                </widget>
               </item>
               <item>
<<<<<<< HEAD
                <widget class="QLabel" name="label_56">
                 <property name="text">
                  <string/>
                 </property>
                </widget>
               </item>
               <item>
                <widget class="QCheckBox" name="addPowerFlowReportCheckBox">
                 <property name="toolTip">
                  <string>Add a results report in the logs</string>
                 </property>
                 <property name="text">
                  <string>Add report</string>
=======
                <widget class="QCheckBox" name="override_branch_controls_checkBox">
                 <property name="text">
                  <string>Override branch controls</string>
>>>>>>> 8290bd6d
                 </property>
                </widget>
               </item>
               <item>
                <spacer name="verticalSpacer_14">
                 <property name="orientation">
                  <enum>Qt::Vertical</enum>
                 </property>
                 <property name="sizeHint" stdset="0">
                  <size>
                   <width>20</width>
                   <height>40</height>
                  </size>
                 </property>
                </spacer>
               </item>
              </layout>
             </widget>
            </item>
            <item row="2" column="6">
             <spacer name="horizontalSpacer_5">
              <property name="orientation">
               <enum>Qt::Horizontal</enum>
              </property>
              <property name="sizeHint" stdset="0">
               <size>
                <width>40</width>
                <height>20</height>
               </size>
              </property>
             </spacer>
            </item>
            <item row="0" column="4">
             <widget class="QLabel" name="label_70">
              <property name="minimumSize">
               <size>
                <width>24</width>
                <height>24</height>
               </size>
              </property>
              <property name="maximumSize">
               <size>
                <width>24</width>
                <height>24</height>
               </size>
              </property>
              <property name="text">
               <string/>
              </property>
              <property name="pixmap">
               <pixmap resource="icons.qrc">:/Icons/icons/ptdf.svg</pixmap>
              </property>
              <property name="scaledContents">
               <bool>true</bool>
              </property>
             </widget>
            </item>
            <item row="0" column="5">
             <widget class="QLabel" name="label_71">
              <property name="palette">
               <palette>
                <active>
                 <colorrole role="WindowText">
                  <brush brushstyle="SolidPattern">
                   <color alpha="255">
                    <red>85</red>
                    <green>87</green>
                    <blue>83</blue>
                   </color>
                  </brush>
                 </colorrole>
                </active>
                <inactive>
                 <colorrole role="WindowText">
                  <brush brushstyle="SolidPattern">
                   <color alpha="255">
                    <red>85</red>
                    <green>87</green>
                    <blue>83</blue>
                   </color>
                  </brush>
                 </colorrole>
                </inactive>
                <disabled>
                 <colorrole role="WindowText">
                  <brush brushstyle="SolidPattern">
                   <color alpha="255">
                    <red>190</red>
                    <green>190</green>
                    <blue>190</blue>
                   </color>
                  </brush>
                 </colorrole>
                </disabled>
               </palette>
              </property>
              <property name="font">
               <font>
                <pointsize>16</pointsize>
               </font>
              </property>
              <property name="text">
               <string>PTDF / LODF</string>
              </property>
              <property name="alignment">
               <set>Qt::AlignBottom|Qt::AlignLeading|Qt::AlignLeft</set>
              </property>
             </widget>
            </item>
            <item row="1" column="4" colspan="2">
             <widget class="Line" name="line_22">
              <property name="palette">
               <palette>
                <active>
                 <colorrole role="WindowText">
                  <brush brushstyle="SolidPattern">
                   <color alpha="255">
                    <red>186</red>
                    <green>189</green>
                    <blue>182</blue>
                   </color>
                  </brush>
                 </colorrole>
                </active>
                <inactive>
                 <colorrole role="WindowText">
                  <brush brushstyle="SolidPattern">
                   <color alpha="255">
                    <red>186</red>
                    <green>189</green>
                    <blue>182</blue>
                   </color>
                  </brush>
                 </colorrole>
                </inactive>
                <disabled>
                 <colorrole role="WindowText">
                  <brush brushstyle="SolidPattern">
                   <color alpha="255">
                    <red>190</red>
                    <green>190</green>
                    <blue>190</blue>
                   </color>
                  </brush>
                 </colorrole>
                </disabled>
               </palette>
              </property>
              <property name="frameShadow">
               <enum>QFrame::Plain</enum>
              </property>
              <property name="lineWidth">
               <number>4</number>
              </property>
              <property name="orientation">
               <enum>Qt::Horizontal</enum>
              </property>
             </widget>
            </item>
            <item row="2" column="4" colspan="2">
             <widget class="QFrame" name="frame_32">
              <property name="frameShape">
               <enum>QFrame::NoFrame</enum>
              </property>
              <property name="frameShadow">
               <enum>QFrame::Raised</enum>
              </property>
              <layout class="QGridLayout" name="gridLayout_14">
               <property name="topMargin">
                <number>0</number>
               </property>
               <item row="3" column="0" colspan="2">
                <widget class="QCheckBox" name="ptdf_correct_nonsense_values_checkBox">
                 <property name="text">
                  <string>Correct nonsense values</string>
                 </property>
                 <property name="checked">
                  <bool>false</bool>
                 </property>
                </widget>
               </item>
               <item row="4" column="0" colspan="2">
                <widget class="QCheckBox" name="usePfValuesForAtcCheckBox">
                 <property name="toolTip">
                  <string>Use existing power flow values for the contingency initialization in the net transfer capacity and contingency simulations</string>
                 </property>
                 <property name="text">
                  <string>Use power flow values for initialization</string>
                 </property>
                 <property name="checked">
                  <bool>true</bool>
                 </property>
                </widget>
               </item>
               <item row="2" column="0" colspan="2">
                <widget class="QCheckBox" name="ptdf_distributed_slack_checkBox">
                 <property name="text">
                  <string>Distributed slack</string>
                 </property>
                 <property name="checked">
                  <bool>false</bool>
                 </property>
                </widget>
               </item>
               <item row="6" column="1">
                <widget class="QDoubleSpinBox" name="ptdf_threshold_doubleSpinBox">
                 <property name="toolTip">
                  <string>Threshold under which sensitivities are ignored when the PTDF is converted to sparse</string>
                 </property>
                 <property name="decimals">
                  <number>6</number>
                 </property>
                 <property name="maximum">
                  <double>1.000000000000000</double>
                 </property>
                 <property name="value">
                  <double>0.010000000000000</double>
                 </property>
                </widget>
               </item>
               <item row="7" column="0">
                <widget class="QLabel" name="label_122">
                 <property name="text">
                  <string>LODF threshold</string>
                 </property>
                </widget>
               </item>
               <item row="8" column="0">
                <spacer name="verticalSpacer_12">
                 <property name="orientation">
                  <enum>Qt::Vertical</enum>
                 </property>
                 <property name="sizeHint" stdset="0">
                  <size>
                   <width>20</width>
                   <height>40</height>
                  </size>
                 </property>
                </spacer>
               </item>
               <item row="0" column="0" colspan="2">
                <widget class="QFrame" name="frame_42">
                 <property name="frameShape">
                  <enum>QFrame::NoFrame</enum>
                 </property>
                 <property name="frameShadow">
                  <enum>QFrame::Raised</enum>
                 </property>
                 <layout class="QHBoxLayout" name="horizontalLayout_14">
                  <property name="leftMargin">
                   <number>0</number>
                  </property>
                  <property name="topMargin">
                   <number>0</number>
                  </property>
                  <property name="rightMargin">
                   <number>0</number>
                  </property>
                  <property name="bottomMargin">
                   <number>0</number>
                  </property>
                 </layout>
                </widget>
               </item>
               <item row="7" column="1">
                <widget class="QDoubleSpinBox" name="lodf_threshold_doubleSpinBox">
                 <property name="toolTip">
                  <string>Threshold under which sensitivities are ignored when the LODF is converted to sparse</string>
                 </property>
                 <property name="decimals">
                  <number>6</number>
                 </property>
                 <property name="maximum">
                  <double>1.000000000000000</double>
                 </property>
                 <property name="value">
                  <double>0.050000000000000</double>
                 </property>
                </widget>
               </item>
               <item row="6" column="0">
                <widget class="QLabel" name="label_116">
                 <property name="text">
                  <string>PTDF threshold</string>
                 </property>
                </widget>
               </item>
               <item row="5" column="0">
                <widget class="QLabel" name="label_124">
                 <property name="text">
                  <string/>
                 </property>
                </widget>
               </item>
              </layout>
             </widget>
            </item>
           </layout>
          </widget>
          <widget class="QWidget" name="cpf_tab">
           <property name="toolTip">
            <string>Continuation power flow settings</string>
           </property>
           <attribute name="icon">
            <iconset resource="icons.qrc">
             <normaloff>:/Icons/icons/continuation_power_flow.svg</normaloff>:/Icons/icons/continuation_power_flow.svg</iconset>
           </attribute>
           <attribute name="title">
            <string>Cpf</string>
           </attribute>
           <attribute name="toolTip">
            <string>Continuation power flow related settings</string>
           </attribute>
           <layout class="QHBoxLayout" name="horizontalLayout_10">
            <item>
             <widget class="QFrame" name="frame_21">
              <property name="frameShape">
               <enum>QFrame::NoFrame</enum>
              </property>
              <property name="frameShadow">
               <enum>QFrame::Raised</enum>
              </property>
              <layout class="QGridLayout" name="gridLayout_2">
               <property name="topMargin">
                <number>0</number>
               </property>
               <item row="2" column="1" colspan="2">
                <widget class="QSpinBox" name="vs_max_iterations_spinBox">
                 <property name="minimum">
                  <number>1</number>
                 </property>
                 <property name="maximum">
                  <number>300</number>
                 </property>
                 <property name="value">
                  <number>20</number>
                 </property>
                </widget>
               </item>
               <item row="3" column="0">
                <widget class="QLabel" name="label_8">
                 <property name="text">
                  <string>Stop at</string>
                 </property>
                </widget>
               </item>
               <item row="15" column="0" colspan="3">
                <widget class="QLabel" name="label_25">
                 <property name="text">
                  <string>Refer to the NTC areas (Linear tab)</string>
                 </property>
                </widget>
               </item>
               <item row="3" column="1" colspan="2">
                <widget class="QComboBox" name="vc_stop_at_comboBox"/>
               </item>
               <item row="8" column="1" colspan="2">
                <widget class="QDoubleSpinBox" name="alpha_doubleSpinBox">
                 <property name="minimum">
                  <double>-99.000000000000000</double>
                 </property>
                 <property name="value">
                  <double>2.000000000000000</double>
                 </property>
                </widget>
               </item>
               <item row="1" column="0" colspan="3">
                <widget class="Line" name="line_17">
                 <property name="palette">
                  <palette>
                   <active>
                    <colorrole role="WindowText">
                     <brush brushstyle="SolidPattern">
                      <color alpha="255">
                       <red>186</red>
                       <green>189</green>
                       <blue>182</blue>
                      </color>
                     </brush>
                    </colorrole>
                   </active>
                   <inactive>
                    <colorrole role="WindowText">
                     <brush brushstyle="SolidPattern">
                      <color alpha="255">
                       <red>186</red>
                       <green>189</green>
                       <blue>182</blue>
                      </color>
                     </brush>
                    </colorrole>
                   </inactive>
                   <disabled>
                    <colorrole role="WindowText">
                     <brush brushstyle="SolidPattern">
                      <color alpha="255">
                       <red>190</red>
                       <green>190</green>
                       <blue>190</blue>
                      </color>
                     </brush>
                    </colorrole>
                   </disabled>
                  </palette>
                 </property>
                 <property name="frameShadow">
                  <enum>QFrame::Plain</enum>
                 </property>
                 <property name="lineWidth">
                  <number>4</number>
                 </property>
                 <property name="orientation">
                  <enum>Qt::Horizontal</enum>
                 </property>
                </widget>
               </item>
               <item row="11" column="1" colspan="2">
                <widget class="QComboBox" name="vs_departure_comboBox"/>
               </item>
               <item row="9" column="0">
                <widget class="QLabel" name="label_107">
                 <property name="text">
                  <string/>
                 </property>
                </widget>
               </item>
               <item row="11" column="0">
                <widget class="QLabel" name="label_19">
                 <property name="text">
                  <string>Now</string>
                 </property>
                </widget>
               </item>
               <item row="10" column="0" colspan="3">
                <widget class="QRadioButton" name="start_vs_from_selected_radioButton">
                 <property name="text">
                  <string>Use departure and target points from time series</string>
                 </property>
                </widget>
               </item>
               <item row="12" column="1" colspan="2">
                <widget class="QComboBox" name="vs_target_comboBox"/>
               </item>
               <item row="14" column="0" colspan="3">
                <widget class="QRadioButton" name="atcRadioButton">
                 <property name="text">
                  <string>Available transfer capacity</string>
                 </property>
                </widget>
               </item>
               <item row="4" column="0">
                <widget class="QLabel" name="label_106">
                 <property name="text">
                  <string/>
                 </property>
                </widget>
               </item>
               <item row="8" column="0">
                <widget class="QLabel" name="label_18">
                 <property name="text">
                  <string>&lt;html&gt;&lt;head/&gt;&lt;body&gt;&lt;p&gt;Lambda factor&lt;/p&gt;&lt;/body&gt;&lt;/html&gt;</string>
                 </property>
                </widget>
               </item>
               <item row="2" column="0">
                <widget class="QLabel" name="label_29">
                 <property name="text">
                  <string>Max. Iterations</string>
                 </property>
                </widget>
               </item>
               <item row="12" column="0">
                <widget class="QLabel" name="label_20">
                 <property name="text">
                  <string>Target</string>
                 </property>
                </widget>
               </item>
               <item row="13" column="0">
                <widget class="QLabel" name="label_108">
                 <property name="text">
                  <string/>
                 </property>
                </widget>
               </item>
               <item row="0" column="0" colspan="3">
                <widget class="QFrame" name="frame_44">
                 <property name="frameShape">
                  <enum>QFrame::NoFrame</enum>
                 </property>
                 <property name="frameShadow">
                  <enum>QFrame::Raised</enum>
                 </property>
                 <layout class="QHBoxLayout" name="horizontalLayout_16">
                  <property name="leftMargin">
                   <number>0</number>
                  </property>
                  <property name="topMargin">
                   <number>0</number>
                  </property>
                  <property name="rightMargin">
                   <number>0</number>
                  </property>
                  <property name="bottomMargin">
                   <number>0</number>
                  </property>
                  <item>
                   <widget class="QLabel" name="label_74">
                    <property name="minimumSize">
                     <size>
                      <width>24</width>
                      <height>24</height>
                     </size>
                    </property>
                    <property name="maximumSize">
                     <size>
                      <width>24</width>
                      <height>24</height>
                     </size>
                    </property>
                    <property name="text">
                     <string/>
                    </property>
                    <property name="pixmap">
                     <pixmap resource="icons.qrc">:/Icons/icons/continuation_power_flow.svg</pixmap>
                    </property>
                    <property name="scaledContents">
                     <bool>true</bool>
                    </property>
                   </widget>
                  </item>
                  <item>
                   <widget class="QLabel" name="label_46">
                    <property name="palette">
                     <palette>
                      <active>
                       <colorrole role="WindowText">
                        <brush brushstyle="SolidPattern">
                         <color alpha="255">
                          <red>85</red>
                          <green>87</green>
                          <blue>83</blue>
                         </color>
                        </brush>
                       </colorrole>
                      </active>
                      <inactive>
                       <colorrole role="WindowText">
                        <brush brushstyle="SolidPattern">
                         <color alpha="255">
                          <red>85</red>
                          <green>87</green>
                          <blue>83</blue>
                         </color>
                        </brush>
                       </colorrole>
                      </inactive>
                      <disabled>
                       <colorrole role="WindowText">
                        <brush brushstyle="SolidPattern">
                         <color alpha="255">
                          <red>190</red>
                          <green>190</green>
                          <blue>190</blue>
                         </color>
                        </brush>
                       </colorrole>
                      </disabled>
                     </palette>
                    </property>
                    <property name="font">
                     <font>
                      <pointsize>16</pointsize>
                     </font>
                    </property>
                    <property name="text">
                     <string>Continuation power flow</string>
                    </property>
                    <property name="alignment">
                     <set>Qt::AlignBottom|Qt::AlignLeading|Qt::AlignLeft</set>
                    </property>
                   </widget>
                  </item>
                 </layout>
                </widget>
               </item>
               <item row="5" column="0" colspan="3">
                <widget class="QLabel" name="label_67">
                 <property name="font">
                  <font>
                   <pointsize>12</pointsize>
                  </font>
                 </property>
                 <property name="text">
                  <string>Simulation mode</string>
                 </property>
                </widget>
               </item>
               <item row="7" column="0" colspan="3">
                <widget class="QRadioButton" name="start_vs_from_default_radioButton">
                 <property name="text">
                  <string>Increase system loading</string>
                 </property>
                 <property name="checked">
                  <bool>true</bool>
                 </property>
                </widget>
               </item>
               <item row="16" column="0" colspan="3">
                <spacer name="verticalSpacer_7">
                 <property name="orientation">
                  <enum>Qt::Vertical</enum>
                 </property>
                 <property name="sizeHint" stdset="0">
                  <size>
                   <width>20</width>
                   <height>40</height>
                  </size>
                 </property>
                </spacer>
               </item>
              </layout>
             </widget>
            </item>
            <item>
             <spacer name="horizontalSpacer_24">
              <property name="orientation">
               <enum>Qt::Horizontal</enum>
              </property>
              <property name="sizeHint" stdset="0">
               <size>
                <width>589</width>
                <height>20</height>
               </size>
              </property>
             </spacer>
            </item>
           </layout>
          </widget>
          <widget class="QWidget" name="opf_tab">
           <property name="toolTip">
            <string>Optimal power flow settings</string>
           </property>
           <attribute name="icon">
            <iconset resource="icons.qrc">
             <normaloff>:/Icons/icons/dcopf.svg</normaloff>:/Icons/icons/dcopf.svg</iconset>
           </attribute>
           <attribute name="title">
            <string>Opf</string>
           </attribute>
           <attribute name="toolTip">
            <string>Optimal power flow settings</string>
           </attribute>
           <layout class="QGridLayout" name="gridLayout_10">
            <item row="4" column="3">
             <widget class="QGroupBox" name="groupBox">
              <property name="font">
               <font>
                <pointsize>12</pointsize>
                <bold>false</bold>
               </font>
              </property>
              <property name="title">
               <string>Linear settings</string>
              </property>
              <layout class="QGridLayout" name="gridLayout_18">
               <item row="2" column="0">
                <widget class="QLabel" name="label_103">
                 <property name="text">
                  <string>Zone grouping</string>
                 </property>
                </widget>
               </item>
               <item row="3" column="0">
                <widget class="QLabel" name="label_104">
                 <property name="text">
                  <string>Contingency tolerance</string>
                 </property>
                </widget>
               </item>
               <item row="3" column="1">
                <widget class="QDoubleSpinBox" name="opfContingencyToleranceSpinBox">
                 <property name="toolTip">
                  <string>LODF matrix tolerance choosing contingencies</string>
                 </property>
                 <property name="decimals">
                  <number>4</number>
                 </property>
                 <property name="value">
                  <double>0.050000000000000</double>
                 </property>
                </widget>
               </item>
               <item row="0" column="0">
                <widget class="QLabel" name="label_10">
                 <property name="text">
                  <string>MIP solver</string>
                 </property>
                </widget>
               </item>
               <item row="1" column="0">
                <widget class="QLabel" name="label_4">
                 <property name="text">
                  <string>Time grouping</string>
                 </property>
                </widget>
               </item>
               <item row="2" column="1">
                <widget class="QComboBox" name="opfZonalGroupByComboBox"/>
               </item>
               <item row="1" column="1">
                <widget class="QComboBox" name="opf_time_grouping_comboBox">
                 <property name="toolTip">
                  <string>&lt;html&gt;&lt;head/&gt;&lt;body&gt;&lt;p&gt;Choose the time grouping to possibly shorten the solution time.&lt;/p&gt;&lt;p&gt;This splits the time series by week, month, etc. and the subproblems are solved sequentially.&lt;/p&gt;&lt;/body&gt;&lt;/html&gt;</string>
                 </property>
                </widget>
               </item>
               <item row="0" column="1">
                <widget class="QComboBox" name="mip_solver_comboBox">
                 <property name="toolTip">
                  <string>Choose the external mixed integer programming solver</string>
                 </property>
                </widget>
               </item>
               <item row="10" column="0">
                <spacer name="verticalSpacer_18">
                 <property name="orientation">
                  <enum>Qt::Vertical</enum>
                 </property>
                 <property name="sizeHint" stdset="0">
                  <size>
                   <width>20</width>
                   <height>40</height>
                  </size>
                 </property>
                </spacer>
               </item>
               <item row="4" column="0" colspan="2">
                <widget class="QLabel" name="label_132">
                 <property name="text">
                  <string/>
                 </property>
                </widget>
               </item>
               <item row="5" column="0" colspan="2">
                <widget class="QCheckBox" name="considerContingenciesOpfCheckBox">
                 <property name="text">
                  <string>Consider contingencies</string>
                 </property>
                </widget>
               </item>
               <item row="9" column="0" colspan="2">
                <widget class="QCheckBox" name="save_mip_checkBox">
                 <property name="toolTip">
                  <string>&lt;html&gt;&lt;head/&gt;&lt;body&gt;&lt;p&gt;The program will save the MIP file in .lp format in the user GridCal folder before running a linear optimization study.&lt;/p&gt;&lt;/body&gt;&lt;/html&gt;</string>
                 </property>
                 <property name="text">
                  <string>Save MIP file</string>
                 </property>
                </widget>
               </item>
              </layout>
             </widget>
            </item>
            <item row="4" column="5">
             <spacer name="horizontalSpacer_10">
              <property name="orientation">
               <enum>Qt::Horizontal</enum>
              </property>
              <property name="sizeHint" stdset="0">
               <size>
                <width>40</width>
                <height>20</height>
               </size>
              </property>
             </spacer>
            </item>
            <item row="4" column="4">
             <widget class="QGroupBox" name="groupBox_3">
              <property name="font">
               <font>
                <pointsize>12</pointsize>
                <bold>false</bold>
               </font>
              </property>
              <property name="title">
               <string>Nonlinear settings</string>
              </property>
              <layout class="QGridLayout" name="gridLayout_27">
               <item row="3" column="0">
                <widget class="QLabel" name="label_127">
                 <property name="toolTip">
                  <string>Interior point trust radius</string>
                 </property>
                 <property name="text">
                  <string>Trust radius</string>
                 </property>
                </widget>
               </item>
               <item row="0" column="1">
                <widget class="QComboBox" name="ips_method_comboBox"/>
               </item>
               <item row="0" column="0">
                <widget class="QLabel" name="label_125">
                 <property name="toolTip">
                  <string>Interior point solver method</string>
                 </property>
                 <property name="text">
                  <string>IPS method</string>
                 </property>
                </widget>
               </item>
               <item row="7" column="0">
                <spacer name="verticalSpacer_21">
                 <property name="orientation">
                  <enum>Qt::Vertical</enum>
                 </property>
                 <property name="sizeHint" stdset="0">
                  <size>
                   <width>20</width>
                   <height>40</height>
                  </size>
                 </property>
                </spacer>
               </item>
               <item row="1" column="0">
                <widget class="QLabel" name="label_126">
                 <property name="toolTip">
                  <string>Interior point solver tolerance</string>
                 </property>
                 <property name="text">
                  <string>Tolerance</string>
                 </property>
                </widget>
               </item>
               <item row="1" column="1">
                <widget class="QSpinBox" name="ips_tolerance_spinBox">
                 <property name="toolTip">
                  <string>&lt;html&gt;&lt;head/&gt;&lt;body&gt;&lt;p&gt;Error tolerance of the method&lt;/p&gt;&lt;/body&gt;&lt;/html&gt;</string>
                 </property>
                 <property name="prefix">
                  <string>1e-</string>
                 </property>
                 <property name="minimum">
                  <number>1</number>
                 </property>
                 <property name="maximum">
                  <number>15</number>
                 </property>
                 <property name="value">
                  <number>4</number>
                 </property>
                </widget>
               </item>
               <item row="6" column="0" colspan="2">
                <widget class="QCheckBox" name="ips_initialize_with_pf_checkBox">
                 <property name="toolTip">
                  <string>Initialize the interior point OPF with the power flow solution</string>
                 </property>
                 <property name="text">
                  <string>Initialize with power flow</string>
                 </property>
                </widget>
               </item>
               <item row="3" column="1">
                <widget class="QDoubleSpinBox" name="ips_trust_radius_doubleSpinBox">
                 <property name="toolTip">
                  <string>&lt;html&gt;&lt;head/&gt;&lt;body&gt;&lt;p&gt;Factor that multiplies each increment solution. &lt;/p&gt;&lt;p&gt;In practice this is used to slow down troublesome solutions.&lt;/p&gt;&lt;/body&gt;&lt;/html&gt;</string>
                 </property>
                 <property name="decimals">
                  <number>4</number>
                 </property>
                 <property name="value">
                  <double>1.000000000000000</double>
                 </property>
                </widget>
               </item>
               <item row="2" column="1">
                <widget class="QSpinBox" name="ips_iterations_spinBox">
                 <property name="toolTip">
                  <string>Number of iterations of the method</string>
                 </property>
                 <property name="minimum">
                  <number>1</number>
                 </property>
                 <property name="maximum">
                  <number>9999999</number>
                 </property>
                 <property name="value">
                  <number>100</number>
                 </property>
                </widget>
               </item>
               <item row="2" column="0">
                <widget class="QLabel" name="label_129">
                 <property name="toolTip">
                  <string>Interior point solver maximum number of iterations</string>
                 </property>
                 <property name="text">
                  <string>Iterations</string>
                 </property>
                </widget>
               </item>
               <item row="5" column="0">
                <widget class="QLabel" name="label_130">
                 <property name="text">
                  <string/>
                 </property>
                </widget>
               </item>
              </layout>
             </widget>
            </item>
            <item row="0" column="0">
             <widget class="QLabel" name="label_72">
              <property name="minimumSize">
               <size>
                <width>24</width>
                <height>24</height>
               </size>
              </property>
              <property name="maximumSize">
               <size>
                <width>24</width>
                <height>24</height>
               </size>
              </property>
              <property name="text">
               <string/>
              </property>
              <property name="pixmap">
               <pixmap resource="icons.qrc">:/Icons/icons/dcopf.svg</pixmap>
              </property>
              <property name="scaledContents">
               <bool>true</bool>
              </property>
             </widget>
            </item>
            <item row="0" column="1">
             <widget class="QLabel" name="label_73">
              <property name="palette">
               <palette>
                <active>
                 <colorrole role="WindowText">
                  <brush brushstyle="SolidPattern">
                   <color alpha="255">
                    <red>85</red>
                    <green>87</green>
                    <blue>83</blue>
                   </color>
                  </brush>
                 </colorrole>
                </active>
                <inactive>
                 <colorrole role="WindowText">
                  <brush brushstyle="SolidPattern">
                   <color alpha="255">
                    <red>85</red>
                    <green>87</green>
                    <blue>83</blue>
                   </color>
                  </brush>
                 </colorrole>
                </inactive>
                <disabled>
                 <colorrole role="WindowText">
                  <brush brushstyle="SolidPattern">
                   <color alpha="255">
                    <red>190</red>
                    <green>190</green>
                    <blue>190</blue>
                   </color>
                  </brush>
                 </colorrole>
                </disabled>
               </palette>
              </property>
              <property name="font">
               <font>
                <pointsize>16</pointsize>
               </font>
              </property>
              <property name="text">
               <string>Optimal Power Flow</string>
              </property>
              <property name="alignment">
               <set>Qt::AlignBottom|Qt::AlignLeading|Qt::AlignLeft</set>
              </property>
             </widget>
            </item>
            <item row="2" column="0" colspan="5">
             <widget class="Line" name="line_16">
              <property name="palette">
               <palette>
                <active>
                 <colorrole role="WindowText">
                  <brush brushstyle="SolidPattern">
                   <color alpha="255">
                    <red>186</red>
                    <green>189</green>
                    <blue>182</blue>
                   </color>
                  </brush>
                 </colorrole>
                </active>
                <inactive>
                 <colorrole role="WindowText">
                  <brush brushstyle="SolidPattern">
                   <color alpha="255">
                    <red>186</red>
                    <green>189</green>
                    <blue>182</blue>
                   </color>
                  </brush>
                 </colorrole>
                </inactive>
                <disabled>
                 <colorrole role="WindowText">
                  <brush brushstyle="SolidPattern">
                   <color alpha="255">
                    <red>190</red>
                    <green>190</green>
                    <blue>190</blue>
                   </color>
                  </brush>
                 </colorrole>
                </disabled>
               </palette>
              </property>
              <property name="frameShadow">
               <enum>QFrame::Plain</enum>
              </property>
              <property name="lineWidth">
               <number>4</number>
              </property>
              <property name="orientation">
               <enum>Qt::Horizontal</enum>
              </property>
             </widget>
            </item>
            <item row="4" column="0" colspan="3">
             <widget class="QGroupBox" name="groupBox_2">
              <property name="font">
               <font>
                <pointsize>12</pointsize>
                <bold>false</bold>
               </font>
              </property>
              <property name="title">
               <string>General settings</string>
              </property>
              <layout class="QGridLayout" name="gridLayout_26">
               <item row="1" column="0">
                <widget class="QLabel" name="label_128">
                 <property name="text">
                  <string>Verbose</string>
                 </property>
                </widget>
               </item>
               <item row="0" column="0">
                <widget class="QLabel" name="label_42">
                 <property name="text">
                  <string>Method</string>
                 </property>
                </widget>
               </item>
               <item row="7" column="0">
                <spacer name="verticalSpacer_5">
                 <property name="orientation">
                  <enum>Qt::Vertical</enum>
                 </property>
                 <property name="sizeHint" stdset="0">
                  <size>
                   <width>20</width>
                   <height>40</height>
                  </size>
                 </property>
                </spacer>
               </item>
               <item row="0" column="1">
                <widget class="QComboBox" name="lpf_solver_comboBox">
                 <property name="toolTip">
                  <string>Choose the optimal power flow method</string>
                 </property>
                </widget>
               </item>
               <item row="1" column="1">
                <widget class="QSpinBox" name="ips_verbose_spinBox">
                 <property name="toolTip">
                  <string>Verbosity level</string>
                 </property>
                </widget>
               </item>
               <item row="6" column="0" colspan="2">
                <widget class="QCheckBox" name="addOptimalPowerFlowReportCheckBox">
                 <property name="toolTip">
                  <string>Add a results report in the logs</string>
                 </property>
                 <property name="text">
                  <string>Add report</string>
                 </property>
                </widget>
               </item>
               <item row="2" column="0">
                <widget class="QLabel" name="label_133">
                 <property name="text">
                  <string/>
                 </property>
                </widget>
               </item>
               <item row="5" column="0" colspan="2">
                <widget class="QCheckBox" name="opfMaximizeExcahngeCheckBox">
                 <property name="text">
                  <string>Maximize area exchange</string>
                 </property>
                </widget>
               </item>
               <item row="4" column="0" colspan="2">
                <widget class="QCheckBox" name="opfUnitCommitmentCheckBox">
                 <property name="text">
                  <string>Unit commitment</string>
                 </property>
                </widget>
               </item>
               <item row="3" column="0" colspan="2">
                <widget class="QCheckBox" name="skipOpfGenerationLimitsCheckBox">
                 <property name="text">
                  <string>Skip generation limits</string>
                 </property>
                </widget>
               </item>
              </layout>
             </widget>
            </item>
            <item row="3" column="0" colspan="3">
             <widget class="QLabel" name="label_131">
              <property name="text">
               <string/>
              </property>
             </widget>
            </item>
           </layout>
          </widget>
          <widget class="QWidget" name="ntc_tab">
           <property name="toolTip">
            <string>Net transfer capacity settings</string>
           </property>
           <attribute name="icon">
            <iconset resource="icons.qrc">
             <normaloff>:/Icons/icons/ntc_opf.svg</normaloff>:/Icons/icons/ntc_opf.svg</iconset>
           </attribute>
           <attribute name="title">
            <string>Ntc</string>
           </attribute>
           <attribute name="toolTip">
            <string>Network transfer capacity related settings</string>
           </attribute>
           <layout class="QGridLayout" name="gridLayout_13">
            <item row="3" column="4" rowspan="2">
             <spacer name="horizontalSpacer_6">
              <property name="orientation">
               <enum>Qt::Horizontal</enum>
              </property>
              <property name="sizeHint" stdset="0">
               <size>
                <width>40</width>
                <height>20</height>
               </size>
              </property>
             </spacer>
            </item>
            <item row="1" column="0" colspan="4">
             <widget class="Line" name="line_27">
              <property name="palette">
               <palette>
                <active>
                 <colorrole role="WindowText">
                  <brush brushstyle="SolidPattern">
                   <color alpha="255">
                    <red>186</red>
                    <green>189</green>
                    <blue>182</blue>
                   </color>
                  </brush>
                 </colorrole>
                </active>
                <inactive>
                 <colorrole role="WindowText">
                  <brush brushstyle="SolidPattern">
                   <color alpha="255">
                    <red>186</red>
                    <green>189</green>
                    <blue>182</blue>
                   </color>
                  </brush>
                 </colorrole>
                </inactive>
                <disabled>
                 <colorrole role="WindowText">
                  <brush brushstyle="SolidPattern">
                   <color alpha="255">
                    <red>190</red>
                    <green>190</green>
                    <blue>190</blue>
                   </color>
                  </brush>
                 </colorrole>
                </disabled>
               </palette>
              </property>
              <property name="frameShadow">
               <enum>QFrame::Plain</enum>
              </property>
              <property name="lineWidth">
               <number>4</number>
              </property>
              <property name="orientation">
               <enum>Qt::Horizontal</enum>
              </property>
             </widget>
            </item>
            <item row="3" column="3" rowspan="2">
             <widget class="QGroupBox" name="groupBox_6">
              <property name="title">
               <string>Linear</string>
              </property>
              <property name="flat">
               <bool>false</bool>
              </property>
              <property name="checkable">
               <bool>false</bool>
              </property>
              <layout class="QGridLayout" name="gridLayout_29">
               <item row="3" column="0">
                <spacer name="verticalSpacer_24">
                 <property name="orientation">
                  <enum>Qt::Vertical</enum>
                 </property>
                 <property name="sizeHint" stdset="0">
                  <size>
                   <width>20</width>
                   <height>393</height>
                  </size>
                 </property>
                </spacer>
               </item>
               <item row="2" column="0" colspan="2">
                <widget class="QCheckBox" name="n1ConsiderationCheckBox">
                 <property name="text">
                  <string>n-1 sensibility consideration</string>
                 </property>
                 <property name="checked">
                  <bool>true</bool>
                 </property>
                </widget>
               </item>
               <item row="0" column="0" colspan="2">
                <widget class="QLabel" name="label_62">
                 <property name="text">
                  <string>Transfer sensitivity threshold</string>
                 </property>
                </widget>
               </item>
               <item row="1" column="0" colspan="2">
                <widget class="QDoubleSpinBox" name="atcThresholdSpinBox">
                 <property name="toolTip">
                  <string>Threshold used to discard insensitive branches</string>
                 </property>
                 <property name="decimals">
                  <number>4</number>
                 </property>
                 <property name="maximum">
                  <double>1.000000000000000</double>
                 </property>
                 <property name="value">
                  <double>0.050000000000000</double>
                 </property>
                </widget>
               </item>
              </layout>
             </widget>
            </item>
            <item row="0" column="0">
             <widget class="QLabel" name="label_97">
              <property name="minimumSize">
               <size>
                <width>24</width>
                <height>24</height>
               </size>
              </property>
              <property name="maximumSize">
               <size>
                <width>24</width>
                <height>24</height>
               </size>
              </property>
              <property name="text">
               <string/>
              </property>
              <property name="pixmap">
               <pixmap resource="icons.qrc">:/Icons/icons/ntc_opf.svg</pixmap>
              </property>
              <property name="scaledContents">
               <bool>true</bool>
              </property>
             </widget>
            </item>
            <item row="3" column="2" rowspan="2">
             <widget class="QGroupBox" name="groupBox_5">
              <property name="title">
               <string>Optimization</string>
              </property>
              <layout class="QGridLayout" name="gridLayout_15">
               <item row="9" column="0">
                <widget class="QLabel" name="label_26">
                 <property name="text">
                  <string/>
                 </property>
                </widget>
               </item>
               <item row="11" column="0" colspan="2">
                <widget class="QCheckBox" name="consider_ntc_contingencies_checkBox">
                 <property name="toolTip">
                  <string>If checked, the NTC optimization will use the system declared contingencies</string>
                 </property>
                 <property name="text">
                  <string>Consider constingencies</string>
                 </property>
                </widget>
               </item>
               <item row="7" column="0">
                <widget class="QCheckBox" name="ntcSelectBasedOnAcerCriteriaCheckBox">
                 <property name="toolTip">
                  <string>&lt;html&gt;&lt;head/&gt;&lt;body&gt;&lt;p&gt;This criteria springs from the ACER (Agency for the Cooperation for Energy Regulators).&lt;/p&gt;&lt;p&gt;It determines that a branch is only relevant to be considered in a NTC calculation if the flow due to the exchange is over a percentage (70%) &lt;/p&gt;&lt;p&gt;&lt;br/&gt;&lt;/p&gt;&lt;p&gt;A branch is monitored only if:&lt;/p&gt;&lt;p&gt;(branch_rate * 70%) / branch_alpha &amp;lt;= total exchange rating&lt;/p&gt;&lt;/body&gt;&lt;/html&gt;</string>
                 </property>
                 <property name="text">
                  <string>Branch rating contribution (ACER)</string>
                 </property>
                </widget>
               </item>
               <item row="10" column="0" colspan="2">
                <widget class="QLabel" name="label_105">
                 <property name="font">
                  <font>
                   <pointsize>12</pointsize>
                   <bold>true</bold>
                  </font>
                 </property>
                 <property name="text">
                  <string>Contingencies</string>
                 </property>
                </widget>
               </item>
               <item row="3" column="0">
                <widget class="QLabel" name="label_36">
                 <property name="text">
                  <string/>
                 </property>
                </widget>
               </item>
               <item row="0" column="0" colspan="2">
                <widget class="QCheckBox" name="skipNtcGenerationLimitsCheckBox">
                 <property name="toolTip">
                  <string>If activated, the generation limits are not considered</string>
                 </property>
                 <property name="text">
                  <string>Skip generation limits</string>
                 </property>
                 <property name="checked">
                  <bool>true</bool>
                 </property>
                </widget>
               </item>
               <item row="12" column="1">
                <spacer name="verticalSpacer_23">
                 <property name="orientation">
                  <enum>Qt::Vertical</enum>
                 </property>
                 <property name="sizeHint" stdset="0">
                  <size>
                   <width>20</width>
                   <height>168</height>
                  </size>
                 </property>
                </spacer>
               </item>
               <item row="6" column="0">
                <widget class="QSpinBox" name="ntcAlphaSpinBox">
                 <property name="toolTip">
                  <string>Minimum exchange contribution (Alpha)</string>
                 </property>
                 <property name="suffix">
                  <string>%</string>
                 </property>
                 <property name="maximum">
                  <number>100</number>
                 </property>
                 <property name="value">
                  <number>5</number>
                 </property>
                </widget>
               </item>
               <item row="5" column="0">
                <widget class="QCheckBox" name="ntcSelectBasedOnExchangeSensitivityCheckBox">
                 <property name="toolTip">
                  <string>&lt;html&gt;&lt;head/&gt;&lt;body&gt;&lt;p&gt;A branch is monitored solely based on its contribution to the inter-area excahge sensitivity. Therefore a branch is selected if it's alpha value is greater than the set alpha %&lt;/p&gt;&lt;/body&gt;&lt;/html&gt;</string>
                 </property>
                 <property name="text">
                  <string>Branch exchange sensitivity (α)</string>
                 </property>
                 <property name="checked">
                  <bool>true</bool>
                 </property>
                </widget>
               </item>
               <item row="4" column="0" colspan="2">
                <widget class="QLabel" name="label_64">
                 <property name="font">
                  <font>
                   <pointsize>12</pointsize>
                   <bold>true</bold>
                  </font>
                 </property>
                 <property name="toolTip">
                  <string>Determine the branches that enter the optimization</string>
                 </property>
                 <property name="text">
                  <string>Branch monitoring selection criteria</string>
                 </property>
                </widget>
               </item>
               <item row="2" column="0">
                <widget class="QSpinBox" name="trmSpinBox">
                 <property name="suffix">
                  <string> MW</string>
                 </property>
                 <property name="maximum">
                  <number>1500</number>
                 </property>
                 <property name="singleStep">
                  <number>10</number>
                 </property>
                 <property name="value">
                  <number>400</number>
                 </property>
                 <property name="displayIntegerBase">
                  <number>10</number>
                 </property>
                </widget>
               </item>
               <item row="1" column="0">
                <widget class="QLabel" name="label_231">
                 <property name="toolTip">
                  <string>Transmission reliability margin (TRM)</string>
                 </property>
                 <property name="text">
                  <string>Transmission reliability margin (TRM)</string>
                 </property>
                </widget>
               </item>
               <item row="8" column="0">
                <widget class="QSpinBox" name="ntcLoadRuleSpinBox">
                 <property name="suffix">
                  <string>%</string>
                 </property>
                 <property name="maximum">
                  <number>100</number>
                 </property>
                 <property name="value">
                  <number>70</number>
                 </property>
                </widget>
               </item>
              </layout>
             </widget>
            </item>
            <item row="3" column="0" rowspan="2" colspan="2">
             <widget class="QGroupBox" name="groupBox_4">
              <property name="title">
               <string>General</string>
              </property>
              <layout class="QGridLayout" name="gridLayout_20">
               <item row="5" column="0">
                <spacer name="verticalSpacer_22">
                 <property name="orientation">
                  <enum>Qt::Vertical</enum>
                 </property>
                 <property name="sizeHint" stdset="0">
                  <size>
                   <width>20</width>
                   <height>325</height>
                  </size>
                 </property>
                </spacer>
               </item>
               <item row="3" column="0">
                <widget class="QLabel" name="label_30">
                 <property name="text">
                  <string>Loading threshold to report</string>
                 </property>
                </widget>
               </item>
               <item row="1" column="0">
                <widget class="QLabel" name="label_77">
                 <property name="text">
                  <string>Transfer method</string>
                 </property>
                </widget>
               </item>
               <item row="4" column="0">
                <widget class="QSpinBox" name="ntcReportLoadingThresholdSpinBox">
                 <property name="suffix">
                  <string>%</string>
                 </property>
                 <property name="maximum">
                  <number>9999</number>
                 </property>
                 <property name="value">
                  <number>98</number>
                 </property>
                </widget>
               </item>
               <item row="2" column="0">
                <widget class="QComboBox" name="transferMethodComboBox"/>
               </item>
              </layout>
             </widget>
            </item>
            <item row="0" column="1">
             <widget class="QLabel" name="label_96">
              <property name="palette">
               <palette>
                <active>
                 <colorrole role="WindowText">
                  <brush brushstyle="SolidPattern">
                   <color alpha="255">
                    <red>85</red>
                    <green>87</green>
                    <blue>83</blue>
                   </color>
                  </brush>
                 </colorrole>
                </active>
                <inactive>
                 <colorrole role="WindowText">
                  <brush brushstyle="SolidPattern">
                   <color alpha="255">
                    <red>85</red>
                    <green>87</green>
                    <blue>83</blue>
                   </color>
                  </brush>
                 </colorrole>
                </inactive>
                <disabled>
                 <colorrole role="WindowText">
                  <brush brushstyle="SolidPattern">
                   <color alpha="255">
                    <red>190</red>
                    <green>190</green>
                    <blue>190</blue>
                   </color>
                  </brush>
                 </colorrole>
                </disabled>
               </palette>
              </property>
              <property name="font">
               <font>
                <pointsize>16</pointsize>
               </font>
              </property>
              <property name="toolTip">
               <string>Select the solver in the OPF tab and the areas in the areas tab</string>
              </property>
              <property name="text">
               <string>Net transfer capacity</string>
              </property>
             </widget>
            </item>
            <item row="2" column="0" colspan="2">
             <widget class="QLabel" name="label_61">
              <property name="minimumSize">
               <size>
                <width>0</width>
                <height>0</height>
               </size>
              </property>
              <property name="maximumSize">
               <size>
                <width>16777215</width>
                <height>16</height>
               </size>
              </property>
              <property name="text">
               <string/>
              </property>
             </widget>
            </item>
           </layout>
          </widget>
          <widget class="QWidget" name="nodal_capacity_tab">
           <property name="toolTip">
            <string>Nodal capacity hosting options</string>
           </property>
           <attribute name="icon">
            <iconset resource="icons.qrc">
             <normaloff>:/Icons/icons/nodal_capacity.svg</normaloff>:/Icons/icons/nodal_capacity.svg</iconset>
           </attribute>
           <attribute name="title">
            <string>Nhc</string>
           </attribute>
           <attribute name="toolTip">
            <string>Nodal hosting capacity related settings</string>
           </attribute>
           <layout class="QGridLayout" name="gridLayout_16">
            <item row="0" column="0">
             <widget class="QLabel" name="label_141">
              <property name="minimumSize">
               <size>
                <width>24</width>
                <height>24</height>
               </size>
              </property>
              <property name="maximumSize">
               <size>
                <width>24</width>
                <height>24</height>
               </size>
              </property>
              <property name="text">
               <string/>
              </property>
              <property name="pixmap">
               <pixmap resource="icons.qrc">:/Icons/icons/nodal_capacity.svg</pixmap>
              </property>
              <property name="scaledContents">
               <bool>true</bool>
              </property>
             </widget>
            </item>
            <item row="0" column="1">
             <widget class="QLabel" name="label_140">
              <property name="palette">
               <palette>
                <active>
                 <colorrole role="WindowText">
                  <brush brushstyle="SolidPattern">
                   <color alpha="255">
                    <red>85</red>
                    <green>87</green>
                    <blue>83</blue>
                   </color>
                  </brush>
                 </colorrole>
                </active>
                <inactive>
                 <colorrole role="WindowText">
                  <brush brushstyle="SolidPattern">
                   <color alpha="255">
                    <red>85</red>
                    <green>87</green>
                    <blue>83</blue>
                   </color>
                  </brush>
                 </colorrole>
                </inactive>
                <disabled>
                 <colorrole role="WindowText">
                  <brush brushstyle="SolidPattern">
                   <color alpha="255">
                    <red>190</red>
                    <green>190</green>
                    <blue>190</blue>
                   </color>
                  </brush>
                 </colorrole>
                </disabled>
               </palette>
              </property>
              <property name="font">
               <font>
                <pointsize>16</pointsize>
               </font>
              </property>
              <property name="toolTip">
               <string>Select the solver in the OPF tab and the areas in the areas tab</string>
              </property>
              <property name="text">
               <string>Nodal hosting capacity</string>
              </property>
             </widget>
            </item>
            <item row="1" column="0" colspan="3">
             <widget class="Line" name="line_32">
              <property name="palette">
               <palette>
                <active>
                 <colorrole role="WindowText">
                  <brush brushstyle="SolidPattern">
                   <color alpha="255">
                    <red>186</red>
                    <green>189</green>
                    <blue>182</blue>
                   </color>
                  </brush>
                 </colorrole>
                </active>
                <inactive>
                 <colorrole role="WindowText">
                  <brush brushstyle="SolidPattern">
                   <color alpha="255">
                    <red>186</red>
                    <green>189</green>
                    <blue>182</blue>
                   </color>
                  </brush>
                 </colorrole>
                </inactive>
                <disabled>
                 <colorrole role="WindowText">
                  <brush brushstyle="SolidPattern">
                   <color alpha="255">
                    <red>190</red>
                    <green>190</green>
                    <blue>190</blue>
                   </color>
                  </brush>
                 </colorrole>
                </disabled>
               </palette>
              </property>
              <property name="frameShadow">
               <enum>QFrame::Plain</enum>
              </property>
              <property name="lineWidth">
               <number>4</number>
              </property>
              <property name="orientation">
               <enum>Qt::Horizontal</enum>
              </property>
             </widget>
            </item>
            <item row="3" column="0" colspan="2">
             <widget class="QGroupBox" name="groupBox_7">
              <property name="title">
               <string>General</string>
              </property>
              <layout class="QGridLayout" name="gridLayout_12">
               <item row="3" column="0">
                <widget class="QLabel" name="label_143">
                 <property name="toolTip">
                  <string>If the sense is positive, the algorithm will asses the maximum generation capacity in the selected nodes. If it is negative it will asses the maximum loading capacity in the selected nodes.</string>
                 </property>
                 <property name="statusTip">
                  <string/>
                 </property>
                 <property name="text">
                  <string>Sense</string>
                 </property>
                </widget>
               </item>
               <item row="3" column="1">
                <widget class="QDoubleSpinBox" name="nodal_capacity_sense_SpinBox">
                 <property name="toolTip">
                  <string>If the sense is positive, the algorithm will asses the maximum generation capacity in the selected nodes. If it is negative it will asses the maximum loading capacity in the selected nodes.</string>
                 </property>
                 <property name="minimum">
                  <double>-1.000000000000000</double>
                 </property>
                 <property name="maximum">
                  <double>1.000000000000000</double>
                 </property>
                 <property name="value">
                  <double>1.000000000000000</double>
                 </property>
                </widget>
               </item>
               <item row="0" column="0">
                <widget class="QLabel" name="label_142">
                 <property name="text">
                  <string>Method</string>
                 </property>
                </widget>
               </item>
               <item row="1" column="0" colspan="2">
                <widget class="QComboBox" name="nodal_capacity_method_comboBox">
                 <property name="toolTip">
                  <string>Optimization method to use</string>
                 </property>
                 <property name="statusTip">
                  <string/>
                 </property>
                </widget>
               </item>
               <item row="4" column="0">
                <spacer name="verticalSpacer_6">
                 <property name="orientation">
                  <enum>Qt::Vertical</enum>
                 </property>
                 <property name="sizeHint" stdset="0">
                  <size>
                   <width>20</width>
                   <height>40</height>
                  </size>
                 </property>
                </spacer>
               </item>
               <item row="2" column="0">
                <widget class="QLabel" name="label_144">
                 <property name="text">
                  <string/>
                 </property>
                </widget>
               </item>
              </layout>
             </widget>
            </item>
            <item row="3" column="2">
             <spacer name="horizontalSpacer_4">
              <property name="orientation">
               <enum>Qt::Horizontal</enum>
              </property>
              <property name="sizeHint" stdset="0">
               <size>
                <width>630</width>
                <height>20</height>
               </size>
              </property>
             </spacer>
            </item>
            <item row="2" column="0" colspan="2">
             <widget class="QLabel" name="label_145">
              <property name="text">
               <string/>
              </property>
             </widget>
            </item>
           </layout>
          </widget>
          <widget class="QWidget" name="transfer_tab">
           <property name="toolTip">
            <string>Area transfer settings</string>
           </property>
           <attribute name="icon">
            <iconset resource="icons.qrc">
             <normaloff>:/Icons/icons/area_transfer.svg</normaloff>:/Icons/icons/area_transfer.svg</iconset>
           </attribute>
           <attribute name="title">
            <string>Txfr</string>
           </attribute>
           <attribute name="toolTip">
            <string>Area, Zone, etc related settings</string>
           </attribute>
           <layout class="QHBoxLayout" name="horizontalLayout_12">
            <item>
             <widget class="QFrame" name="frame_40">
              <property name="frameShape">
               <enum>QFrame::NoFrame</enum>
              </property>
              <property name="frameShadow">
               <enum>QFrame::Raised</enum>
              </property>
              <layout class="QGridLayout" name="gridLayout_4">
               <item row="1" column="0" colspan="2">
                <widget class="Line" name="line_26">
                 <property name="palette">
                  <palette>
                   <active>
                    <colorrole role="WindowText">
                     <brush brushstyle="SolidPattern">
                      <color alpha="255">
                       <red>186</red>
                       <green>189</green>
                       <blue>182</blue>
                      </color>
                     </brush>
                    </colorrole>
                   </active>
                   <inactive>
                    <colorrole role="WindowText">
                     <brush brushstyle="SolidPattern">
                      <color alpha="255">
                       <red>186</red>
                       <green>189</green>
                       <blue>182</blue>
                      </color>
                     </brush>
                    </colorrole>
                   </inactive>
                   <disabled>
                    <colorrole role="WindowText">
                     <brush brushstyle="SolidPattern">
                      <color alpha="255">
                       <red>190</red>
                       <green>190</green>
                       <blue>190</blue>
                      </color>
                     </brush>
                    </colorrole>
                   </disabled>
                  </palette>
                 </property>
                 <property name="frameShadow">
                  <enum>QFrame::Plain</enum>
                 </property>
                 <property name="lineWidth">
                  <number>4</number>
                 </property>
                 <property name="orientation">
                  <enum>Qt::Horizontal</enum>
                 </property>
                </widget>
               </item>
               <item row="0" column="1">
                <widget class="QLabel" name="label_95">
                 <property name="palette">
                  <palette>
                   <active>
                    <colorrole role="WindowText">
                     <brush brushstyle="SolidPattern">
                      <color alpha="255">
                       <red>85</red>
                       <green>87</green>
                       <blue>83</blue>
                      </color>
                     </brush>
                    </colorrole>
                   </active>
                   <inactive>
                    <colorrole role="WindowText">
                     <brush brushstyle="SolidPattern">
                      <color alpha="255">
                       <red>85</red>
                       <green>87</green>
                       <blue>83</blue>
                      </color>
                     </brush>
                    </colorrole>
                   </inactive>
                   <disabled>
                    <colorrole role="WindowText">
                     <brush brushstyle="SolidPattern">
                      <color alpha="255">
                       <red>190</red>
                       <green>190</green>
                       <blue>190</blue>
                      </color>
                     </brush>
                    </colorrole>
                   </disabled>
                  </palette>
                 </property>
                 <property name="font">
                  <font>
                   <pointsize>16</pointsize>
                  </font>
                 </property>
                 <property name="text">
                  <string>Transfer configuration</string>
                 </property>
                </widget>
               </item>
               <item row="0" column="0">
                <widget class="QLabel" name="label_92">
                 <property name="minimumSize">
                  <size>
                   <width>24</width>
                   <height>24</height>
                  </size>
                 </property>
                 <property name="maximumSize">
                  <size>
                   <width>24</width>
                   <height>24</height>
                  </size>
                 </property>
                 <property name="text">
                  <string/>
                 </property>
                 <property name="pixmap">
                  <pixmap resource="icons.qrc">:/Icons/icons/area_transfer.svg</pixmap>
                 </property>
                 <property name="scaledContents">
                  <bool>true</bool>
                 </property>
                </widget>
               </item>
               <item row="2" column="0" colspan="2">
                <widget class="QSplitter" name="splitter_2">
                 <property name="orientation">
                  <enum>Qt::Horizontal</enum>
                 </property>
                 <widget class="QFrame" name="frame_34">
                  <property name="frameShape">
                   <enum>QFrame::NoFrame</enum>
                  </property>
                  <property name="frameShadow">
                   <enum>QFrame::Raised</enum>
                  </property>
                  <layout class="QVBoxLayout" name="verticalLayout_29">
                   <item>
                    <widget class="QLabel" name="label_41">
                     <property name="text">
                      <string>From</string>
                     </property>
                    </widget>
                   </item>
                   <item>
                    <widget class="QListView" name="areaFromListView"/>
                   </item>
                  </layout>
                 </widget>
                 <widget class="QFrame" name="frame_35">
                  <property name="frameShape">
                   <enum>QFrame::NoFrame</enum>
                  </property>
                  <property name="frameShadow">
                   <enum>QFrame::Raised</enum>
                  </property>
                  <layout class="QVBoxLayout" name="verticalLayout_19">
                   <item>
                    <widget class="QLabel" name="label_21">
                     <property name="text">
                      <string>To</string>
                     </property>
                    </widget>
                   </item>
                   <item>
                    <widget class="QListView" name="areaToListView"/>
                   </item>
                  </layout>
                 </widget>
                </widget>
               </item>
              </layout>
             </widget>
            </item>
           </layout>
          </widget>
          <widget class="QWidget" name="contingencies_tab">
           <property name="toolTip">
            <string>Contingencies settings</string>
           </property>
           <attribute name="icon">
            <iconset resource="icons.qrc">
             <normaloff>:/Icons/icons/otdf.svg</normaloff>:/Icons/icons/otdf.svg</iconset>
           </attribute>
           <attribute name="title">
            <string>Con</string>
           </attribute>
           <attribute name="toolTip">
            <string>Contingencies related settings</string>
           </attribute>
           <layout class="QHBoxLayout" name="horizontalLayout_42">
            <item>
             <widget class="QFrame" name="frame_76">
              <property name="frameShape">
               <enum>QFrame::NoFrame</enum>
              </property>
              <property name="frameShadow">
               <enum>QFrame::Raised</enum>
              </property>
              <layout class="QGridLayout" name="gridLayout_28">
               <property name="topMargin">
                <number>0</number>
               </property>
               <item row="3" column="2" rowspan="15">
                <widget class="QFrame" name="frame_4">
                 <property name="frameShape">
                  <enum>QFrame::NoFrame</enum>
                 </property>
                 <property name="frameShadow">
                  <enum>QFrame::Raised</enum>
                 </property>
                 <layout class="QFormLayout" name="formLayout">
                  <item row="0" column="0" colspan="2">
                   <widget class="QLabel" name="label_151">
                    <property name="text">
                     <string>Contingency filter</string>
                    </property>
                   </widget>
                  </item>
                  <item row="1" column="0">
                   <widget class="QLabel" name="label_152">
                    <property name="maximumSize">
                     <size>
                      <width>80</width>
                      <height>16777215</height>
                     </size>
                    </property>
                    <property name="text">
                     <string>Filter by</string>
                    </property>
                   </widget>
                  </item>
                  <item row="1" column="1">
                   <widget class="QComboBox" name="contingency_filter_by_comboBox"/>
                  </item>
                  <item row="2" column="0" colspan="2">
                   <widget class="QListView" name="contingency_group_filter_listView">
                    <property name="minimumSize">
                     <size>
                      <width>500</width>
                      <height>0</height>
                     </size>
                    </property>
                    <property name="toolTip">
                     <string>&lt;html&gt;&lt;head/&gt;&lt;body&gt;&lt;p&gt;&lt;span style=&quot; font-weight:700;&quot;&gt;Filter contingencies&lt;/span&gt;&lt;/p&gt;&lt;p&gt;This option allows you to only consider the contingencies that fall in ceratain groupings such as Area, Zone or Country. The filtering is performed based on the information stored in the Buses.&lt;/p&gt;&lt;p&gt;This is highly discouraged. We trully advise you to not to filter the contingencies and select All Contingencies. Use this feature at your own risk.&lt;/p&gt;&lt;/body&gt;&lt;/html&gt;</string>
                    </property>
                   </widget>
                  </item>
                 </layout>
                </widget>
               </item>
               <item row="3" column="0" colspan="2">
                <widget class="QFrame" name="frame_13">
                 <property name="frameShape">
                  <enum>QFrame::NoFrame</enum>
                 </property>
                 <property name="frameShadow">
                  <enum>QFrame::Raised</enum>
                 </property>
                 <layout class="QGridLayout" name="gridLayout_25">
                  <item row="7" column="0">
                   <widget class="QLabel" name="label_123">
                    <property name="toolTip">
                     <string>&lt;html&gt;&lt;head/&gt;&lt;body&gt;&lt;p&gt;Dead band over the SRAP rating.&lt;/p&gt;&lt;p&gt;If greater than zero, the SRAP is investigated for values over the branch protections rating until the specified value.&lt;/p&gt;&lt;/body&gt;&lt;/html&gt;</string>
                    </property>
                    <property name="text">
                     <string>SRAP dead band</string>
                    </property>
                   </widget>
                  </item>
                  <item row="4" column="0">
                   <widget class="QLabel" name="label_52">
                    <property name="text">
                     <string/>
                    </property>
                   </widget>
                  </item>
                  <item row="5" column="0">
                   <widget class="QLabel" name="label_53">
                    <property name="text">
                     <string>SRAP limit</string>
                    </property>
                   </widget>
                  </item>
                  <item row="8" column="0">
                   <widget class="QCheckBox" name="srap_revert_to_nominal_rating_checkBox">
                    <property name="toolTip">
                     <string>&lt;html&gt;&lt;head/&gt;&lt;body&gt;&lt;p&gt;If checked the SRAP objective solution is the branch nominal rate. Otherwise the objective rating is the contingency rating.&lt;/p&gt;&lt;/body&gt;&lt;/html&gt;</string>
                    </property>
                    <property name="text">
                     <string>Revert to nominal rating</string>
                    </property>
                   </widget>
                  </item>
                  <item row="3" column="0">
                   <widget class="QCheckBox" name="use_srap_checkBox">
                    <property name="toolTip">
                     <string>&lt;html&gt;&lt;head/&gt;&lt;body&gt;&lt;p&gt;Activate SRAP (Sistema de reducción automática de potencia)&lt;/p&gt;&lt;p&gt;It is a mechanism that helps avoiding considering a contingency if it would be eventually resolved by nearby generation shifting.&lt;/p&gt;&lt;/body&gt;&lt;/html&gt;</string>
                    </property>
                    <property name="text">
                     <string>Use SRAP</string>
                    </property>
                   </widget>
                  </item>
                  <item row="9" column="0">
                   <widget class="QCheckBox" name="contingency_detailed_massive_report_checkBox">
                    <property name="toolTip">
                     <string>&lt;html&gt;&lt;head/&gt;&lt;body&gt;&lt;p&gt;If checked, a massive posibly intractable report is generated.&lt;/p&gt;&lt;/body&gt;&lt;/html&gt;</string>
                    </property>
                    <property name="text">
                     <string>Detailed report</string>
                    </property>
                   </widget>
                  </item>
                  <item row="5" column="1">
                   <widget class="QDoubleSpinBox" name="srap_limit_doubleSpinBox">
                    <property name="toolTip">
                     <string>Maximum overload power that is solvable using the SRAP technique.</string>
                    </property>
                    <property name="suffix">
                     <string> MW</string>
                    </property>
                    <property name="decimals">
                     <number>1</number>
                    </property>
                    <property name="maximum">
                     <double>9999999.000000000000000</double>
                    </property>
                    <property name="value">
                     <double>1400.000000000000000</double>
                    </property>
                   </widget>
                  </item>
                  <item row="6" column="1">
                   <widget class="QSpinBox" name="srap_top_n_SpinBox">
                    <property name="minimum">
                     <number>1</number>
                    </property>
                    <property name="maximum">
                     <number>9999999</number>
                    </property>
                    <property name="value">
                     <number>10</number>
                    </property>
                   </widget>
                  </item>
                  <item row="2" column="1">
                   <widget class="QDoubleSpinBox" name="contingency_deadband_SpinBox">
                    <property name="suffix">
                     <string> %</string>
                    </property>
                    <property name="decimals">
                     <number>2</number>
                    </property>
                    <property name="value">
                     <double>0.050000000000000</double>
                    </property>
                   </widget>
                  </item>
                  <item row="2" column="0">
                   <widget class="QLabel" name="label_27">
                    <property name="toolTip">
                     <string>&lt;html&gt;&lt;head/&gt;&lt;body&gt;&lt;p&gt;Amount of contingency loading with respect to the base situation loading that triggers the report of the contingency. This is specially useful when we want to avoig reporting contingencies that are not significant with respect to the base situation.&lt;/p&gt;&lt;/body&gt;&lt;/html&gt;</string>
                    </property>
                    <property name="text">
                     <string>Contingency dead band</string>
                    </property>
                   </widget>
                  </item>
                  <item row="6" column="0">
                   <widget class="QLabel" name="label_1322">
                    <property name="toolTip">
                     <string>Maximum number of generation nodes to participate in the SRAP</string>
                    </property>
                    <property name="text">
                     <string>SRAP top N</string>
                    </property>
                   </widget>
                  </item>
                  <item row="0" column="0">
                   <widget class="QLabel" name="label_119">
                    <property name="text">
                     <string>Contingency engine</string>
                    </property>
                   </widget>
                  </item>
                  <item row="7" column="1">
                   <widget class="QDoubleSpinBox" name="srap_deadband_doubleSpinBox">
                    <property name="suffix">
                     <string> %</string>
                    </property>
                    <property name="decimals">
                     <number>1</number>
                    </property>
                    <property name="maximum">
                     <double>999999999.000000000000000</double>
                    </property>
                    <property name="value">
                     <double>10.000000000000000</double>
                    </property>
                   </widget>
                  </item>
                  <item row="10" column="0">
                   <spacer name="verticalSpacer_19">
                    <property name="orientation">
                     <enum>Qt::Vertical</enum>
                    </property>
                    <property name="sizeHint" stdset="0">
                     <size>
                      <width>20</width>
                      <height>40</height>
                     </size>
                    </property>
                   </spacer>
                  </item>
                  <item row="1" column="0" colspan="2">
                   <widget class="QComboBox" name="contingencyEngineComboBox"/>
                  </item>
                 </layout>
                </widget>
               </item>
               <item row="0" column="0" colspan="2">
                <widget class="QFrame" name="frame_78">
                 <property name="frameShape">
                  <enum>QFrame::NoFrame</enum>
                 </property>
                 <property name="frameShadow">
                  <enum>QFrame::Raised</enum>
                 </property>
                 <layout class="QHBoxLayout" name="horizontalLayout_41">
                  <property name="leftMargin">
                   <number>0</number>
                  </property>
                  <property name="topMargin">
                   <number>0</number>
                  </property>
                  <property name="rightMargin">
                   <number>0</number>
                  </property>
                  <property name="bottomMargin">
                   <number>0</number>
                  </property>
                  <item>
                   <widget class="QLabel" name="label_109">
                    <property name="minimumSize">
                     <size>
                      <width>24</width>
                      <height>24</height>
                     </size>
                    </property>
                    <property name="maximumSize">
                     <size>
                      <width>24</width>
                      <height>24</height>
                     </size>
                    </property>
                    <property name="text">
                     <string/>
                    </property>
                    <property name="pixmap">
                     <pixmap resource="icons.qrc">:/Icons/icons/otdf.svg</pixmap>
                    </property>
                    <property name="scaledContents">
                     <bool>true</bool>
                    </property>
                   </widget>
                  </item>
                  <item>
                   <widget class="QLabel" name="label_117">
                    <property name="palette">
                     <palette>
                      <active>
                       <colorrole role="WindowText">
                        <brush brushstyle="SolidPattern">
                         <color alpha="255">
                          <red>85</red>
                          <green>87</green>
                          <blue>83</blue>
                         </color>
                        </brush>
                       </colorrole>
                      </active>
                      <inactive>
                       <colorrole role="WindowText">
                        <brush brushstyle="SolidPattern">
                         <color alpha="255">
                          <red>85</red>
                          <green>87</green>
                          <blue>83</blue>
                         </color>
                        </brush>
                       </colorrole>
                      </inactive>
                      <disabled>
                       <colorrole role="WindowText">
                        <brush brushstyle="SolidPattern">
                         <color alpha="255">
                          <red>190</red>
                          <green>190</green>
                          <blue>190</blue>
                         </color>
                        </brush>
                       </colorrole>
                      </disabled>
                     </palette>
                    </property>
                    <property name="font">
                     <font>
                      <pointsize>16</pointsize>
                     </font>
                    </property>
                    <property name="text">
                     <string>Contingencies</string>
                    </property>
                    <property name="alignment">
                     <set>Qt::AlignBottom|Qt::AlignLeading|Qt::AlignLeft</set>
                    </property>
                   </widget>
                  </item>
                 </layout>
                </widget>
               </item>
               <item row="3" column="3">
                <spacer name="horizontalSpacer_28">
                 <property name="orientation">
                  <enum>Qt::Horizontal</enum>
                 </property>
                 <property name="sizeHint" stdset="0">
                  <size>
                   <width>828</width>
                   <height>20</height>
                  </size>
                 </property>
                </spacer>
               </item>
               <item row="2" column="0" colspan="4">
                <widget class="Line" name="line_25">
                 <property name="palette">
                  <palette>
                   <active>
                    <colorrole role="WindowText">
                     <brush brushstyle="SolidPattern">
                      <color alpha="255">
                       <red>186</red>
                       <green>189</green>
                       <blue>182</blue>
                      </color>
                     </brush>
                    </colorrole>
                   </active>
                   <inactive>
                    <colorrole role="WindowText">
                     <brush brushstyle="SolidPattern">
                      <color alpha="255">
                       <red>186</red>
                       <green>189</green>
                       <blue>182</blue>
                      </color>
                     </brush>
                    </colorrole>
                   </inactive>
                   <disabled>
                    <colorrole role="WindowText">
                     <brush brushstyle="SolidPattern">
                      <color alpha="255">
                       <red>190</red>
                       <green>190</green>
                       <blue>190</blue>
                      </color>
                     </brush>
                    </colorrole>
                   </disabled>
                  </palette>
                 </property>
                 <property name="frameShadow">
                  <enum>QFrame::Plain</enum>
                 </property>
                 <property name="lineWidth">
                  <number>4</number>
                 </property>
                 <property name="orientation">
                  <enum>Qt::Horizontal</enum>
                 </property>
                </widget>
               </item>
              </layout>
             </widget>
            </item>
           </layout>
          </widget>
          <widget class="QWidget" name="ml_tab">
           <property name="toolTip">
            <string>Machine-learning related settings</string>
           </property>
           <attribute name="icon">
            <iconset resource="icons.qrc">
             <normaloff>:/Icons/icons/clustering.svg</normaloff>:/Icons/icons/clustering.svg</iconset>
           </attribute>
           <attribute name="title">
            <string>ML</string>
           </attribute>
           <attribute name="toolTip">
            <string>Machine learning related settings</string>
           </attribute>
           <layout class="QHBoxLayout" name="horizontalLayout_6">
            <item>
             <widget class="QFrame" name="frame_18">
              <property name="frameShape">
               <enum>QFrame::NoFrame</enum>
              </property>
              <property name="frameShadow">
               <enum>QFrame::Raised</enum>
              </property>
              <layout class="QGridLayout" name="gridLayout_21">
               <property name="topMargin">
                <number>0</number>
               </property>
               <item row="18" column="1">
                <widget class="QLabel" name="label_121">
                 <property name="palette">
                  <palette>
                   <active>
                    <colorrole role="WindowText">
                     <brush brushstyle="SolidPattern">
                      <color alpha="255">
                       <red>85</red>
                       <green>87</green>
                       <blue>83</blue>
                      </color>
                     </brush>
                    </colorrole>
                   </active>
                   <inactive>
                    <colorrole role="WindowText">
                     <brush brushstyle="SolidPattern">
                      <color alpha="255">
                       <red>85</red>
                       <green>87</green>
                       <blue>83</blue>
                      </color>
                     </brush>
                    </colorrole>
                   </inactive>
                   <disabled>
                    <colorrole role="WindowText">
                     <brush brushstyle="SolidPattern">
                      <color alpha="255">
                       <red>190</red>
                       <green>190</green>
                       <blue>190</blue>
                      </color>
                     </brush>
                    </colorrole>
                   </disabled>
                  </palette>
                 </property>
                 <property name="font">
                  <font>
                   <pointsize>16</pointsize>
                  </font>
                 </property>
                 <property name="text">
                  <string>Investment evaluation</string>
                 </property>
                 <property name="alignment">
                  <set>Qt::AlignBottom|Qt::AlignLeading|Qt::AlignLeft</set>
                 </property>
                </widget>
               </item>
               <item row="18" column="0">
                <widget class="QLabel" name="label_120">
                 <property name="minimumSize">
                  <size>
                   <width>24</width>
                   <height>24</height>
                  </size>
                 </property>
                 <property name="maximumSize">
                  <size>
                   <width>24</width>
                   <height>24</height>
                  </size>
                 </property>
                 <property name="text">
                  <string/>
                 </property>
                 <property name="pixmap">
                  <pixmap resource="icons.qrc">:/Icons/icons/expansion_planning.svg</pixmap>
                 </property>
                 <property name="scaledContents">
                  <bool>true</bool>
                 </property>
                </widget>
               </item>
               <item row="22" column="0" colspan="2">
                <widget class="QLabel" name="label_153">
                 <property name="text">
                  <string>Objective function</string>
                 </property>
                </widget>
               </item>
               <item row="9" column="0" colspan="3">
                <widget class="Line" name="line_29">
                 <property name="palette">
                  <palette>
                   <active>
                    <colorrole role="WindowText">
                     <brush brushstyle="SolidPattern">
                      <color alpha="255">
                       <red>186</red>
                       <green>189</green>
                       <blue>182</blue>
                      </color>
                     </brush>
                    </colorrole>
                   </active>
                   <inactive>
                    <colorrole role="WindowText">
                     <brush brushstyle="SolidPattern">
                      <color alpha="255">
                       <red>186</red>
                       <green>189</green>
                       <blue>182</blue>
                      </color>
                     </brush>
                    </colorrole>
                   </inactive>
                   <disabled>
                    <colorrole role="WindowText">
                     <brush brushstyle="SolidPattern">
                      <color alpha="255">
                       <red>190</red>
                       <green>190</green>
                       <blue>190</blue>
                      </color>
                     </brush>
                    </colorrole>
                   </disabled>
                  </palette>
                 </property>
                 <property name="frameShadow">
                  <enum>QFrame::Plain</enum>
                 </property>
                 <property name="lineWidth">
                  <number>4</number>
                 </property>
                 <property name="orientation">
                  <enum>Qt::Horizontal</enum>
                 </property>
                </widget>
               </item>
               <item row="20" column="0" colspan="2">
                <widget class="QLabel" name="label_3">
                 <property name="text">
                  <string>Method</string>
                 </property>
                </widget>
               </item>
               <item row="13" column="0">
                <widget class="QLabel" name="label_88">
                 <property name="minimumSize">
                  <size>
                   <width>24</width>
                   <height>24</height>
                  </size>
                 </property>
                 <property name="maximumSize">
                  <size>
                   <width>24</width>
                   <height>24</height>
                  </size>
                 </property>
                 <property name="text">
                  <string/>
                 </property>
                 <property name="pixmap">
                  <pixmap resource="icons.qrc">:/Icons/icons/color_grid.svg</pixmap>
                 </property>
                 <property name="scaledContents">
                  <bool>true</bool>
                 </property>
                </widget>
               </item>
               <item row="24" column="0" colspan="2">
                <widget class="QLabel" name="label_51">
                 <property name="text">
                  <string>Maximum evaluations</string>
                 </property>
                </widget>
               </item>
               <item row="16" column="0" colspan="2">
                <widget class="QSpinBox" name="node_distances_elements_spinBox">
                 <property name="toolTip">
                  <string>Minimum size of the group</string>
                 </property>
                 <property name="statusTip">
                  <string/>
                 </property>
                 <property name="suffix">
                  <string> elements</string>
                 </property>
                 <property name="minimum">
                  <number>1</number>
                 </property>
                 <property name="maximum">
                  <number>99999</number>
                 </property>
                 <property name="value">
                  <number>2</number>
                 </property>
                </widget>
               </item>
               <item row="14" column="0" colspan="2">
                <widget class="Line" name="line_24">
                 <property name="palette">
                  <palette>
                   <active>
                    <colorrole role="WindowText">
                     <brush brushstyle="SolidPattern">
                      <color alpha="255">
                       <red>186</red>
                       <green>189</green>
                       <blue>182</blue>
                      </color>
                     </brush>
                    </colorrole>
                   </active>
                   <inactive>
                    <colorrole role="WindowText">
                     <brush brushstyle="SolidPattern">
                      <color alpha="255">
                       <red>186</red>
                       <green>189</green>
                       <blue>182</blue>
                      </color>
                     </brush>
                    </colorrole>
                   </inactive>
                   <disabled>
                    <colorrole role="WindowText">
                     <brush brushstyle="SolidPattern">
                      <color alpha="255">
                       <red>190</red>
                       <green>190</green>
                       <blue>190</blue>
                      </color>
                     </brush>
                    </colorrole>
                   </disabled>
                  </palette>
                 </property>
                 <property name="frameShadow">
                  <enum>QFrame::Plain</enum>
                 </property>
                 <property name="lineWidth">
                  <number>4</number>
                 </property>
                 <property name="orientation">
                  <enum>Qt::Horizontal</enum>
                 </property>
                </widget>
               </item>
               <item row="19" column="0" colspan="2">
                <widget class="Line" name="line_30">
                 <property name="palette">
                  <palette>
                   <active>
                    <colorrole role="WindowText">
                     <brush brushstyle="SolidPattern">
                      <color alpha="255">
                       <red>186</red>
                       <green>189</green>
                       <blue>182</blue>
                      </color>
                     </brush>
                    </colorrole>
                   </active>
                   <inactive>
                    <colorrole role="WindowText">
                     <brush brushstyle="SolidPattern">
                      <color alpha="255">
                       <red>186</red>
                       <green>189</green>
                       <blue>182</blue>
                      </color>
                     </brush>
                    </colorrole>
                   </inactive>
                   <disabled>
                    <colorrole role="WindowText">
                     <brush brushstyle="SolidPattern">
                      <color alpha="255">
                       <red>190</red>
                       <green>190</green>
                       <blue>190</blue>
                      </color>
                     </brush>
                    </colorrole>
                   </disabled>
                  </palette>
                 </property>
                 <property name="frameShadow">
                  <enum>QFrame::Plain</enum>
                 </property>
                 <property name="lineWidth">
                  <number>4</number>
                 </property>
                 <property name="orientation">
                  <enum>Qt::Horizontal</enum>
                 </property>
                </widget>
               </item>
               <item row="11" column="0" colspan="3">
                <widget class="QSpinBox" name="cluster_number_spinBox">
                 <property name="toolTip">
                  <string>&lt;html&gt;&lt;head/&gt;&lt;body&gt;&lt;p&gt;Number of clusters, this affects all the simulations that deal with clustering&lt;/p&gt;&lt;/body&gt;&lt;/html&gt;</string>
                 </property>
                 <property name="suffix">
                  <string> Clusters</string>
                 </property>
                 <property name="minimum">
                  <number>1</number>
                 </property>
                 <property name="maximum">
                  <number>999999</number>
                 </property>
                 <property name="value">
                  <number>200</number>
                 </property>
                </widget>
               </item>
               <item row="13" column="1">
                <widget class="QLabel" name="label_89">
                 <property name="palette">
                  <palette>
                   <active>
                    <colorrole role="WindowText">
                     <brush brushstyle="SolidPattern">
                      <color alpha="255">
                       <red>85</red>
                       <green>87</green>
                       <blue>83</blue>
                      </color>
                     </brush>
                    </colorrole>
                   </active>
                   <inactive>
                    <colorrole role="WindowText">
                     <brush brushstyle="SolidPattern">
                      <color alpha="255">
                       <red>85</red>
                       <green>87</green>
                       <blue>83</blue>
                      </color>
                     </brush>
                    </colorrole>
                   </inactive>
                   <disabled>
                    <colorrole role="WindowText">
                     <brush brushstyle="SolidPattern">
                      <color alpha="255">
                       <red>190</red>
                       <green>190</green>
                       <blue>190</blue>
                      </color>
                     </brush>
                    </colorrole>
                   </disabled>
                  </palette>
                 </property>
                 <property name="font">
                  <font>
                   <pointsize>16</pointsize>
                  </font>
                 </property>
                 <property name="text">
                  <string>Node grouping</string>
                 </property>
                 <property name="alignment">
                  <set>Qt::AlignBottom|Qt::AlignLeading|Qt::AlignLeft</set>
                 </property>
                </widget>
               </item>
               <item row="8" column="1">
                <widget class="QFrame" name="frame_59">
                 <property name="frameShape">
                  <enum>QFrame::NoFrame</enum>
                 </property>
                 <property name="frameShadow">
                  <enum>QFrame::Raised</enum>
                 </property>
                 <layout class="QHBoxLayout" name="horizontalLayout_32">
                  <property name="leftMargin">
                   <number>0</number>
                  </property>
                  <property name="topMargin">
                   <number>0</number>
                  </property>
                  <property name="rightMargin">
                   <number>0</number>
                  </property>
                  <property name="bottomMargin">
                   <number>0</number>
                  </property>
                  <item>
                   <widget class="QLabel" name="label_93">
                    <property name="palette">
                     <palette>
                      <active>
                       <colorrole role="WindowText">
                        <brush brushstyle="SolidPattern">
                         <color alpha="255">
                          <red>85</red>
                          <green>87</green>
                          <blue>83</blue>
                         </color>
                        </brush>
                       </colorrole>
                      </active>
                      <inactive>
                       <colorrole role="WindowText">
                        <brush brushstyle="SolidPattern">
                         <color alpha="255">
                          <red>85</red>
                          <green>87</green>
                          <blue>83</blue>
                         </color>
                        </brush>
                       </colorrole>
                      </inactive>
                      <disabled>
                       <colorrole role="WindowText">
                        <brush brushstyle="SolidPattern">
                         <color alpha="255">
                          <red>190</red>
                          <green>190</green>
                          <blue>190</blue>
                         </color>
                        </brush>
                       </colorrole>
                      </disabled>
                     </palette>
                    </property>
                    <property name="font">
                     <font>
                      <pointsize>16</pointsize>
                     </font>
                    </property>
                    <property name="text">
                     <string>Clustering</string>
                    </property>
                    <property name="alignment">
                     <set>Qt::AlignBottom|Qt::AlignLeading|Qt::AlignLeft</set>
                    </property>
                   </widget>
                  </item>
                 </layout>
                </widget>
               </item>
               <item row="25" column="0" colspan="2">
                <widget class="QSpinBox" name="max_investments_evluation_number_spinBox">
                 <property name="toolTip">
                  <string>Number of maximum evaluations for the optimization methods</string>
                 </property>
                 <property name="suffix">
                  <string> x number of investments</string>
                 </property>
                 <property name="minimum">
                  <number>1</number>
                 </property>
                 <property name="maximum">
                  <number>999999999</number>
                 </property>
                 <property name="value">
                  <number>4</number>
                 </property>
                </widget>
               </item>
               <item row="10" column="0" colspan="2">
                <widget class="QLabel" name="label_33">
                 <property name="text">
                  <string>Number of clusters</string>
                 </property>
                </widget>
               </item>
               <item row="15" column="0" colspan="2">
                <widget class="QDoubleSpinBox" name="node_distances_sigma_doubleSpinBox">
                 <property name="toolTip">
                  <string>Máximum standard deviation to determine the groups</string>
                 </property>
                 <property name="suffix">
                  <string> σ</string>
                 </property>
                 <property name="decimals">
                  <number>6</number>
                 </property>
                 <property name="singleStep">
                  <double>0.010000000000000</double>
                 </property>
                 <property name="value">
                  <double>0.750000000000000</double>
                 </property>
                </widget>
               </item>
               <item row="12" column="0" colspan="2">
                <widget class="QLabel" name="label_7">
                 <property name="text">
                  <string/>
                 </property>
                </widget>
               </item>
               <item row="17" column="0" colspan="2">
                <widget class="QLabel" name="label_44">
                 <property name="text">
                  <string/>
                 </property>
                </widget>
               </item>
               <item row="26" column="1">
                <spacer name="verticalSpacer_16">
                 <property name="orientation">
                  <enum>Qt::Vertical</enum>
                 </property>
                 <property name="sizeHint" stdset="0">
                  <size>
                   <width>20</width>
                   <height>250</height>
                  </size>
                 </property>
                </spacer>
               </item>
               <item row="21" column="0" colspan="2">
                <widget class="QComboBox" name="investment_evaluation_method_ComboBox">
                 <property name="toolTip">
                  <string>Select the investment evaluation method</string>
                 </property>
                </widget>
               </item>
               <item row="8" column="0">
                <widget class="QLabel" name="label_94">
                 <property name="minimumSize">
                  <size>
                   <width>24</width>
                   <height>24</height>
                  </size>
                 </property>
                 <property name="maximumSize">
                  <size>
                   <width>24</width>
                   <height>24</height>
                  </size>
                 </property>
                 <property name="text">
                  <string/>
                 </property>
                 <property name="pixmap">
                  <pixmap resource="icons.qrc">:/Icons/icons/clustering.svg</pixmap>
                 </property>
                 <property name="scaledContents">
                  <bool>true</bool>
                 </property>
                </widget>
               </item>
               <item row="23" column="0" colspan="2">
                <widget class="QComboBox" name="investment_evaluation_objfunc_ComboBox"/>
               </item>
              </layout>
             </widget>
            </item>
            <item>
             <widget class="QFrame" name="frame_15">
              <property name="minimumSize">
               <size>
                <width>300</width>
                <height>0</height>
               </size>
              </property>
              <property name="frameShape">
               <enum>QFrame::NoFrame</enum>
              </property>
              <property name="frameShadow">
               <enum>QFrame::Raised</enum>
              </property>
              <layout class="QGridLayout" name="gridLayout_6">
               <property name="topMargin">
                <number>0</number>
               </property>
               <item row="3" column="2">
                <widget class="QComboBox" name="stochastic_pf_method_comboBox"/>
               </item>
               <item row="3" column="0" colspan="2">
                <widget class="QLabel" name="label_55">
                 <property name="text">
                  <string>Method</string>
                 </property>
                </widget>
               </item>
               <item row="8" column="0">
                <widget class="QLabel" name="label_78">
                 <property name="minimumSize">
                  <size>
                   <width>24</width>
                   <height>24</height>
                  </size>
                 </property>
                 <property name="maximumSize">
                  <size>
                   <width>24</width>
                   <height>24</height>
                  </size>
                 </property>
                 <property name="text">
                  <string/>
                 </property>
                 <property name="pixmap">
                  <pixmap resource="icons.qrc">:/Icons/icons/blackout.svg</pixmap>
                 </property>
                 <property name="scaledContents">
                  <bool>true</bool>
                 </property>
                </widget>
               </item>
               <item row="8" column="1" colspan="2">
                <widget class="QLabel" name="label_79">
                 <property name="palette">
                  <palette>
                   <active>
                    <colorrole role="WindowText">
                     <brush brushstyle="SolidPattern">
                      <color alpha="255">
                       <red>85</red>
                       <green>87</green>
                       <blue>83</blue>
                      </color>
                     </brush>
                    </colorrole>
                   </active>
                   <inactive>
                    <colorrole role="WindowText">
                     <brush brushstyle="SolidPattern">
                      <color alpha="255">
                       <red>85</red>
                       <green>87</green>
                       <blue>83</blue>
                      </color>
                     </brush>
                    </colorrole>
                   </inactive>
                   <disabled>
                    <colorrole role="WindowText">
                     <brush brushstyle="SolidPattern">
                      <color alpha="255">
                       <red>190</red>
                       <green>190</green>
                       <blue>190</blue>
                      </color>
                     </brush>
                    </colorrole>
                   </disabled>
                  </palette>
                 </property>
                 <property name="font">
                  <font>
                   <pointsize>16</pointsize>
                  </font>
                 </property>
                 <property name="text">
                  <string>Cascading</string>
                 </property>
                 <property name="alignment">
                  <set>Qt::AlignBottom|Qt::AlignLeading|Qt::AlignLeft</set>
                 </property>
                </widget>
               </item>
               <item row="5" column="0" colspan="2">
                <widget class="QLabel" name="label_12">
                 <property name="text">
                  <string>Voltage variance</string>
                 </property>
                </widget>
               </item>
               <item row="6" column="0" colspan="2">
                <widget class="QLabel" name="label_13">
                 <property name="text">
                  <string>Samples</string>
                 </property>
                </widget>
               </item>
               <item row="0" column="1" colspan="2">
                <widget class="QLabel" name="label_47">
                 <property name="palette">
                  <palette>
                   <active>
                    <colorrole role="WindowText">
                     <brush brushstyle="SolidPattern">
                      <color alpha="255">
                       <red>85</red>
                       <green>87</green>
                       <blue>83</blue>
                      </color>
                     </brush>
                    </colorrole>
                   </active>
                   <inactive>
                    <colorrole role="WindowText">
                     <brush brushstyle="SolidPattern">
                      <color alpha="255">
                       <red>85</red>
                       <green>87</green>
                       <blue>83</blue>
                      </color>
                     </brush>
                    </colorrole>
                   </inactive>
                   <disabled>
                    <colorrole role="WindowText">
                     <brush brushstyle="SolidPattern">
                      <color alpha="255">
                       <red>190</red>
                       <green>190</green>
                       <blue>190</blue>
                      </color>
                     </brush>
                    </colorrole>
                   </disabled>
                  </palette>
                 </property>
                 <property name="font">
                  <font>
                   <pointsize>16</pointsize>
                  </font>
                 </property>
                 <property name="text">
                  <string>Stochastic power flow</string>
                 </property>
                 <property name="alignment">
                  <set>Qt::AlignBottom|Qt::AlignLeading|Qt::AlignLeft</set>
                 </property>
                </widget>
               </item>
               <item row="1" column="0" colspan="3">
                <widget class="Line" name="line_4">
                 <property name="palette">
                  <palette>
                   <active>
                    <colorrole role="WindowText">
                     <brush brushstyle="SolidPattern">
                      <color alpha="255">
                       <red>186</red>
                       <green>189</green>
                       <blue>182</blue>
                      </color>
                     </brush>
                    </colorrole>
                   </active>
                   <inactive>
                    <colorrole role="WindowText">
                     <brush brushstyle="SolidPattern">
                      <color alpha="255">
                       <red>186</red>
                       <green>189</green>
                       <blue>182</blue>
                      </color>
                     </brush>
                    </colorrole>
                   </inactive>
                   <disabled>
                    <colorrole role="WindowText">
                     <brush brushstyle="SolidPattern">
                      <color alpha="255">
                       <red>190</red>
                       <green>190</green>
                       <blue>190</blue>
                      </color>
                     </brush>
                    </colorrole>
                   </disabled>
                  </palette>
                 </property>
                 <property name="frameShadow">
                  <enum>QFrame::Plain</enum>
                 </property>
                 <property name="lineWidth">
                  <number>4</number>
                 </property>
                 <property name="orientation">
                  <enum>Qt::Horizontal</enum>
                 </property>
                </widget>
               </item>
               <item row="7" column="0" colspan="3">
                <widget class="QLabel" name="label_138">
                 <property name="text">
                  <string/>
                 </property>
                </widget>
               </item>
               <item row="9" column="0" colspan="3">
                <widget class="Line" name="line_10">
                 <property name="palette">
                  <palette>
                   <active>
                    <colorrole role="WindowText">
                     <brush brushstyle="SolidPattern">
                      <color alpha="255">
                       <red>186</red>
                       <green>189</green>
                       <blue>182</blue>
                      </color>
                     </brush>
                    </colorrole>
                   </active>
                   <inactive>
                    <colorrole role="WindowText">
                     <brush brushstyle="SolidPattern">
                      <color alpha="255">
                       <red>186</red>
                       <green>189</green>
                       <blue>182</blue>
                      </color>
                     </brush>
                    </colorrole>
                   </inactive>
                   <disabled>
                    <colorrole role="WindowText">
                     <brush brushstyle="SolidPattern">
                      <color alpha="255">
                       <red>190</red>
                       <green>190</green>
                       <blue>190</blue>
                      </color>
                     </brush>
                    </colorrole>
                   </disabled>
                  </palette>
                 </property>
                 <property name="frameShadow">
                  <enum>QFrame::Plain</enum>
                 </property>
                 <property name="lineWidth">
                  <number>4</number>
                 </property>
                 <property name="orientation">
                  <enum>Qt::Horizontal</enum>
                 </property>
                </widget>
               </item>
               <item row="6" column="2">
                <widget class="QSpinBox" name="max_iterations_stochastic_spinBox">
                 <property name="minimum">
                  <number>10</number>
                 </property>
                 <property name="maximum">
                  <number>99999999</number>
                 </property>
                 <property name="value">
                  <number>1000</number>
                 </property>
                </widget>
               </item>
               <item row="12" column="1">
                <spacer name="verticalSpacer_8">
                 <property name="orientation">
                  <enum>Qt::Vertical</enum>
                 </property>
                 <property name="sizeHint" stdset="0">
                  <size>
                   <width>20</width>
                   <height>40</height>
                  </size>
                 </property>
                </spacer>
               </item>
               <item row="5" column="2">
                <widget class="QSpinBox" name="tolerance_stochastic_spinBox">
                 <property name="prefix">
                  <string>1e-</string>
                 </property>
                 <property name="minimum">
                  <number>1</number>
                 </property>
                 <property name="maximum">
                  <number>20</number>
                 </property>
                 <property name="value">
                  <number>4</number>
                 </property>
                </widget>
               </item>
               <item row="0" column="0">
                <widget class="QLabel" name="label_75">
                 <property name="minimumSize">
                  <size>
                   <width>24</width>
                   <height>24</height>
                  </size>
                 </property>
                 <property name="maximumSize">
                  <size>
                   <width>24</width>
                   <height>24</height>
                  </size>
                 </property>
                 <property name="text">
                  <string/>
                 </property>
                 <property name="pixmap">
                  <pixmap resource="icons.qrc">:/Icons/icons/stochastic_power_flow.svg</pixmap>
                 </property>
                 <property name="scaledContents">
                  <bool>true</bool>
                 </property>
                </widget>
               </item>
               <item row="10" column="0" colspan="3">
                <widget class="QLabel" name="label_28">
                 <property name="text">
                  <string>Aditional islands until stop</string>
                 </property>
                </widget>
               </item>
               <item row="11" column="0" colspan="3">
                <widget class="QSpinBox" name="cascading_islands_spinBox">
                 <property name="minimum">
                  <number>1</number>
                 </property>
                 <property name="maximum">
                  <number>999999</number>
                 </property>
                 <property name="value">
                  <number>2</number>
                 </property>
                </widget>
               </item>
              </layout>
             </widget>
            </item>
            <item>
             <spacer name="horizontalSpacer_3">
              <property name="orientation">
               <enum>Qt::Horizontal</enum>
              </property>
              <property name="sizeHint" stdset="0">
               <size>
                <width>935</width>
                <height>20</height>
               </size>
              </property>
             </spacer>
            </item>
           </layout>
          </widget>
          <widget class="QWidget" name="topology_tab">
           <property name="toolTip">
            <string>Topology settings</string>
           </property>
           <attribute name="icon">
            <iconset resource="icons.qrc">
             <normaloff>:/Icons/icons/automatic_layout.svg</normaloff>:/Icons/icons/automatic_layout.svg</iconset>
           </attribute>
           <attribute name="title">
            <string>Tplgy</string>
           </attribute>
           <attribute name="toolTip">
            <string>Topology related settings</string>
           </attribute>
           <layout class="QGridLayout" name="gridLayout_17">
            <item row="0" column="1">
             <widget class="QFrame" name="frame_39">
              <property name="frameShape">
               <enum>QFrame::NoFrame</enum>
              </property>
              <property name="frameShadow">
               <enum>QFrame::Raised</enum>
              </property>
              <layout class="QVBoxLayout" name="verticalLayout_36">
               <property name="topMargin">
                <number>0</number>
               </property>
               <item>
                <widget class="QFrame" name="frame_49">
                 <property name="frameShape">
                  <enum>QFrame::NoFrame</enum>
                 </property>
                 <property name="frameShadow">
                  <enum>QFrame::Raised</enum>
                 </property>
                 <layout class="QHBoxLayout" name="horizontalLayout_21">
                  <property name="leftMargin">
                   <number>0</number>
                  </property>
                  <property name="topMargin">
                   <number>0</number>
                  </property>
                  <property name="rightMargin">
                   <number>0</number>
                  </property>
                  <property name="bottomMargin">
                   <number>0</number>
                  </property>
                  <item>
                   <widget class="QLabel" name="label_82">
                    <property name="minimumSize">
                     <size>
                      <width>24</width>
                      <height>24</height>
                     </size>
                    </property>
                    <property name="maximumSize">
                     <size>
                      <width>24</width>
                      <height>24</height>
                     </size>
                    </property>
                    <property name="text">
                     <string/>
                    </property>
                    <property name="pixmap">
                     <pixmap resource="icons.qrc">:/Icons/icons/automatic_layout.svg</pixmap>
                    </property>
                    <property name="scaledContents">
                     <bool>true</bool>
                    </property>
                   </widget>
                  </item>
                  <item>
                   <widget class="QLabel" name="label_83">
                    <property name="palette">
                     <palette>
                      <active>
                       <colorrole role="WindowText">
                        <brush brushstyle="SolidPattern">
                         <color alpha="255">
                          <red>85</red>
                          <green>87</green>
                          <blue>83</blue>
                         </color>
                        </brush>
                       </colorrole>
                      </active>
                      <inactive>
                       <colorrole role="WindowText">
                        <brush brushstyle="SolidPattern">
                         <color alpha="255">
                          <red>85</red>
                          <green>87</green>
                          <blue>83</blue>
                         </color>
                        </brush>
                       </colorrole>
                      </inactive>
                      <disabled>
                       <colorrole role="WindowText">
                        <brush brushstyle="SolidPattern">
                         <color alpha="255">
                          <red>190</red>
                          <green>190</green>
                          <blue>190</blue>
                         </color>
                        </brush>
                       </colorrole>
                      </disabled>
                     </palette>
                    </property>
                    <property name="font">
                     <font>
                      <pointsize>16</pointsize>
                     </font>
                    </property>
                    <property name="text">
                     <string>Node layout</string>
                    </property>
                    <property name="alignment">
                     <set>Qt::AlignBottom|Qt::AlignLeading|Qt::AlignLeft</set>
                    </property>
                   </widget>
                  </item>
                 </layout>
                </widget>
               </item>
               <item>
                <widget class="Line" name="line_21">
                 <property name="palette">
                  <palette>
                   <active>
                    <colorrole role="WindowText">
                     <brush brushstyle="SolidPattern">
                      <color alpha="255">
                       <red>186</red>
                       <green>189</green>
                       <blue>182</blue>
                      </color>
                     </brush>
                    </colorrole>
                   </active>
                   <inactive>
                    <colorrole role="WindowText">
                     <brush brushstyle="SolidPattern">
                      <color alpha="255">
                       <red>186</red>
                       <green>189</green>
                       <blue>182</blue>
                      </color>
                     </brush>
                    </colorrole>
                   </inactive>
                   <disabled>
                    <colorrole role="WindowText">
                     <brush brushstyle="SolidPattern">
                      <color alpha="255">
                       <red>190</red>
                       <green>190</green>
                       <blue>190</blue>
                      </color>
                     </brush>
                    </colorrole>
                   </disabled>
                  </palette>
                 </property>
                 <property name="frameShadow">
                  <enum>QFrame::Plain</enum>
                 </property>
                 <property name="lineWidth">
                  <number>4</number>
                 </property>
                 <property name="orientation">
                  <enum>Qt::Horizontal</enum>
                 </property>
                </widget>
               </item>
               <item>
                <widget class="QLabel" name="label_24">
                 <property name="text">
                  <string>Automatic layout algorithm</string>
                 </property>
                 <property name="textFormat">
                  <enum>Qt::PlainText</enum>
                 </property>
                 <property name="scaledContents">
                  <bool>true</bool>
                 </property>
                </widget>
               </item>
               <item>
                <widget class="QComboBox" name="automatic_layout_comboBox">
                 <property name="toolTip">
                  <string>&lt;html&gt;&lt;head/&gt;&lt;body&gt;&lt;p&gt;Algorithm to use for the automatic &lt;/p&gt;&lt;p&gt;layout of the grid nodes&lt;/p&gt;&lt;/body&gt;&lt;/html&gt;</string>
                 </property>
                </widget>
               </item>
               <item>
                <widget class="QCheckBox" name="ask_before_appliying_layout_checkBox">
                 <property name="toolTip">
                  <string>Ask before running the automatic grid layout. This is because you might have a layout already and ruin it accidentally.</string>
                 </property>
                 <property name="text">
                  <string>Ask before applying</string>
                 </property>
                 <property name="checked">
                  <bool>true</bool>
                 </property>
                 <property name="tristate">
                  <bool>false</bool>
                 </property>
                </widget>
               </item>
               <item>
                <widget class="Line" name="line_13">
                 <property name="palette">
                  <palette>
                   <active>
                    <colorrole role="WindowText">
                     <brush brushstyle="SolidPattern">
                      <color alpha="255">
                       <red>186</red>
                       <green>189</green>
                       <blue>182</blue>
                      </color>
                     </brush>
                    </colorrole>
                   </active>
                   <inactive>
                    <colorrole role="WindowText">
                     <brush brushstyle="SolidPattern">
                      <color alpha="255">
                       <red>186</red>
                       <green>189</green>
                       <blue>182</blue>
                      </color>
                     </brush>
                    </colorrole>
                   </inactive>
                   <disabled>
                    <colorrole role="WindowText">
                     <brush brushstyle="SolidPattern">
                      <color alpha="255">
                       <red>190</red>
                       <green>190</green>
                       <blue>190</blue>
                      </color>
                     </brush>
                    </colorrole>
                   </disabled>
                  </palette>
                 </property>
                 <property name="frameShadow">
                  <enum>QFrame::Plain</enum>
                 </property>
                 <property name="lineWidth">
                  <number>4</number>
                 </property>
                 <property name="orientation">
                  <enum>Qt::Horizontal</enum>
                 </property>
                </widget>
               </item>
               <item>
                <widget class="QLabel" name="label_60">
                 <property name="text">
                  <string>Node expansion factor</string>
                 </property>
                </widget>
               </item>
               <item>
                <widget class="QDoubleSpinBox" name="explosion_factor_doubleSpinBox">
                 <property name="toolTip">
                  <string>&lt;html&gt;&lt;head/&gt;&lt;body&gt;&lt;p&gt;When expanding or contracting the distances between nodes, this is the factor that applies.&lt;/p&gt;&lt;/body&gt;&lt;/html&gt;</string>
                 </property>
                 <property name="minimum">
                  <double>0.000000000000000</double>
                 </property>
                 <property name="maximum">
                  <double>999999999.000000000000000</double>
                 </property>
                 <property name="value">
                  <double>1.500000000000000</double>
                 </property>
                </widget>
               </item>
               <item>
                <widget class="QFrame" name="frame_52">
                 <property name="frameShape">
                  <enum>QFrame::NoFrame</enum>
                 </property>
                 <property name="frameShadow">
                  <enum>QFrame::Raised</enum>
                 </property>
                 <layout class="QHBoxLayout" name="horizontalLayout_24">
                  <property name="leftMargin">
                   <number>0</number>
                  </property>
                  <property name="topMargin">
                   <number>0</number>
                  </property>
                  <property name="rightMargin">
                   <number>0</number>
                  </property>
                  <property name="bottomMargin">
                   <number>0</number>
                  </property>
                 </layout>
                </widget>
               </item>
               <item>
                <spacer name="verticalSpacer_13">
                 <property name="orientation">
                  <enum>Qt::Vertical</enum>
                 </property>
                 <property name="sizeHint" stdset="0">
                  <size>
                   <width>20</width>
                   <height>40</height>
                  </size>
                 </property>
                </spacer>
               </item>
              </layout>
             </widget>
            </item>
            <item row="0" column="2">
             <widget class="QFrame" name="frame_31">
              <property name="frameShape">
               <enum>QFrame::NoFrame</enum>
              </property>
              <property name="frameShadow">
               <enum>QFrame::Raised</enum>
              </property>
              <layout class="QVBoxLayout" name="verticalLayout_25">
               <property name="topMargin">
                <number>0</number>
               </property>
               <item>
                <widget class="QFrame" name="frame_50">
                 <property name="frameShape">
                  <enum>QFrame::NoFrame</enum>
                 </property>
                 <property name="frameShadow">
                  <enum>QFrame::Raised</enum>
                 </property>
                 <layout class="QHBoxLayout" name="horizontalLayout_22">
                  <property name="leftMargin">
                   <number>0</number>
                  </property>
                  <property name="topMargin">
                   <number>0</number>
                  </property>
                  <property name="rightMargin">
                   <number>0</number>
                  </property>
                  <property name="bottomMargin">
                   <number>0</number>
                  </property>
                  <item>
                   <widget class="QLabel" name="label_84">
                    <property name="minimumSize">
                     <size>
                      <width>24</width>
                      <height>24</height>
                     </size>
                    </property>
                    <property name="maximumSize">
                     <size>
                      <width>24</width>
                      <height>24</height>
                     </size>
                    </property>
                    <property name="text">
                     <string/>
                    </property>
                    <property name="pixmap">
                     <pixmap resource="icons.qrc">:/Icons/icons/rate_br.svg</pixmap>
                    </property>
                    <property name="scaledContents">
                     <bool>true</bool>
                    </property>
                   </widget>
                  </item>
                  <item>
                   <widget class="QLabel" name="label_85">
                    <property name="palette">
                     <palette>
                      <active>
                       <colorrole role="WindowText">
                        <brush brushstyle="SolidPattern">
                         <color alpha="255">
                          <red>85</red>
                          <green>87</green>
                          <blue>83</blue>
                         </color>
                        </brush>
                       </colorrole>
                      </active>
                      <inactive>
                       <colorrole role="WindowText">
                        <brush brushstyle="SolidPattern">
                         <color alpha="255">
                          <red>85</red>
                          <green>87</green>
                          <blue>83</blue>
                         </color>
                        </brush>
                       </colorrole>
                      </inactive>
                      <disabled>
                       <colorrole role="WindowText">
                        <brush brushstyle="SolidPattern">
                         <color alpha="255">
                          <red>190</red>
                          <green>190</green>
                          <blue>190</blue>
                         </color>
                        </brush>
                       </colorrole>
                      </disabled>
                     </palette>
                    </property>
                    <property name="font">
                     <font>
                      <pointsize>16</pointsize>
                     </font>
                    </property>
                    <property name="text">
                     <string>Branch rating</string>
                    </property>
                    <property name="alignment">
                     <set>Qt::AlignBottom|Qt::AlignLeading|Qt::AlignLeft</set>
                    </property>
                   </widget>
                  </item>
                 </layout>
                </widget>
               </item>
               <item>
                <widget class="Line" name="line_8">
                 <property name="palette">
                  <palette>
                   <active>
                    <colorrole role="WindowText">
                     <brush brushstyle="SolidPattern">
                      <color alpha="255">
                       <red>186</red>
                       <green>189</green>
                       <blue>182</blue>
                      </color>
                     </brush>
                    </colorrole>
                   </active>
                   <inactive>
                    <colorrole role="WindowText">
                     <brush brushstyle="SolidPattern">
                      <color alpha="255">
                       <red>186</red>
                       <green>189</green>
                       <blue>182</blue>
                      </color>
                     </brush>
                    </colorrole>
                   </inactive>
                   <disabled>
                    <colorrole role="WindowText">
                     <brush brushstyle="SolidPattern">
                      <color alpha="255">
                       <red>190</red>
                       <green>190</green>
                       <blue>190</blue>
                      </color>
                     </brush>
                    </colorrole>
                   </disabled>
                  </palette>
                 </property>
                 <property name="frameShadow">
                  <enum>QFrame::Plain</enum>
                 </property>
                 <property name="lineWidth">
                  <number>4</number>
                 </property>
                 <property name="orientation">
                  <enum>Qt::Horizontal</enum>
                 </property>
                </widget>
               </item>
               <item>
                <widget class="QFrame" name="frame_23">
                 <property name="frameShape">
                  <enum>QFrame::NoFrame</enum>
                 </property>
                 <property name="frameShadow">
                  <enum>QFrame::Raised</enum>
                 </property>
                 <layout class="QVBoxLayout" name="verticalLayout_15">
                  <item>
                   <widget class="QLabel" name="label_34">
                    <property name="text">
                     <string>Branch rating factor</string>
                    </property>
                   </widget>
                  </item>
                  <item>
                   <widget class="QDoubleSpinBox" name="branch_rating_doubleSpinBox">
                    <property name="toolTip">
                     <string>&lt;html&gt;&lt;head/&gt;&lt;body&gt;&lt;p&gt;Factor to aply to the branch calculated power to use as rating&lt;/p&gt;&lt;/body&gt;&lt;/html&gt;</string>
                    </property>
                    <property name="minimum">
                     <double>1.000000000000000</double>
                    </property>
                    <property name="maximum">
                     <double>100.000000000000000</double>
                    </property>
                    <property name="value">
                     <double>1.200000000000000</double>
                    </property>
                   </widget>
                  </item>
                  <item>
                   <widget class="QCheckBox" name="rating_override_checkBox">
                    <property name="text">
                     <string>override values</string>
                    </property>
                   </widget>
                  </item>
                 </layout>
                </widget>
               </item>
               <item>
                <spacer name="verticalSpacer_15">
                 <property name="orientation">
                  <enum>Qt::Vertical</enum>
                 </property>
                 <property name="sizeHint" stdset="0">
                  <size>
                   <width>20</width>
                   <height>40</height>
                  </size>
                 </property>
                </spacer>
               </item>
              </layout>
             </widget>
            </item>
            <item row="0" column="3">
             <spacer name="horizontalSpacer_18">
              <property name="orientation">
               <enum>Qt::Horizontal</enum>
              </property>
              <property name="sizeHint" stdset="0">
               <size>
                <width>40</width>
                <height>20</height>
               </size>
              </property>
             </spacer>
            </item>
            <item row="0" column="0">
             <widget class="QFrame" name="frame_27">
              <property name="frameShape">
               <enum>QFrame::NoFrame</enum>
              </property>
              <property name="frameShadow">
               <enum>QFrame::Raised</enum>
              </property>
              <layout class="QVBoxLayout" name="verticalLayout_21">
               <property name="topMargin">
                <number>0</number>
               </property>
               <item>
                <widget class="QFrame" name="frame_48">
                 <property name="frameShape">
                  <enum>QFrame::NoFrame</enum>
                 </property>
                 <property name="frameShadow">
                  <enum>QFrame::Raised</enum>
                 </property>
                 <layout class="QHBoxLayout" name="horizontalLayout_20">
                  <property name="leftMargin">
                   <number>0</number>
                  </property>
                  <property name="topMargin">
                   <number>0</number>
                  </property>
                  <property name="rightMargin">
                   <number>0</number>
                  </property>
                  <property name="bottomMargin">
                   <number>0</number>
                  </property>
                  <item>
                   <widget class="QLabel" name="label_80">
                    <property name="minimumSize">
                     <size>
                      <width>24</width>
                      <height>24</height>
                     </size>
                    </property>
                    <property name="maximumSize">
                     <size>
                      <width>24</width>
                      <height>24</height>
                     </size>
                    </property>
                    <property name="text">
                     <string/>
                    </property>
                    <property name="pixmap">
                     <pixmap resource="icons.qrc">:/Icons/icons/grid_reduction.svg</pixmap>
                    </property>
                    <property name="scaledContents">
                     <bool>true</bool>
                    </property>
                   </widget>
                  </item>
                  <item>
                   <widget class="QLabel" name="label_81">
                    <property name="palette">
                     <palette>
                      <active>
                       <colorrole role="WindowText">
                        <brush brushstyle="SolidPattern">
                         <color alpha="255">
                          <red>85</red>
                          <green>87</green>
                          <blue>83</blue>
                         </color>
                        </brush>
                       </colorrole>
                      </active>
                      <inactive>
                       <colorrole role="WindowText">
                        <brush brushstyle="SolidPattern">
                         <color alpha="255">
                          <red>85</red>
                          <green>87</green>
                          <blue>83</blue>
                         </color>
                        </brush>
                       </colorrole>
                      </inactive>
                      <disabled>
                       <colorrole role="WindowText">
                        <brush brushstyle="SolidPattern">
                         <color alpha="255">
                          <red>190</red>
                          <green>190</green>
                          <blue>190</blue>
                         </color>
                        </brush>
                       </colorrole>
                      </disabled>
                     </palette>
                    </property>
                    <property name="font">
                     <font>
                      <pointsize>16</pointsize>
                     </font>
                    </property>
                    <property name="text">
                     <string>Grid reduction</string>
                    </property>
                    <property name="alignment">
                     <set>Qt::AlignBottom|Qt::AlignLeading|Qt::AlignLeft</set>
                    </property>
                   </widget>
                  </item>
                 </layout>
                </widget>
               </item>
               <item>
                <widget class="Line" name="line_20">
                 <property name="palette">
                  <palette>
                   <active>
                    <colorrole role="WindowText">
                     <brush brushstyle="SolidPattern">
                      <color alpha="255">
                       <red>186</red>
                       <green>189</green>
                       <blue>182</blue>
                      </color>
                     </brush>
                    </colorrole>
                   </active>
                   <inactive>
                    <colorrole role="WindowText">
                     <brush brushstyle="SolidPattern">
                      <color alpha="255">
                       <red>186</red>
                       <green>189</green>
                       <blue>182</blue>
                      </color>
                     </brush>
                    </colorrole>
                   </inactive>
                   <disabled>
                    <colorrole role="WindowText">
                     <brush brushstyle="SolidPattern">
                      <color alpha="255">
                       <red>190</red>
                       <green>190</green>
                       <blue>190</blue>
                      </color>
                     </brush>
                    </colorrole>
                   </disabled>
                  </palette>
                 </property>
                 <property name="frameShadow">
                  <enum>QFrame::Plain</enum>
                 </property>
                 <property name="lineWidth">
                  <number>4</number>
                 </property>
                 <property name="orientation">
                  <enum>Qt::Horizontal</enum>
                 </property>
                </widget>
               </item>
               <item>
                <widget class="QLabel" name="label_59">
                 <property name="text">
                  <string>Select branch types to reduce</string>
                 </property>
                </widget>
               </item>
               <item>
                <widget class="QListView" name="removeByTypeListView"/>
               </item>
               <item>
                <widget class="QCheckBox" name="rxThresholdCheckBox">
                 <property name="text">
                  <string>Filter by r+x under threshold</string>
                 </property>
                 <property name="checked">
                  <bool>true</bool>
                 </property>
                </widget>
               </item>
               <item>
                <widget class="QSpinBox" name="rxThresholdSpinBox">
                 <property name="toolTip">
                  <string>&lt;html&gt;&lt;head/&gt;&lt;body&gt;&lt;p&gt;Exponent of the threshold to use.&lt;/p&gt;&lt;p&gt;threshold = 1x10^-factor&lt;/p&gt;&lt;p&gt;i.e.&lt;/p&gt;&lt;p&gt;factor=3&lt;/p&gt;&lt;p&gt;threshold = 1e-3&lt;/p&gt;&lt;/body&gt;&lt;/html&gt;</string>
                 </property>
                 <property name="prefix">
                  <string>1e-</string>
                 </property>
                 <property name="value">
                  <number>5</number>
                 </property>
                </widget>
               </item>
               <item>
                <spacer name="verticalSpacer_11">
                 <property name="orientation">
                  <enum>Qt::Vertical</enum>
                 </property>
                 <property name="sizeHint" stdset="0">
                  <size>
                   <width>20</width>
                   <height>40</height>
                  </size>
                 </property>
                </spacer>
               </item>
              </layout>
             </widget>
            </item>
           </layout>
          </widget>
          <widget class="QWidget" name="file_tab">
           <property name="toolTip">
            <string>File settings</string>
           </property>
           <attribute name="icon">
            <iconset resource="icons.qrc">
             <normaloff>:/Icons/icons/new2c.svg</normaloff>:/Icons/icons/new2c.svg</iconset>
           </attribute>
           <attribute name="title">
            <string>File</string>
           </attribute>
           <attribute name="toolTip">
            <string>File related settings</string>
           </attribute>
           <layout class="QHBoxLayout" name="horizontalLayout_40">
            <item>
             <widget class="QFrame" name="frame_77">
              <property name="minimumSize">
               <size>
                <width>300</width>
                <height>0</height>
               </size>
              </property>
              <property name="frameShape">
               <enum>QFrame::NoFrame</enum>
              </property>
              <property name="frameShadow">
               <enum>QFrame::Raised</enum>
              </property>
              <layout class="QGridLayout" name="gridLayout_11">
               <item row="0" column="1">
                <widget class="QLabel" name="label_115">
                 <property name="palette">
                  <palette>
                   <active>
                    <colorrole role="WindowText">
                     <brush brushstyle="SolidPattern">
                      <color alpha="255">
                       <red>85</red>
                       <green>87</green>
                       <blue>83</blue>
                      </color>
                     </brush>
                    </colorrole>
                   </active>
                   <inactive>
                    <colorrole role="WindowText">
                     <brush brushstyle="SolidPattern">
                      <color alpha="255">
                       <red>0</red>
                       <green>0</green>
                       <blue>0</blue>
                      </color>
                     </brush>
                    </colorrole>
                   </inactive>
                   <disabled>
                    <colorrole role="WindowText">
                     <brush brushstyle="SolidPattern">
                      <color alpha="255">
                       <red>190</red>
                       <green>190</green>
                       <blue>190</blue>
                      </color>
                     </brush>
                    </colorrole>
                   </disabled>
                  </palette>
                 </property>
                 <property name="font">
                  <font>
                   <pointsize>16</pointsize>
                  </font>
                 </property>
                 <property name="text">
                  <string>File Information</string>
                 </property>
                </widget>
               </item>
               <item row="7" column="1">
                <spacer name="verticalSpacer_20">
                 <property name="orientation">
                  <enum>Qt::Vertical</enum>
                 </property>
                 <property name="sizeHint" stdset="0">
                  <size>
                   <width>20</width>
                   <height>436</height>
                  </size>
                 </property>
                </spacer>
               </item>
               <item row="0" column="0">
                <widget class="QLabel" name="label_136">
                 <property name="minimumSize">
                  <size>
                   <width>24</width>
                   <height>24</height>
                  </size>
                 </property>
                 <property name="maximumSize">
                  <size>
                   <width>24</width>
                   <height>24</height>
                  </size>
                 </property>
                 <property name="text">
                  <string/>
                 </property>
                 <property name="pixmap">
                  <pixmap resource="icons.qrc">:/Icons/icons/new2c.svg</pixmap>
                 </property>
                 <property name="scaledContents">
                  <bool>true</bool>
                 </property>
                </widget>
               </item>
               <item row="2" column="0" colspan="2">
                <widget class="QLabel" name="label_39">
                 <property name="text">
                  <string>File path</string>
                 </property>
                </widget>
               </item>
               <item row="1" column="0" colspan="2">
                <widget class="Line" name="line_28">
                 <property name="palette">
                  <palette>
                   <active>
                    <colorrole role="WindowText">
                     <brush brushstyle="SolidPattern">
                      <color alpha="255">
                       <red>186</red>
                       <green>189</green>
                       <blue>182</blue>
                      </color>
                     </brush>
                    </colorrole>
                   </active>
                   <inactive>
                    <colorrole role="WindowText">
                     <brush brushstyle="SolidPattern">
                      <color alpha="255">
                       <red>186</red>
                       <green>189</green>
                       <blue>182</blue>
                      </color>
                     </brush>
                    </colorrole>
                   </inactive>
                   <disabled>
                    <colorrole role="WindowText">
                     <brush brushstyle="SolidPattern">
                      <color alpha="255">
                       <red>190</red>
                       <green>190</green>
                       <blue>190</blue>
                      </color>
                     </brush>
                    </colorrole>
                   </disabled>
                  </palette>
                 </property>
                 <property name="frameShadow">
                  <enum>QFrame::Plain</enum>
                 </property>
                 <property name="lineWidth">
                  <number>4</number>
                 </property>
                 <property name="orientation">
                  <enum>Qt::Horizontal</enum>
                 </property>
                </widget>
               </item>
               <item row="6" column="0" colspan="2">
                <widget class="QCheckBox" name="saveResultsCheckBox">
                 <property name="toolTip">
                  <string>If checked, the results are stored inside the gridcal file in a compressed format.</string>
                 </property>
                 <property name="text">
                  <string>Save results in .gridcal files</string>
                 </property>
                </widget>
               </item>
               <item row="5" column="0" colspan="2">
                <widget class="QLabel" name="user_name_label">
                 <property name="text">
                  <string>...</string>
                 </property>
                </widget>
               </item>
               <item row="4" column="0" colspan="2">
                <widget class="QLabel" name="model_version_label">
                 <property name="text">
                  <string>...</string>
                 </property>
                </widget>
               </item>
               <item row="3" column="0" colspan="2">
                <widget class="QLabel" name="file_information_label">
                 <property name="text">
                  <string>...</string>
                 </property>
                 <property name="wordWrap">
                  <bool>true</bool>
                 </property>
                 <property name="textInteractionFlags">
                  <set>Qt::LinksAccessibleByMouse|Qt::TextSelectableByKeyboard|Qt::TextSelectableByMouse</set>
                 </property>
                </widget>
               </item>
              </layout>
             </widget>
            </item>
            <item>
             <widget class="QFrame" name="frame_79">
              <property name="minimumSize">
               <size>
                <width>300</width>
                <height>0</height>
               </size>
              </property>
              <property name="frameShape">
               <enum>QFrame::NoFrame</enum>
              </property>
              <property name="frameShadow">
               <enum>QFrame::Raised</enum>
              </property>
              <layout class="QGridLayout" name="gridLayout_5">
               <item row="0" column="1" colspan="2">
                <widget class="QLabel" name="label_134">
                 <property name="palette">
                  <palette>
                   <active>
                    <colorrole role="WindowText">
                     <brush brushstyle="SolidPattern">
                      <color alpha="255">
                       <red>85</red>
                       <green>87</green>
                       <blue>83</blue>
                      </color>
                     </brush>
                    </colorrole>
                   </active>
                   <inactive>
                    <colorrole role="WindowText">
                     <brush brushstyle="SolidPattern">
                      <color alpha="255">
                       <red>0</red>
                       <green>0</green>
                       <blue>0</blue>
                      </color>
                     </brush>
                    </colorrole>
                   </inactive>
                   <disabled>
                    <colorrole role="WindowText">
                     <brush brushstyle="SolidPattern">
                      <color alpha="255">
                       <red>190</red>
                       <green>190</green>
                       <blue>190</blue>
                      </color>
                     </brush>
                    </colorrole>
                   </disabled>
                  </palette>
                 </property>
                 <property name="font">
                  <font>
                   <pointsize>16</pointsize>
                  </font>
                 </property>
                 <property name="text">
                  <string>CGMES</string>
                 </property>
                </widget>
               </item>
               <item row="2" column="0" colspan="3">
                <widget class="QLabel" name="label_135">
                 <property name="text">
                  <string>Export version</string>
                 </property>
                </widget>
               </item>
               <item row="12" column="0" colspan="3">
                <widget class="QListView" name="cgmes_profiles_listView"/>
               </item>
               <item row="8" column="0" colspan="3">
                <widget class="QLabel" name="label_90">
                 <property name="text">
                  <string>Boundary set</string>
                 </property>
                </widget>
               </item>
               <item row="3" column="0" colspan="3">
                <widget class="QComboBox" name="cgmes_version_comboBox"/>
               </item>
               <item row="11" column="0" colspan="3">
                <widget class="QLabel" name="label_139">
                 <property name="text">
                  <string>Profiles to export</string>
                 </property>
                </widget>
               </item>
               <item row="13" column="0" colspan="3">
                <widget class="QCheckBox" name="cgmes_single_profile_per_file_checkBox">
                 <property name="text">
                  <string>One file per profile</string>
                 </property>
                </widget>
               </item>
               <item row="0" column="0">
                <widget class="QLabel" name="label_137">
                 <property name="minimumSize">
                  <size>
                   <width>24</width>
                   <height>24</height>
                  </size>
                 </property>
                 <property name="maximumSize">
                  <size>
                   <width>24</width>
                   <height>24</height>
                  </size>
                 </property>
                 <property name="text">
                  <string/>
                 </property>
                 <property name="pixmap">
                  <pixmap resource="icons.qrc">:/Icons/icons/new2.svg</pixmap>
                 </property>
                 <property name="scaledContents">
                  <bool>true</bool>
                 </property>
                </widget>
               </item>
               <item row="1" column="0" colspan="3">
                <widget class="Line" name="line_31">
                 <property name="palette">
                  <palette>
                   <active>
                    <colorrole role="WindowText">
                     <brush brushstyle="SolidPattern">
                      <color alpha="255">
                       <red>186</red>
                       <green>189</green>
                       <blue>182</blue>
                      </color>
                     </brush>
                    </colorrole>
                   </active>
                   <inactive>
                    <colorrole role="WindowText">
                     <brush brushstyle="SolidPattern">
                      <color alpha="255">
                       <red>186</red>
                       <green>189</green>
                       <blue>182</blue>
                      </color>
                     </brush>
                    </colorrole>
                   </inactive>
                   <disabled>
                    <colorrole role="WindowText">
                     <brush brushstyle="SolidPattern">
                      <color alpha="255">
                       <red>190</red>
                       <green>190</green>
                       <blue>190</blue>
                      </color>
                     </brush>
                    </colorrole>
                   </disabled>
                  </palette>
                 </property>
                 <property name="frameShadow">
                  <enum>QFrame::Plain</enum>
                 </property>
                 <property name="lineWidth">
                  <number>4</number>
                 </property>
                 <property name="orientation">
                  <enum>Qt::Horizontal</enum>
                 </property>
                </widget>
               </item>
               <item row="9" column="2">
                <widget class="QPushButton" name="selectCGMESBoundarySetButton">
                 <property name="maximumSize">
                  <size>
                   <width>80</width>
                   <height>16777215</height>
                  </size>
                 </property>
                 <property name="toolTip">
                  <string>Select the CGMES boundary set (single zip file)</string>
                 </property>
                 <property name="text">
                  <string>Select</string>
                 </property>
                </widget>
               </item>
               <item row="9" column="0" colspan="2">
                <widget class="QLabel" name="cgmes_boundary_set_label">
                 <property name="toolTip">
                  <string>Path of the CGMES default boundary set (single zip file)</string>
                 </property>
                 <property name="text">
                  <string>...</string>
                 </property>
                </widget>
               </item>
               <item row="10" column="0">
                <widget class="QLabel" name="label_102">
                 <property name="text">
                  <string/>
                 </property>
                </widget>
               </item>
              </layout>
             </widget>
            </item>
            <item>
             <spacer name="horizontalSpacer_27">
              <property name="orientation">
               <enum>Qt::Horizontal</enum>
              </property>
              <property name="sizeHint" stdset="0">
               <size>
                <width>659</width>
                <height>20</height>
               </size>
              </property>
             </spacer>
            </item>
           </layout>
          </widget>
          <widget class="QWidget" name="tab_5">
           <attribute name="icon">
            <iconset resource="icons.qrc">
             <normaloff>:/Icons/icons/server.svg</normaloff>:/Icons/icons/server.svg</iconset>
           </attribute>
           <attribute name="title">
            <string>Server</string>
           </attribute>
           <layout class="QVBoxLayout" name="verticalLayout_7">
            <item>
             <widget class="QTableView" name="server_tableView">
              <property name="toolTip">
               <string>Server jobs currently on cue</string>
              </property>
             </widget>
            </item>
            <item>
             <widget class="QFrame" name="frame_2">
              <property name="frameShape">
               <enum>QFrame::NoFrame</enum>
              </property>
              <property name="frameShadow">
               <enum>QFrame::Raised</enum>
              </property>
              <layout class="QHBoxLayout" name="horizontalLayout_8">
               <property name="leftMargin">
                <number>0</number>
               </property>
               <property name="topMargin">
                <number>0</number>
               </property>
               <property name="rightMargin">
                <number>0</number>
               </property>
               <property name="bottomMargin">
                <number>0</number>
               </property>
               <item>
                <widget class="QLabel" name="label_146">
                 <property name="text">
                  <string>Url</string>
                 </property>
                </widget>
               </item>
               <item>
                <widget class="QLineEdit" name="server_url_lineEdit">
                 <property name="toolTip">
                  <string>Type here the GridCal server URL (ask your IT team)</string>
                 </property>
                </widget>
               </item>
               <item>
                <widget class="QLabel" name="label_147">
                 <property name="text">
                  <string>Port</string>
                 </property>
                </widget>
               </item>
               <item>
                <widget class="QSpinBox" name="server_port_spinBox">
                 <property name="toolTip">
                  <string>Type here the GridCal server Port (ask your IT team)</string>
                 </property>
                 <property name="maximum">
                  <number>9999999</number>
                 </property>
                 <property name="value">
                  <number>8000</number>
                 </property>
                </widget>
               </item>
               <item>
                <widget class="QLabel" name="label_148">
                 <property name="text">
                  <string>Password</string>
                 </property>
                </widget>
               </item>
               <item>
                <widget class="QLineEdit" name="server_pwd_lineEdit">
                 <property name="toolTip">
                  <string>Type here the GridCal server password (ask your IT team)</string>
                 </property>
                 <property name="echoMode">
                  <enum>QLineEdit::Password</enum>
                 </property>
                </widget>
               </item>
               <item>
                <spacer name="horizontalSpacer_7">
                 <property name="orientation">
                  <enum>Qt::Horizontal</enum>
                 </property>
                 <property name="sizeHint" stdset="0">
                  <size>
                   <width>304</width>
                   <height>20</height>
                  </size>
                 </property>
                </spacer>
               </item>
               <item>
                <widget class="QLabel" name="server_status_label">
                 <property name="text">
                  <string>...</string>
                 </property>
                </widget>
               </item>
              </layout>
             </widget>
            </item>
           </layout>
          </widget>
         </widget>
        </item>
       </layout>
      </widget>
     </widget>
    </item>
   </layout>
  </widget>
  <widget class="QMenuBar" name="menuBar">
   <property name="geometry">
    <rect>
     <x>0</x>
     <y>0</y>
     <width>1393</width>
     <height>22</height>
    </rect>
   </property>
   <widget class="QMenu" name="menuProject">
    <property name="title">
     <string>File</string>
    </property>
    <widget class="QMenu" name="menuExport">
     <property name="title">
      <string>Export</string>
     </property>
     <property name="icon">
      <iconset resource="icons.qrc">
       <normaloff>:/Icons/icons/save.svg</normaloff>:/Icons/icons/save.svg</iconset>
     </property>
     <addaction name="actionExport_all_the_device_s_profiles"/>
     <addaction name="actionExport_contingencies"/>
     <addaction name="actionExport_all_results"/>
     <addaction name="actionExport_circuit_differential"/>
     <addaction name="actionExportCatalogue"/>
    </widget>
    <widget class="QMenu" name="menuImport">
     <property name="title">
      <string>Import</string>
     </property>
     <property name="icon">
      <iconset resource="icons.qrc">
       <normaloff>:/Icons/icons/loadc.svg</normaloff>:/Icons/icons/loadc.svg</iconset>
     </property>
     <addaction name="actionAdd_circuit"/>
     <addaction name="actionImport_bus_coordinates"/>
     <addaction name="actionImport_contingencies"/>
     <addaction name="actionAdd_custom_catalogue"/>
    </widget>
    <addaction name="actionNew_project"/>
    <addaction name="actiongrid_Generator"/>
    <addaction name="actionOpen_file"/>
    <addaction name="actionSave"/>
    <addaction name="actionSave_as"/>
    <addaction name="separator"/>
    <addaction name="menuExport"/>
    <addaction name="menuImport"/>
   </widget>
   <widget class="QMenu" name="menuAbout">
    <property name="title">
     <string>Help</string>
    </property>
    <addaction name="actionOnline_documentation"/>
    <addaction name="actionReport_a_bug"/>
    <addaction name="actionAbout"/>
   </widget>
   <widget class="QMenu" name="menuActions">
    <property name="title">
     <string>Actions</string>
    </property>
    <addaction name="actionAdd_default_catalogue"/>
    <addaction name="actionClear_stuff_running_right_now"/>
    <addaction name="actionReset_console"/>
   </widget>
   <widget class="QMenu" name="menuSimulations">
    <property name="title">
     <string>Simulations</string>
    </property>
    <addaction name="actionInputs_analysis"/>
    <addaction name="actionPower_flow"/>
    <addaction name="actionPower_Flow_Time_series"/>
    <addaction name="actionStorage_location_suggestion"/>
    <addaction name="actionShort_Circuit"/>
    <addaction name="actionVoltage_stability"/>
    <addaction name="actionSigma_analysis"/>
    <addaction name="separator"/>
    <addaction name="actionOPF"/>
    <addaction name="actionOPF_time_series"/>
    <addaction name="actionOptimal_Net_Transfer_Capacity"/>
    <addaction name="actionOptimal_Net_Transfer_Capacity_Time_Series"/>
    <addaction name="actionOpf_to_Power_flow"/>
    <addaction name="actionSet_OPF_generation_to_profiles"/>
    <addaction name="separator"/>
    <addaction name="actionClustering"/>
    <addaction name="actionUse_clustering"/>
    <addaction name="actionFind_node_groups"/>
    <addaction name="actionPower_flow_Stochastic"/>
    <addaction name="actionInvestments_evaluation"/>
    <addaction name="actionAdd_selected_as_new_investment"/>
    <addaction name="actionBlackout_cascade"/>
    <addaction name="separator"/>
    <addaction name="actionLinearAnalysis"/>
    <addaction name="actionPTDF_time_series"/>
    <addaction name="actionContingency_analysis"/>
    <addaction name="actionOTDF_time_series"/>
    <addaction name="actionInitialize_contingencies"/>
    <addaction name="actionAdd_selected_to_contingency"/>
    <addaction name="actionATC"/>
    <addaction name="actionATC_Time_Series"/>
   </widget>
   <widget class="QMenu" name="menuModel">
    <property name="title">
     <string>Model</string>
    </property>
    <addaction name="actionAuto_rate_branches"/>
    <addaction name="actionDetect_transformers"/>
    <addaction name="actionEdit_simulation_time_limits"/>
    <addaction name="actionProcess_topology"/>
    <addaction name="actionDetect_substations"/>
    <addaction name="actionFuse_devices"/>
    <addaction name="actionre_index_time"/>
    <addaction name="actionScale"/>
    <addaction name="separator"/>
    <addaction name="actionLaunch_data_analysis_tool"/>
    <addaction name="actionFix_generators_active_based_on_the_power"/>
    <addaction name="actionFix_loads_active_based_on_the_power"/>
    <addaction name="actionDelete_inconsistencies"/>
    <addaction name="actionClean_database"/>
    <addaction name="separator"/>
    <addaction name="actionSetSelectedBusCountry"/>
    <addaction name="actionSetSelectedBusArea"/>
    <addaction name="actionSetSelectedBusZone"/>
   </widget>
   <widget class="QMenu" name="menuDiagrams">
    <property name="title">
     <string>Diagram</string>
    </property>
    <widget class="QMenu" name="menuBus_Branch_options">
     <property name="title">
      <string>Current schematic</string>
     </property>
     <addaction name="actionBigger_nodes"/>
     <addaction name="actionSmaller_nodes"/>
     <addaction name="actionAutoatic_layout"/>
     <addaction name="actionTry_to_fix_buses_location"/>
     <addaction name="actionDisable_all_results_tags"/>
     <addaction name="actionEnable_all_results_tags"/>
     <addaction name="actionSet_schematic_positions_from_GPS_coordinates"/>
     <addaction name="separator"/>
     <addaction name="actionNew_bus_branch_diagram_from_selection"/>
     <addaction name="actionSelect_buses_by_area"/>
     <addaction name="actionSelect_buses_by_zone"/>
     <addaction name="actionSelect_buses_by_country"/>
     <addaction name="separator"/>
     <addaction name="actionDelete_from_the_diagram"/>
     <addaction name="actionDelete_selected"/>
    </widget>
    <addaction name="actionAdd_general_bus_branch_diagram"/>
    <addaction name="menuBus_Branch_options"/>
    <addaction name="actionAdd_map"/>
    <addaction name="separator"/>
    <addaction name="actionZoom_in"/>
    <addaction name="actionZoom_out"/>
    <addaction name="actionCenter_view"/>
    <addaction name="actionSearchDiagram"/>
    <addaction name="separator"/>
    <addaction name="actionTakePicture"/>
    <addaction name="actionRecord_video"/>
   </widget>
   <addaction name="menuProject"/>
   <addaction name="menuActions"/>
   <addaction name="menuDiagrams"/>
   <addaction name="menuModel"/>
   <addaction name="menuSimulations"/>
   <addaction name="menuAbout"/>
  </widget>
  <widget class="QToolBar" name="toolBar">
   <property name="font">
    <font>
     <pointsize>8</pointsize>
    </font>
   </property>
   <property name="windowTitle">
    <string>toolBar</string>
   </property>
   <property name="movable">
    <bool>false</bool>
   </property>
   <property name="iconSize">
    <size>
     <width>26</width>
     <height>26</height>
    </size>
   </property>
   <property name="toolButtonStyle">
    <enum>Qt::ToolButtonIconOnly</enum>
   </property>
   <property name="floatable">
    <bool>false</bool>
   </property>
   <attribute name="toolBarArea">
    <enum>TopToolBarArea</enum>
   </attribute>
   <attribute name="toolBarBreak">
    <bool>false</bool>
   </attribute>
   <addaction name="actionNew_project"/>
   <addaction name="actionOpen_file"/>
   <addaction name="actionSave"/>
   <addaction name="actionEnable_server_mode"/>
   <addaction name="separator"/>
   <addaction name="actionInputs_analysis"/>
   <addaction name="actionPower_flow"/>
   <addaction name="actionLinearAnalysis"/>
   <addaction name="actionAdd_selected_to_contingency"/>
   <addaction name="actionContingency_analysis"/>
   <addaction name="actionSigma_analysis"/>
   <addaction name="actionShort_Circuit"/>
   <addaction name="actionVoltage_stability"/>
   <addaction name="separator"/>
   <addaction name="actionOptimal_Net_Transfer_Capacity"/>
   <addaction name="actionNodal_capacity"/>
   <addaction name="actionOPF"/>
   <addaction name="actionOpf_to_Power_flow"/>
   <addaction name="separator"/>
   <addaction name="actionAdd_selected_as_new_investment"/>
   <addaction name="actionInvestments_evaluation"/>
   <addaction name="actionPower_flow_Stochastic"/>
   <addaction name="actionClustering"/>
   <addaction name="actionUse_clustering"/>
   <addaction name="actionEdit_simulation_time_limits"/>
   <addaction name="actionactivate_time_series"/>
   <addaction name="separator"/>
   <addaction name="actionBigger_nodes"/>
   <addaction name="actionSmaller_nodes"/>
   <addaction name="actionCenter_view"/>
   <addaction name="actionAutoatic_layout"/>
   <addaction name="actionDelete_selected"/>
   <addaction name="actionDelete_from_the_diagram"/>
   <addaction name="separator"/>
   <addaction name="actionLaunch_data_analysis_tool"/>
  </widget>
  <action name="actionOpen_file">
   <property name="icon">
    <iconset resource="icons.qrc">
     <normaloff>:/Icons/icons/loadc.svg</normaloff>:/Icons/icons/loadc.svg</iconset>
   </property>
   <property name="text">
    <string>Open file</string>
   </property>
   <property name="shortcut">
    <string>Ctrl+O</string>
   </property>
  </action>
  <action name="actionSave">
   <property name="icon">
    <iconset resource="icons.qrc">
     <normaloff>:/Icons/icons/savec.svg</normaloff>:/Icons/icons/savec.svg</iconset>
   </property>
   <property name="text">
    <string>Save</string>
   </property>
   <property name="shortcut">
    <string>Ctrl+S</string>
   </property>
  </action>
  <action name="actionTakePicture">
   <property name="icon">
    <iconset resource="icons.qrc">
     <normaloff>:/Icons/icons/picture.svg</normaloff>:/Icons/icons/picture.svg</iconset>
   </property>
   <property name="text">
    <string>Take picture</string>
   </property>
  </action>
  <action name="actionNew_project">
   <property name="icon">
    <iconset resource="icons.qrc">
     <normaloff>:/Icons/icons/new2c.svg</normaloff>:/Icons/icons/new2c.svg</iconset>
   </property>
   <property name="text">
    <string>New project</string>
   </property>
   <property name="shortcut">
    <string>Ctrl+N</string>
   </property>
  </action>
  <action name="actionPower_flow">
   <property name="icon">
    <iconset resource="icons.qrc">
     <normaloff>:/Icons/icons/pf.svg</normaloff>:/Icons/icons/pf.svg</iconset>
   </property>
   <property name="text">
    <string>Power Flow</string>
   </property>
   <property name="toolTip">
    <string>&lt;html&gt;&lt;head/&gt;&lt;body&gt;&lt;p&gt;&lt;span style=&quot; font-weight:700;&quot;&gt;Power Flow&lt;/span&gt;&lt;/p&gt;&lt;p&gt;Run a power flow analysis&lt;/p&gt;&lt;/body&gt;&lt;/html&gt;</string>
   </property>
   <property name="shortcut">
    <string>F5</string>
   </property>
   <property name="menuRole">
    <enum>QAction::TextHeuristicRole</enum>
   </property>
  </action>
  <action name="actionPower_Flow_Time_series">
   <property name="icon">
    <iconset resource="icons.qrc">
     <normaloff>:/Icons/icons/pf_ts.svg</normaloff>:/Icons/icons/pf_ts.svg</iconset>
   </property>
   <property name="text">
    <string>Power flow time series</string>
   </property>
   <property name="toolTip">
    <string>&lt;html&gt;&lt;head/&gt;&lt;body&gt;&lt;p&gt;&lt;span style=&quot; font-weight:700;&quot;&gt;Power flow&lt;/span&gt;&lt;/p&gt;&lt;p&gt;Run the power flow study with time series data&lt;/p&gt;&lt;/body&gt;&lt;/html&gt;</string>
   </property>
   <property name="shortcut">
    <string>Ctrl+F5</string>
   </property>
  </action>
  <action name="actionBigger_nodes">
   <property name="icon">
    <iconset resource="icons.qrc">
     <normaloff>:/Icons/icons/plus (gray).svg</normaloff>:/Icons/icons/plus (gray).svg</iconset>
   </property>
   <property name="text">
    <string>Expand</string>
   </property>
   <property name="toolTip">
    <string>Expand distances</string>
   </property>
   <property name="shortcut">
    <string>Ctrl+Alt++</string>
   </property>
  </action>
  <action name="actionSmaller_nodes">
   <property name="icon">
    <iconset resource="icons.qrc">
     <normaloff>:/Icons/icons/minus (gray).svg</normaloff>:/Icons/icons/minus (gray).svg</iconset>
   </property>
   <property name="text">
    <string>Shrink</string>
   </property>
   <property name="toolTip">
    <string>Shrink distances</string>
   </property>
   <property name="shortcut">
    <string>Ctrl+Alt+-</string>
   </property>
  </action>
  <action name="actionPower_flow_Stochastic">
   <property name="icon">
    <iconset resource="icons.qrc">
     <normaloff>:/Icons/icons/stochastic_pf.svg</normaloff>:/Icons/icons/stochastic_pf.svg</iconset>
   </property>
   <property name="text">
    <string>Stochastic power flow</string>
   </property>
   <property name="toolTip">
    <string>&lt;html&gt;&lt;head/&gt;&lt;body&gt;&lt;p&gt;&lt;span style=&quot; font-weight:700;&quot;&gt;Stochastic power flow&lt;/span&gt;&lt;/p&gt;&lt;p&gt;Perform a stochastic power flow over the time series data&lt;/p&gt;&lt;/body&gt;&lt;/html&gt;</string>
   </property>
  </action>
  <action name="actionVoltage_stability">
   <property name="icon">
    <iconset resource="icons.qrc">
     <normaloff>:/Icons/icons/continuation_power_flow.svg</normaloff>:/Icons/icons/continuation_power_flow.svg</iconset>
   </property>
   <property name="text">
    <string>Continuation power flow</string>
   </property>
   <property name="toolTip">
    <string>&lt;html&gt;&lt;head/&gt;&lt;body&gt;&lt;p&gt;&lt;span style=&quot; font-weight:700;&quot;&gt;Continuation power flow&lt;/span&gt;&lt;/p&gt;&lt;p&gt;Run a continuation power flow over the snapshot data&lt;/p&gt;&lt;/body&gt;&lt;/html&gt;</string>
   </property>
  </action>
  <action name="actionAbout">
   <property name="icon">
    <iconset resource="icons.qrc">
     <normaloff>:/Program icon/GridCal_icon.svg</normaloff>:/Program icon/GridCal_icon.svg</iconset>
   </property>
   <property name="text">
    <string>About</string>
   </property>
  </action>
  <action name="actionCenter_view">
   <property name="icon">
    <iconset resource="icons.qrc">
     <normaloff>:/Icons/icons/resize.svg</normaloff>:/Icons/icons/resize.svg</iconset>
   </property>
   <property name="text">
    <string>center view</string>
   </property>
   <property name="toolTip">
    <string>Center view</string>
   </property>
   <property name="shortcut">
    <string>Ctrl+E</string>
   </property>
  </action>
  <action name="actionShort_Circuit">
   <property name="icon">
    <iconset resource="icons.qrc">
     <normaloff>:/Icons/icons/short_circuit.svg</normaloff>:/Icons/icons/short_circuit.svg</iconset>
   </property>
   <property name="text">
    <string>Short Circuit</string>
   </property>
   <property name="toolTip">
    <string>&lt;html&gt;&lt;head/&gt;&lt;body&gt;&lt;p&gt;&lt;span style=&quot; font-weight:700;&quot;&gt;Short Circuit&lt;/span&gt;&lt;/p&gt;&lt;p&gt;Run a short circuit study over the snapshot data&lt;/p&gt;&lt;/body&gt;&lt;/html&gt;</string>
   </property>
  </action>
  <action name="actionAutoatic_layout">
   <property name="icon">
    <iconset resource="icons.qrc">
     <normaloff>:/Icons/icons/automatic_layout.svg</normaloff>:/Icons/icons/automatic_layout.svg</iconset>
   </property>
   <property name="text">
    <string>Automatic grid layout</string>
   </property>
   <property name="toolTip">
    <string>Automatic layout the of the grid</string>
   </property>
  </action>
  <action name="actionBlackout_cascade">
   <property name="checkable">
    <bool>true</bool>
   </property>
   <property name="icon">
    <iconset resource="icons.qrc">
     <normaloff>:/Icons/icons/blackout.svg</normaloff>:/Icons/icons/blackout.svg</iconset>
   </property>
   <property name="text">
    <string>Blackout cascade</string>
   </property>
   <property name="toolTip">
    <string>Run a simulation or step by step blackout cascade</string>
   </property>
  </action>
  <action name="actionOPF">
   <property name="icon">
    <iconset resource="icons.qrc">
     <normaloff>:/Icons/icons/dcopf.svg</normaloff>:/Icons/icons/dcopf.svg</iconset>
   </property>
   <property name="text">
    <string>Optimal power flow</string>
   </property>
   <property name="toolTip">
    <string>&lt;html&gt;&lt;head/&gt;&lt;body&gt;&lt;p&gt;&lt;span style=&quot; font-weight:700;&quot;&gt;Optimal power flow&lt;/span&gt;&lt;/p&gt;&lt;p&gt;This runs an optimal power flow&lt;/p&gt;&lt;/body&gt;&lt;/html&gt;</string>
   </property>
   <property name="shortcut">
    <string>F6</string>
   </property>
  </action>
  <action name="actionOPF_time_series">
   <property name="icon">
    <iconset resource="icons.qrc">
     <normaloff>:/Icons/icons/dcopf_ts.svg</normaloff>:/Icons/icons/dcopf_ts.svg</iconset>
   </property>
   <property name="text">
    <string>Optimal power flow time series</string>
   </property>
   <property name="toolTip">
    <string>&lt;html&gt;&lt;head/&gt;&lt;body&gt;&lt;p&gt;&lt;span style=&quot; font-weight:700;&quot;&gt;Optimal power flow&lt;/span&gt;&lt;/p&gt;&lt;p&gt;This runs an optimal power flow for the time series data&lt;/p&gt;&lt;/body&gt;&lt;/html&gt;</string>
   </property>
   <property name="shortcut">
    <string>Ctrl+F6</string>
   </property>
  </action>
  <action name="actionDetect_transformers">
   <property name="icon">
    <iconset resource="icons.qrc">
     <normaloff>:/Icons/icons/detect_tr.svg</normaloff>:/Icons/icons/detect_tr.svg</iconset>
   </property>
   <property name="text">
    <string>Detect transformers</string>
   </property>
   <property name="toolTip">
    <string>&lt;html&gt;&lt;head/&gt;&lt;body&gt;&lt;p&gt;Detect transformers.&lt;/p&gt;&lt;p&gt;Use the nodes nominal voltage to determine which branches should be a transformer.&lt;/p&gt;&lt;p&gt;If a branch joins two nodes with different voltage levels, the branch should be a transformer.&lt;/p&gt;&lt;/body&gt;&lt;/html&gt;</string>
   </property>
  </action>
  <action name="actionAuto_rate_branches">
   <property name="icon">
    <iconset resource="icons.qrc">
     <normaloff>:/Icons/icons/rate_br.svg</normaloff>:/Icons/icons/rate_br.svg</iconset>
   </property>
   <property name="text">
    <string>Auto rate branches</string>
   </property>
   <property name="toolTip">
    <string>&lt;html&gt;&lt;head/&gt;&lt;body&gt;&lt;p&gt;Automatic rating of the branches.&lt;/p&gt;&lt;p&gt;Use the branches calculated power to establish a rate, if the branch rate is unknown. A factor is available in the settings.&lt;/p&gt;&lt;/body&gt;&lt;/html&gt;</string>
   </property>
  </action>
  <action name="actionExport_all_the_device_s_profiles">
   <property name="icon">
    <iconset resource="icons.qrc">
     <normaloff>:/Icons/icons/save.svg</normaloff>:/Icons/icons/save.svg</iconset>
   </property>
   <property name="text">
    <string>All the devices' profiles</string>
   </property>
  </action>
  <action name="actionStorage_location_suggestion">
   <property name="checkable">
    <bool>true</bool>
   </property>
   <property name="icon">
    <iconset resource="icons.qrc">
     <normaloff>:/Icons/icons/storage_loc.svg</normaloff>:/Icons/icons/storage_loc.svg</iconset>
   </property>
   <property name="text">
    <string>Storage location suggestion</string>
   </property>
   <property name="toolTip">
    <string>Suggest places where storage devices are useful</string>
   </property>
  </action>
  <action name="actionLaunch_data_analysis_tool">
   <property name="icon">
    <iconset resource="icons.qrc">
     <normaloff>:/Icons/icons/inputs_analysis 2.svg</normaloff>:/Icons/icons/inputs_analysis 2.svg</iconset>
   </property>
   <property name="text">
    <string>Launch data analysis tool</string>
   </property>
   <property name="toolTip">
    <string>&lt;html&gt;&lt;head/&gt;&lt;body&gt;&lt;p&gt;&lt;span style=&quot; font-weight:700;&quot;&gt;Data analysis&lt;/span&gt;&lt;/p&gt;&lt;p&gt;Launch the data analysis tool that finds and tries to repair common grid modelling issues&lt;/p&gt;&lt;/body&gt;&lt;/html&gt;</string>
   </property>
   <property name="shortcut">
    <string>F12</string>
   </property>
  </action>
  <action name="actionOnline_documentation">
   <property name="icon">
    <iconset resource="icons.qrc">
     <normaloff>:/Icons/icons/new.svg</normaloff>:/Icons/icons/new.svg</iconset>
   </property>
   <property name="text">
    <string>Online documentation</string>
   </property>
   <property name="shortcut">
    <string>F1</string>
   </property>
  </action>
  <action name="actionExport_all_results">
   <property name="icon">
    <iconset resource="icons.qrc">
     <normaloff>:/Icons/icons/export_pickle.svg</normaloff>:/Icons/icons/export_pickle.svg</iconset>
   </property>
   <property name="text">
    <string>All results</string>
   </property>
   <property name="toolTip">
    <string>Export all the results</string>
   </property>
  </action>
  <action name="actionSave_as">
   <property name="icon">
    <iconset resource="icons.qrc">
     <normaloff>:/Icons/icons/save.svg</normaloff>:/Icons/icons/save.svg</iconset>
   </property>
   <property name="text">
    <string>Save as</string>
   </property>
  </action>
  <action name="actionDelete_selected">
   <property name="icon">
    <iconset resource="icons.qrc">
     <normaloff>:/Icons/icons/delete_db.svg</normaloff>:/Icons/icons/delete_db.svg</iconset>
   </property>
   <property name="text">
    <string>Delete selected objects from the db</string>
   </property>
   <property name="toolTip">
    <string>Delete selected objects from the diagrams and the database</string>
   </property>
   <property name="shortcut">
    <string>Ctrl+Del</string>
   </property>
  </action>
  <action name="actionLinearAnalysis">
   <property name="icon">
    <iconset resource="icons.qrc">
     <normaloff>:/Icons/icons/ptdf.svg</normaloff>:/Icons/icons/ptdf.svg</iconset>
   </property>
   <property name="text">
    <string>Linear Analysis</string>
   </property>
   <property name="toolTip">
    <string>&lt;html&gt;&lt;head/&gt;&lt;body&gt;&lt;p&gt;&lt;span style=&quot; font-weight:700;&quot;&gt;Linear analysis&lt;/span&gt;&lt;/p&gt;&lt;p&gt;Perform linear analysis with distribution factors (PTDF, LODF)&lt;/p&gt;&lt;/body&gt;&lt;/html&gt;</string>
   </property>
   <property name="shortcut">
    <string>F7</string>
   </property>
  </action>
  <action name="actionReset_console">
   <property name="icon">
    <iconset resource="icons.qrc">
     <normaloff>:/Icons/icons/undo.svg</normaloff>:/Icons/icons/undo.svg</iconset>
   </property>
   <property name="text">
    <string>Reset console</string>
   </property>
  </action>
  <action name="actionOpf_to_Power_flow">
   <property name="checkable">
    <bool>true</bool>
   </property>
   <property name="icon">
    <iconset resource="icons.qrc">
     <normaloff>:/Icons/icons/dcopf2ts.svg</normaloff>:/Icons/icons/dcopf2ts.svg</iconset>
   </property>
   <property name="text">
    <string>Set OPF results to power flow (non destructive)</string>
   </property>
   <property name="toolTip">
    <string>&lt;html&gt;&lt;head/&gt;&lt;body&gt;&lt;p&gt;&lt;span style=&quot; font-weight:700;&quot;&gt;Copy OPF data&lt;/span&gt;&lt;/p&gt;&lt;p&gt;Set the OPF results into the power flow or time series simulations (non destructive)&lt;/p&gt;&lt;/body&gt;&lt;/html&gt;</string>
   </property>
  </action>
  <action name="actionTry_to_fix_buses_location">
   <property name="icon">
    <iconset resource="icons.qrc">
     <normaloff>:/Icons/icons/move_bus.svg</normaloff>:/Icons/icons/move_bus.svg</iconset>
   </property>
   <property name="text">
    <string>Correct buses location</string>
   </property>
   <property name="toolTip">
    <string>Set selected buses location closer to their neighbours</string>
   </property>
  </action>
  <action name="actionSet_OPF_generation_to_profiles">
   <property name="icon">
    <iconset resource="icons.qrc">
     <normaloff>:/Icons/icons/dcopf2ts.svg</normaloff>:/Icons/icons/dcopf2ts.svg</iconset>
   </property>
   <property name="text">
    <string>Copy OPF generation to profiles (destructive)</string>
   </property>
   <property name="toolTip">
    <string>&lt;html&gt;&lt;head/&gt;&lt;body&gt;&lt;p&gt;&lt;span style=&quot; font-weight:700;&quot;&gt;Copy OPF data&lt;/span&gt;&lt;/p&gt;&lt;p&gt;Destructive copy of the OPF generation results to the input profiles&lt;/p&gt;&lt;/body&gt;&lt;/html&gt;</string>
   </property>
  </action>
  <action name="actionPTDF_time_series">
   <property name="icon">
    <iconset resource="icons.qrc">
     <normaloff>:/Icons/icons/ptdf_ts.svg</normaloff>:/Icons/icons/ptdf_ts.svg</iconset>
   </property>
   <property name="text">
    <string>Linear analysis time series power flow</string>
   </property>
   <property name="toolTip">
    <string>&lt;html&gt;&lt;head/&gt;&lt;body&gt;&lt;p&gt;&lt;span style=&quot; font-weight:700;&quot;&gt;Linear analysis&lt;/span&gt;&lt;/p&gt;&lt;p&gt;PTDF based time series power flow&lt;/p&gt;&lt;/body&gt;&lt;/html&gt;</string>
   </property>
   <property name="shortcut">
    <string>Ctrl+F7</string>
   </property>
  </action>
  <action name="actionAdd_circuit">
   <property name="icon">
    <iconset resource="icons.qrc">
     <normaloff>:/Icons/icons/load_add.svg</normaloff>:/Icons/icons/load_add.svg</iconset>
   </property>
   <property name="text">
    <string>Add circuit</string>
   </property>
   <property name="toolTip">
    <string>Add circuit to the current circuit</string>
   </property>
   <property name="shortcut">
    <string>Ctrl+N, Ctrl+O</string>
   </property>
  </action>
  <action name="actionSync">
   <property name="checkable">
    <bool>true</bool>
   </property>
   <property name="icon">
    <iconset resource="icons.qrc">
     <normaloff>:/Icons/icons/sync.svg</normaloff>:/Icons/icons/sync.svg</iconset>
   </property>
   <property name="text">
    <string>Sync</string>
   </property>
   <property name="toolTip">
    <string>Sync with the file for colaborative editing of the grid</string>
   </property>
  </action>
  <action name="actionDrawSchematic">
   <property name="icon">
    <iconset resource="icons.qrc">
     <normaloff>:/Icons/icons/grid_icon.svg</normaloff>:/Icons/icons/grid_icon.svg</iconset>
   </property>
   <property name="text">
    <string>Draw schematic</string>
   </property>
  </action>
  <action name="actionSigma_analysis">
   <property name="icon">
    <iconset resource="icons.qrc">
     <normaloff>:/Icons/icons/sigma.svg</normaloff>:/Icons/icons/sigma.svg</iconset>
   </property>
   <property name="text">
    <string>Sigma analysis</string>
   </property>
   <property name="toolTip">
    <string>&lt;html&gt;&lt;head/&gt;&lt;body&gt;&lt;p&gt;&lt;span style=&quot; font-weight:700;&quot;&gt;Sigma analysis&lt;/span&gt;&lt;/p&gt;&lt;p&gt;Perform HELM-Sigma analysis over the snapshot data&lt;/p&gt;&lt;/body&gt;&lt;/html&gt;</string>
   </property>
  </action>
  <action name="actionClear_stuff_running_right_now">
   <property name="icon">
    <iconset resource="icons.qrc">
     <normaloff>:/Icons/icons/clear_runs.svg</normaloff>:/Icons/icons/clear_runs.svg</iconset>
   </property>
   <property name="text">
    <string>Clear &quot;stuff running right now&quot;</string>
   </property>
  </action>
  <action name="actionAdd_default_catalogue">
   <property name="icon">
    <iconset resource="icons.qrc">
     <normaloff>:/Icons/icons/CatalogueAdd.svg</normaloff>:/Icons/icons/CatalogueAdd.svg</iconset>
   </property>
   <property name="text">
    <string>Add default catalogue</string>
   </property>
  </action>
  <action name="actionFind_node_groups">
   <property name="checkable">
    <bool>true</bool>
   </property>
   <property name="icon">
    <iconset resource="icons.qrc">
     <normaloff>:/Icons/icons/color_grid2.svg</normaloff>:/Icons/icons/color_grid2.svg</iconset>
   </property>
   <property name="text">
    <string>Find node groups</string>
   </property>
   <property name="toolTip">
    <string>&lt;html&gt;&lt;head/&gt;&lt;body&gt;&lt;p&gt;Finds the electrically related nodes by using their electrical distance and the DBSCAN clustering method&lt;/p&gt;&lt;/body&gt;&lt;/html&gt;</string>
   </property>
  </action>
  <action name="actiongrid_Generator">
   <property name="icon">
    <iconset resource="icons.qrc">
     <normaloff>:/Icons/icons/automatic_layout.svg</normaloff>:/Icons/icons/automatic_layout.svg</iconset>
   </property>
   <property name="text">
    <string>Grid Generator</string>
   </property>
   <property name="shortcut">
    <string>Ctrl+G</string>
   </property>
  </action>
  <action name="actionImportPlexosNodeLoad">
   <property name="icon">
    <iconset resource="icons.qrc">
     <normaloff>:/Icons/icons/load.svg</normaloff>:/Icons/icons/load.svg</iconset>
   </property>
   <property name="text">
    <string>Node load</string>
   </property>
  </action>
  <action name="actionImportPlexosGeneratorGeneration">
   <property name="icon">
    <iconset resource="icons.qrc">
     <normaloff>:/Icons/icons/load.svg</normaloff>:/Icons/icons/load.svg</iconset>
   </property>
   <property name="text">
    <string>Generator generation</string>
   </property>
  </action>
  <action name="actionOTDF_time_series">
   <property name="icon">
    <iconset resource="icons.qrc">
     <normaloff>:/Icons/icons/otdf_ts.svg</normaloff>:/Icons/icons/otdf_ts.svg</iconset>
   </property>
   <property name="text">
    <string>Contingency analysis time series</string>
   </property>
   <property name="toolTip">
    <string>&lt;html&gt;&lt;head/&gt;&lt;body&gt;&lt;p&gt;&lt;span style=&quot; font-weight:700;&quot;&gt;Contingency analysis&lt;/span&gt;&lt;/p&gt;&lt;p&gt;Per form a contingency analysis with the selected method over the time series data&lt;/p&gt;&lt;/body&gt;&lt;/html&gt;</string>
   </property>
   <property name="shortcut">
    <string>Ctrl+F8</string>
   </property>
  </action>
  <action name="actionImportPlexosBranchRates">
   <property name="icon">
    <iconset resource="icons.qrc">
     <normaloff>:/Icons/icons/load.svg</normaloff>:/Icons/icons/load.svg</iconset>
   </property>
   <property name="text">
    <string>Branch rates</string>
   </property>
  </action>
  <action name="actionSetSelectedBusArea">
   <property name="icon">
    <iconset resource="icons.qrc">
     <normaloff>:/Icons/icons/grid_icon.svg</normaloff>:/Icons/icons/grid_icon.svg</iconset>
   </property>
   <property name="text">
    <string>Set selected buses' Area</string>
   </property>
  </action>
  <action name="actionSetSelectedBusZone">
   <property name="icon">
    <iconset resource="icons.qrc">
     <normaloff>:/Icons/icons/grid_icon.svg</normaloff>:/Icons/icons/grid_icon.svg</iconset>
   </property>
   <property name="text">
    <string>Set selected buses' Zone</string>
   </property>
  </action>
  <action name="actionSetSelectedBusCountry">
   <property name="icon">
    <iconset resource="icons.qrc">
     <normaloff>:/Icons/icons/map.svg</normaloff>:/Icons/icons/map.svg</iconset>
   </property>
   <property name="text">
    <string>Set seleted buses' Country</string>
   </property>
  </action>
  <action name="actionImport_bus_coordinates">
   <property name="icon">
    <iconset resource="icons.qrc">
     <normaloff>:/Icons/icons/load_add.svg</normaloff>:/Icons/icons/load_add.svg</iconset>
   </property>
   <property name="text">
    <string>Import bus coordinates</string>
   </property>
  </action>
  <action name="actionATC">
   <property name="icon">
    <iconset resource="icons.qrc">
     <normaloff>:/Icons/icons/atc.svg</normaloff>:/Icons/icons/atc.svg</iconset>
   </property>
   <property name="text">
    <string>Available Transfer Capacity</string>
   </property>
   <property name="toolTip">
    <string>&lt;html&gt;&lt;head/&gt;&lt;body&gt;&lt;p&gt;&lt;span style=&quot; font-weight:700;&quot;&gt;Net Transfer Capacity&lt;/span&gt;&lt;/p&gt;&lt;p&gt;Perform a linear net transfer capacity assesment for the snapshot data&lt;/p&gt;&lt;/body&gt;&lt;/html&gt;</string>
   </property>
  </action>
  <action name="actionATC_Time_Series">
   <property name="icon">
    <iconset resource="icons.qrc">
     <normaloff>:/Icons/icons/atc_ts.svg</normaloff>:/Icons/icons/atc_ts.svg</iconset>
   </property>
   <property name="text">
    <string>Available Transfer Capacity Time Series</string>
   </property>
   <property name="toolTip">
    <string>&lt;html&gt;&lt;head/&gt;&lt;body&gt;&lt;p&gt;&lt;span style=&quot; font-weight:700;&quot;&gt;Net Transfer Capacity&lt;/span&gt;&lt;/p&gt;&lt;p&gt;Perform a linear net transfer capacity assesment for the time series data&lt;/p&gt;&lt;/body&gt;&lt;/html&gt;</string>
   </property>
  </action>
  <action name="actionContingency_analysis">
   <property name="icon">
    <iconset resource="icons.qrc">
     <normaloff>:/Icons/icons/otdf.svg</normaloff>:/Icons/icons/otdf.svg</iconset>
   </property>
   <property name="text">
    <string>Contingency analysis</string>
   </property>
   <property name="toolTip">
    <string>&lt;html&gt;&lt;head/&gt;&lt;body&gt;&lt;p&gt;&lt;span style=&quot; font-weight:700;&quot;&gt;Contingency analysis&lt;/span&gt;&lt;/p&gt;&lt;p&gt;Perform a contingency analysis with the selected method&lt;/p&gt;&lt;/body&gt;&lt;/html&gt;</string>
   </property>
   <property name="shortcut">
    <string>F8</string>
   </property>
  </action>
  <action name="actionOptimal_Net_Transfer_Capacity">
   <property name="icon">
    <iconset resource="icons.qrc">
     <normaloff>:/Icons/icons/ntc_opf.svg</normaloff>:/Icons/icons/ntc_opf.svg</iconset>
   </property>
   <property name="text">
    <string>Optimal net transfer capacity</string>
   </property>
   <property name="toolTip">
    <string>&lt;html&gt;&lt;head/&gt;&lt;body&gt;&lt;p&gt;&lt;span style=&quot; font-weight:700;&quot;&gt;Optimal Net Transfer Capacity&lt;/span&gt;&lt;/p&gt;&lt;p&gt;Perform an optimal net transfer capacity optimization&lt;/p&gt;&lt;/body&gt;&lt;/html&gt;</string>
   </property>
  </action>
  <action name="actionSet_schematic_positions_from_GPS_coordinates">
   <property name="icon">
    <iconset resource="icons.qrc">
     <normaloff>:/Icons/icons/map.svg</normaloff>:/Icons/icons/map.svg</iconset>
   </property>
   <property name="text">
    <string>Set schematic (x,y) from (lat,lon)</string>
   </property>
  </action>
  <action name="actionInputs_analysis">
   <property name="icon">
    <iconset resource="icons.qrc">
     <normaloff>:/Icons/icons/stats.svg</normaloff>:/Icons/icons/stats.svg</iconset>
   </property>
   <property name="text">
    <string>Inputs analysis</string>
   </property>
   <property name="toolTip">
    <string>&lt;html&gt;&lt;head/&gt;&lt;body&gt;&lt;p&gt;&lt;span style=&quot; font-weight:700;&quot;&gt;Inputs analysis&lt;/span&gt;&lt;/p&gt;&lt;p&gt;Perform an analysis of the inputs for both the snapshot and time series data&lt;/p&gt;&lt;/body&gt;&lt;/html&gt;</string>
   </property>
   <property name="shortcut">
    <string>F11</string>
   </property>
  </action>
  <action name="actionFuse_devices">
   <property name="icon">
    <iconset resource="icons.qrc">
     <normaloff>:/Icons/icons/fusion.svg</normaloff>:/Icons/icons/fusion.svg</iconset>
   </property>
   <property name="text">
    <string>Fuse devices</string>
   </property>
   <property name="toolTip">
    <string>Fuse devices into a single device of each category per node</string>
   </property>
  </action>
  <action name="actionDelete_inconsistencies">
   <property name="icon">
    <iconset resource="icons.qrc">
     <normaloff>:/Icons/icons/delete.svg</normaloff>:/Icons/icons/delete.svg</iconset>
   </property>
   <property name="text">
    <string>Delete inconsistencies</string>
   </property>
   <property name="toolTip">
    <string>Delete inconsistencies</string>
   </property>
  </action>
  <action name="actionOptimal_Net_Transfer_Capacity_Time_Series">
   <property name="icon">
    <iconset resource="icons.qrc">
     <normaloff>:/Icons/icons/ntc_opf_ts.svg</normaloff>:/Icons/icons/ntc_opf_ts.svg</iconset>
   </property>
   <property name="text">
    <string>Optimal NTC time series</string>
   </property>
   <property name="toolTip">
    <string>&lt;html&gt;&lt;head/&gt;&lt;body&gt;&lt;p&gt;&lt;span style=&quot; font-weight:700;&quot;&gt;Net Transfer Capacity&lt;/span&gt;&lt;/p&gt;&lt;p&gt;Perform a net transfer capacity optimization over the time series data&lt;/p&gt;&lt;/body&gt;&lt;/html&gt;</string>
   </property>
  </action>
  <action name="actionre_index_time">
   <property name="icon">
    <iconset resource="icons.qrc">
     <normaloff>:/Icons/icons/data.svg</normaloff>:/Icons/icons/data.svg</iconset>
   </property>
   <property name="text">
    <string>re-index time</string>
   </property>
  </action>
  <action name="actionFix_generators_active_based_on_the_power">
   <property name="icon">
    <iconset resource="icons.qrc">
     <normaloff>:/Icons/icons/gear.svg</normaloff>:/Icons/icons/gear.svg</iconset>
   </property>
   <property name="text">
    <string>Fix generators active based on the power</string>
   </property>
  </action>
  <action name="actionFix_loads_active_based_on_the_power">
   <property name="icon">
    <iconset resource="icons.qrc">
     <normaloff>:/Icons/icons/gear.svg</normaloff>:/Icons/icons/gear.svg</iconset>
   </property>
   <property name="text">
    <string>Fix loads active based on the power</string>
   </property>
   <property name="toolTip">
    <string>Fix loads active based on the power</string>
   </property>
  </action>
  <action name="actionImport_contingencies">
   <property name="icon">
    <iconset resource="icons.qrc">
     <normaloff>:/Icons/icons/load_add.svg</normaloff>:/Icons/icons/load_add.svg</iconset>
   </property>
   <property name="text">
    <string>Contingencies</string>
   </property>
  </action>
  <action name="actionInitialize_contingencies">
   <property name="icon">
    <iconset resource="icons.qrc">
     <normaloff>:/Icons/icons/contingency_wizzard.svg</normaloff>:/Icons/icons/contingency_wizzard.svg</iconset>
   </property>
   <property name="text">
    <string>Initialize contingencies</string>
   </property>
   <property name="toolTip">
    <string>&lt;html&gt;&lt;head/&gt;&lt;body&gt;&lt;p&gt;&lt;span style=&quot; font-weight:700;&quot;&gt;Contingencies wizard&lt;/span&gt;&lt;/p&gt;&lt;p&gt;Launch the contingencies wizard to automatically set up the contingency objects&lt;/p&gt;&lt;/body&gt;&lt;/html&gt;</string>
   </property>
  </action>
  <action name="actionExport_contingencies">
   <property name="icon">
    <iconset resource="icons.qrc">
     <normaloff>:/Icons/icons/save.svg</normaloff>:/Icons/icons/save.svg</iconset>
   </property>
   <property name="text">
    <string>Contingencies</string>
   </property>
  </action>
  <action name="actionAdd_selected_to_contingency">
   <property name="icon">
    <iconset resource="icons.qrc">
     <normaloff>:/Icons/icons/add_contingency.svg</normaloff>:/Icons/icons/add_contingency.svg</iconset>
   </property>
   <property name="text">
    <string>Add selected as new contingency</string>
   </property>
   <property name="toolTip">
    <string>&lt;html&gt;&lt;head/&gt;&lt;body&gt;&lt;p&gt;&lt;span style=&quot; font-weight:700;&quot;&gt;Add contingency&lt;/span&gt;&lt;/p&gt;&lt;p&gt;Create a new contingency from the schematic selection&lt;/p&gt;&lt;/body&gt;&lt;/html&gt;</string>
   </property>
   <property name="shortcut">
    <string>Ctrl+A, Ctrl+C</string>
   </property>
  </action>
  <action name="actionAdd_selected_as_new_investment">
   <property name="icon">
    <iconset resource="icons.qrc">
     <normaloff>:/Icons/icons/investment.svg</normaloff>:/Icons/icons/investment.svg</iconset>
   </property>
   <property name="text">
    <string>Add selected as new investment</string>
   </property>
   <property name="toolTip">
    <string>&lt;html&gt;&lt;head/&gt;&lt;body&gt;&lt;p&gt;&lt;span style=&quot; font-weight:700;&quot;&gt;Investments&lt;/span&gt;&lt;/p&gt;&lt;p&gt;Create new investment with the schematic selection&lt;/p&gt;&lt;/body&gt;&lt;/html&gt;</string>
   </property>
   <property name="shortcut">
    <string>Ctrl+A, Ctrl+I</string>
   </property>
  </action>
  <action name="actionZoom_in">
   <property name="icon">
    <iconset resource="icons.qrc">
     <normaloff>:/Icons/icons/zoom_in.svg</normaloff>:/Icons/icons/zoom_in.svg</iconset>
   </property>
   <property name="text">
    <string>Zoom in</string>
   </property>
   <property name="shortcut">
    <string>Ctrl++</string>
   </property>
  </action>
  <action name="actionZoom_out">
   <property name="icon">
    <iconset resource="icons.qrc">
     <normaloff>:/Icons/icons/zoom_out.svg</normaloff>:/Icons/icons/zoom_out.svg</iconset>
   </property>
   <property name="text">
    <string>Zoom out</string>
   </property>
   <property name="shortcut">
    <string>Ctrl+-</string>
   </property>
  </action>
  <action name="actionClustering">
   <property name="icon">
    <iconset resource="icons.qrc">
     <normaloff>:/Icons/icons/clustering.svg</normaloff>:/Icons/icons/clustering.svg</iconset>
   </property>
   <property name="text">
    <string>Clustering</string>
   </property>
   <property name="toolTip">
    <string>&lt;html&gt;&lt;head/&gt;&lt;body&gt;&lt;p&gt;&lt;span style=&quot; font-weight:700;&quot;&gt;Clustering&lt;/span&gt;&lt;/p&gt;&lt;p&gt;Perform a clustering study of the time series data&lt;/p&gt;&lt;/body&gt;&lt;/html&gt;</string>
   </property>
   <property name="menuRole">
    <enum>QAction::NoRole</enum>
   </property>
  </action>
  <action name="actionUse_clustering">
   <property name="checkable">
    <bool>true</bool>
   </property>
   <property name="icon">
    <iconset resource="icons.qrc">
     <normaloff>:/Icons/icons/clustering_use.svg</normaloff>:/Icons/icons/clustering_use.svg</iconset>
   </property>
   <property name="text">
    <string>Use clustering</string>
   </property>
   <property name="toolTip">
    <string>&lt;html&gt;&lt;head/&gt;&lt;body&gt;&lt;p&gt;&lt;span style=&quot; font-weight:700;&quot;&gt;Clustering&lt;/span&gt;&lt;/p&gt;&lt;p&gt;If active, the available clustering results are used in all the simulations that handle time series data non-destructivelly&lt;/p&gt;&lt;/body&gt;&lt;/html&gt;</string>
   </property>
  </action>
  <action name="actionInvestments_evaluation">
   <property name="icon">
    <iconset resource="icons.qrc">
     <normaloff>:/Icons/icons/expansion_planning.svg</normaloff>:/Icons/icons/expansion_planning.svg</iconset>
   </property>
   <property name="text">
    <string>Investments evaluation</string>
   </property>
   <property name="toolTip">
    <string>&lt;html&gt;&lt;head/&gt;&lt;body&gt;&lt;p&gt;&lt;span style=&quot; font-weight:700;&quot;&gt;Investments&lt;/span&gt;&lt;/p&gt;&lt;p&gt;Perform the investments evaluation&lt;/p&gt;&lt;/body&gt;&lt;/html&gt;</string>
   </property>
   <property name="shortcut">
    <string>Ctrl+I, Ctrl+E</string>
   </property>
  </action>
  <action name="actionNew_bus_branch_diagram_from_selection">
   <property name="icon">
    <iconset resource="icons.qrc">
     <normaloff>:/Icons/icons/schematic.svg</normaloff>:/Icons/icons/schematic.svg</iconset>
   </property>
   <property name="text">
    <string>New diagram from selection</string>
   </property>
  </action>
  <action name="actionAdd_general_bus_branch_diagram">
   <property name="icon">
    <iconset resource="icons.qrc">
     <normaloff>:/Icons/icons/schematic.svg</normaloff>:/Icons/icons/schematic.svg</iconset>
   </property>
   <property name="text">
    <string>New schematic</string>
   </property>
  </action>
  <action name="actionAdd_map">
   <property name="icon">
    <iconset resource="icons.qrc">
     <normaloff>:/Icons/icons/map (add).svg</normaloff>:/Icons/icons/map (add).svg</iconset>
   </property>
   <property name="text">
    <string>New map</string>
   </property>
  </action>
  <action name="actionRemove_selected_diagram">
   <property name="icon">
    <iconset resource="icons.qrc">
     <normaloff>:/Icons/icons/minus (gray).svg</normaloff>:/Icons/icons/minus (gray).svg</iconset>
   </property>
   <property name="text">
    <string>Remove selected diagram</string>
   </property>
  </action>
  <action name="actionReport_a_bug">
   <property name="icon">
    <iconset resource="icons.qrc">
     <normaloff>:/Icons/icons/bug.svg</normaloff>:/Icons/icons/bug.svg</iconset>
   </property>
   <property name="text">
    <string>Report a bug or feature</string>
   </property>
  </action>
  <action name="actionSearchDiagram">
   <property name="icon">
    <iconset resource="icons.qrc">
     <normaloff>:/Icons/icons/magnifying_glass.svg</normaloff>:/Icons/icons/magnifying_glass.svg</iconset>
   </property>
   <property name="text">
    <string>Search</string>
   </property>
  </action>
  <action name="actionProcess_topology">
   <property name="icon">
    <iconset resource="icons.qrc">
     <normaloff>:/Icons/icons/schematic.svg</normaloff>:/Icons/icons/schematic.svg</iconset>
   </property>
   <property name="text">
    <string>Process topology</string>
   </property>
  </action>
  <action name="actionEdit_simulation_time_limits">
   <property name="icon">
    <iconset resource="icons.qrc">
     <normaloff>:/Icons/icons/time_series span.svg</normaloff>:/Icons/icons/time_series span.svg</iconset>
   </property>
   <property name="text">
    <string>Edit simulation time limits</string>
   </property>
   <property name="toolTip">
    <string>&lt;html&gt;&lt;head/&gt;&lt;body&gt;&lt;p&gt;&lt;span style=&quot; font-weight:700;&quot;&gt;Time series&lt;/span&gt;&lt;/p&gt;&lt;p&gt;Edit simulation time limits&lt;/p&gt;&lt;/body&gt;&lt;/html&gt;</string>
   </property>
  </action>
  <action name="actionactivate_time_series">
   <property name="checkable">
    <bool>true</bool>
   </property>
   <property name="icon">
    <iconset resource="icons.qrc">
     <normaloff>:/Icons/icons/time_series set.svg</normaloff>:/Icons/icons/time_series set.svg</iconset>
   </property>
   <property name="text">
    <string>activate time series</string>
   </property>
   <property name="toolTip">
    <string>&lt;html&gt;&lt;head/&gt;&lt;body&gt;&lt;p&gt;&lt;span style=&quot; font-weight:700;&quot;&gt;Time series mode&lt;/span&gt;&lt;/p&gt;&lt;p&gt;When activated, the simulations run their time series version&lt;/p&gt;&lt;/body&gt;&lt;/html&gt;</string>
   </property>
   <property name="shortcut">
    <string>Ctrl+T</string>
   </property>
  </action>
  <action name="actionClean_database">
   <property name="icon">
    <iconset resource="icons.qrc">
     <normaloff>:/Icons/icons/clear_runs.svg</normaloff>:/Icons/icons/clear_runs.svg</iconset>
   </property>
   <property name="text">
    <string>Clean database</string>
   </property>
   <property name="shortcut">
    <string>Ctrl+C, Ctrl+D</string>
   </property>
  </action>
  <action name="actionSelect_buses_by_area">
   <property name="icon">
    <iconset resource="icons.qrc">
     <normaloff>:/Icons/icons/grid_icon.svg</normaloff>:/Icons/icons/grid_icon.svg</iconset>
   </property>
   <property name="text">
    <string>Select buses by area</string>
   </property>
  </action>
  <action name="actionSelect_buses_by_zone">
   <property name="icon">
    <iconset resource="icons.qrc">
     <normaloff>:/Icons/icons/grid_icon.svg</normaloff>:/Icons/icons/grid_icon.svg</iconset>
   </property>
   <property name="text">
    <string>Select buses by zone</string>
   </property>
  </action>
  <action name="actionSelect_buses_by_country">
   <property name="icon">
    <iconset resource="icons.qrc">
     <normaloff>:/Icons/icons/map.svg</normaloff>:/Icons/icons/map.svg</iconset>
   </property>
   <property name="text">
    <string>Select buses by country</string>
   </property>
  </action>
  <action name="actionScale">
   <property name="icon">
    <iconset resource="icons.qrc">
     <normaloff>:/Icons/icons/scale.svg</normaloff>:/Icons/icons/scale.svg</iconset>
   </property>
   <property name="text">
    <string>Scale</string>
   </property>
   <property name="toolTip">
    <string>Scale the system load and or generation</string>
   </property>
  </action>
  <action name="actionDisable_all_results_tags">
   <property name="icon">
    <iconset resource="icons.qrc">
     <normaloff>:/Icons/icons/uncheck_all.svg</normaloff>:/Icons/icons/uncheck_all.svg</iconset>
   </property>
   <property name="text">
    <string>Disable all results tags</string>
   </property>
  </action>
  <action name="actionEnable_all_results_tags">
   <property name="icon">
    <iconset resource="icons.qrc">
     <normaloff>:/Icons/icons/check_all.svg</normaloff>:/Icons/icons/check_all.svg</iconset>
   </property>
   <property name="text">
    <string>Enable all results tags</string>
   </property>
  </action>
  <action name="actionDetect_substations">
   <property name="icon">
    <iconset resource="icons.qrc">
     <normaloff>:/Icons/icons/chip.svg</normaloff>:/Icons/icons/chip.svg</iconset>
   </property>
   <property name="text">
    <string>Detect substations</string>
   </property>
  </action>
  <action name="actionNodal_capacity">
   <property name="icon">
    <iconset resource="icons.qrc">
     <normaloff>:/Icons/icons/nodal_capacity.svg</normaloff>:/Icons/icons/nodal_capacity.svg</iconset>
   </property>
   <property name="text">
    <string>Nodal capacity</string>
   </property>
   <property name="toolTip">
    <string>&lt;html&gt;&lt;head/&gt;&lt;body&gt;&lt;p&gt;&lt;span style=&quot; font-weight:700;&quot;&gt;Nodal hosting capacity&lt;/span&gt;&lt;/p&gt;&lt;p&gt;Run the nodal hosting capacity calculation using the selected optimization method&lt;/p&gt;&lt;/body&gt;&lt;/html&gt;</string>
   </property>
  </action>
  <action name="actionEnable_server_mode">
   <property name="checkable">
    <bool>true</bool>
   </property>
   <property name="icon">
    <iconset resource="icons.qrc">
     <normaloff>:/Icons/icons/server.svg</normaloff>:/Icons/icons/server.svg</iconset>
   </property>
   <property name="text">
    <string>Enable server mode</string>
   </property>
  </action>
  <action name="actionDelete_from_the_diagram">
   <property name="icon">
    <iconset resource="icons.qrc">
     <normaloff>:/Icons/icons/delete_schematic.svg</normaloff>:/Icons/icons/delete_schematic.svg</iconset>
   </property>
   <property name="text">
    <string>Delete selected from the diagram</string>
   </property>
   <property name="shortcut">
    <string>Del</string>
   </property>
  </action>
  <action name="actionRecord_video">
   <property name="icon">
    <iconset resource="icons.qrc">
     <normaloff>:/Icons/icons/record.svg</normaloff>:/Icons/icons/record.svg</iconset>
   </property>
   <property name="text">
    <string>Record video</string>
   </property>
   <property name="toolTip">
    <string>Record video of the schematic</string>
   </property>
  </action>
  <action name="actionExport_circuit_differential">
   <property name="icon">
    <iconset resource="icons.qrc">
     <normaloff>:/Icons/icons/export_pickle.svg</normaloff>:/Icons/icons/export_pickle.svg</iconset>
   </property>
   <property name="text">
    <string>Circuit differential</string>
   </property>
  </action>
  <action name="actionAdd_custom_catalogue">
   <property name="icon">
    <iconset resource="icons.qrc">
<<<<<<< HEAD
=======
     <normaloff>:/Icons/icons/CataloguePrivate.svg</normaloff>:/Icons/icons/CataloguePrivate.svg</iconset>
   </property>
   <property name="text">
    <string>Catalogue</string>
   </property>
   <property name="iconText">
    <string>Catalogue</string>
   </property>
  </action>
  <action name="actionExportCatalogue">
   <property name="icon">
    <iconset resource="icons.qrc">
>>>>>>> 8290bd6d
     <normaloff>:/Icons/icons/CataloguePrivate.svg</normaloff>:/Icons/icons/CataloguePrivate.svg</iconset>
   </property>
   <property name="text">
    <string>Catalogue</string>
   </property>
  </action>
 </widget>
 <resources>
  <include location="icons.qrc"/>
 </resources>
 <connections/>
</ui><|MERGE_RESOLUTION|>--- conflicted
+++ resolved
@@ -3499,11 +3499,7 @@
            <enum>QTabWidget::South</enum>
           </property>
           <property name="currentIndex">
-<<<<<<< HEAD
            <number>0</number>
-=======
-           <number>7</number>
->>>>>>> 8290bd6d
           </property>
           <property name="iconSize">
            <size>
@@ -3677,7 +3673,6 @@
                <enum>QFrame::Raised</enum>
               </property>
               <layout class="QGridLayout" name="gridLayout_22">
-<<<<<<< HEAD
                <item row="8" column="0">
                 <widget class="QLabel" name="label_5">
                  <property name="text">
@@ -3693,32 +3688,6 @@
                 </widget>
                </item>
                <item row="11" column="1">
-=======
-               <item row="6" column="0" colspan="2">
-                <widget class="QCheckBox" name="auto_precision_checkBox">
-                 <property name="toolTip">
-                  <string>If active, GridCal finds a precission that suits the magnitude of the power injections so that the power flow is meaningful</string>
-                 </property>
-                 <property name="text">
-                  <string>Automatic precision</string>
-                 </property>
-                </widget>
-               </item>
-               <item row="3" column="0" colspan="2">
-                <widget class="QCheckBox" name="helm_retry_checkBox">
-                 <property name="toolTip">
-                  <string>&lt;html&gt;&lt;head/&gt;&lt;body&gt;&lt;p&gt;If the selected method does not converge, try a list of methods that may help&lt;/p&gt;&lt;/body&gt;&lt;/html&gt;</string>
-                 </property>
-                 <property name="text">
-                  <string>Retry with other methods if failed</string>
-                 </property>
-                 <property name="checked">
-                  <bool>true</bool>
-                 </property>
-                </widget>
-               </item>
-               <item row="13" column="1">
->>>>>>> 8290bd6d
                 <widget class="QSpinBox" name="verbositySpinBox">
                  <property name="toolTip">
                   <string>Level of console information. 0: None, 1: some information, 2: all the information</string>
@@ -3728,7 +3697,6 @@
                  </property>
                 </widget>
                </item>
-<<<<<<< HEAD
                <item row="13" column="0">
                 <spacer name="verticalSpacer_10">
                  <property name="orientation">
@@ -3772,30 +3740,6 @@
                 </widget>
                </item>
                <item row="8" column="1">
-=======
-               <item row="10" column="0">
-                <widget class="QLabel" name="label_5">
-                 <property name="text">
-                  <string>Tolerance</string>
-                 </property>
-                </widget>
-               </item>
-               <item row="2" column="0" colspan="2">
-                <widget class="QLabel" name="label_86">
-                 <property name="text">
-                  <string/>
-                 </property>
-                </widget>
-               </item>
-               <item row="14" column="0" colspan="2">
-                <widget class="QLabel" name="label_22">
-                 <property name="text">
-                  <string/>
-                 </property>
-                </widget>
-               </item>
-               <item row="10" column="1">
->>>>>>> 8290bd6d
                 <widget class="QSpinBox" name="tolerance_spinBox">
                  <property name="toolTip">
                   <string>&lt;html&gt;&lt;head/&gt;&lt;body&gt;&lt;p&gt;Error tolerance of the method&lt;/p&gt;&lt;/body&gt;&lt;/html&gt;</string>
@@ -3814,7 +3758,6 @@
                  </property>
                 </widget>
                </item>
-<<<<<<< HEAD
                <item row="1" column="0" colspan="2">
                 <widget class="QComboBox" name="solver_comboBox"/>
                </item>
@@ -3838,15 +3781,6 @@
                 <widget class="QLabel" name="label_22">
                  <property name="text">
                   <string/>
-=======
-               <item row="4" column="0" colspan="2">
-                <widget class="QCheckBox" name="distributed_slack_checkBox">
-                 <property name="toolTip">
-                  <string>&lt;html&gt;&lt;head/&gt;&lt;body&gt;&lt;p&gt;If active, the slack power is distributed among the generators according to their installed power &amp;quot;Snom&amp;quot;&lt;/p&gt;&lt;/body&gt;&lt;/html&gt;</string>
-                 </property>
-                 <property name="text">
-                  <string>Distributed slack</string>
->>>>>>> 8290bd6d
                  </property>
                 </widget>
                </item>
@@ -3857,31 +3791,13 @@
                  </property>
                 </widget>
                </item>
-<<<<<<< HEAD
                <item row="9" column="0">
-=======
-               <item row="15" column="0">
-                <spacer name="verticalSpacer_10">
-                 <property name="orientation">
-                  <enum>Qt::Vertical</enum>
-                 </property>
-                 <property name="sizeHint" stdset="0">
-                  <size>
-                   <width>20</width>
-                   <height>40</height>
-                  </size>
-                 </property>
-                </spacer>
-               </item>
-               <item row="11" column="0">
->>>>>>> 8290bd6d
                 <widget class="QLabel" name="label_11">
                  <property name="text">
                   <string>Trust radius</string>
                  </property>
                 </widget>
                </item>
-<<<<<<< HEAD
                <item row="2" column="0" colspan="2">
                 <widget class="QCheckBox" name="helm_retry_checkBox">
                  <property name="toolTip">
@@ -3915,61 +3831,12 @@
                 </widget>
                </item>
                <item>
-=======
-               <item row="12" column="1">
-                <widget class="QSpinBox" name="max_iterations_spinBox">
-                 <property name="toolTip">
-                  <string>&lt;html&gt;&lt;head/&gt;&lt;body&gt;&lt;p&gt;Maximum numberof iterations to use.&lt;/p&gt;&lt;p&gt;&lt;br/&gt;&lt;/p&gt;&lt;p&gt;Tipical values: &lt;/p&gt;&lt;p&gt;Newton Raphson: 5&lt;/p&gt;&lt;p&gt;Levenberg-Marquards: 20&lt;/p&gt;&lt;p&gt;Fast decoupled: 10&lt;/p&gt;&lt;p&gt;Others: 20&lt;/p&gt;&lt;/body&gt;&lt;/html&gt;</string>
-                 </property>
-                 <property name="minimum">
-                  <number>1</number>
-                 </property>
-                 <property name="maximum">
-                  <number>1000</number>
-                 </property>
-                 <property name="value">
-                  <number>40</number>
-                 </property>
-                </widget>
-               </item>
-               <item row="12" column="0">
-                <widget class="QLabel" name="label_6">
-                 <property name="text">
-                  <string>Max. iterations</string>
-                 </property>
-                </widget>
-               </item>
-               <item row="11" column="1">
-                <widget class="QDoubleSpinBox" name="muSpinBox">
-                 <property name="toolTip">
-                  <string>&lt;html&gt;&lt;head/&gt;&lt;body&gt;&lt;p&gt;Factor that multiplies each increment solution. &lt;/p&gt;&lt;p&gt;In practice this is used to slow down troublesome solutions.&lt;/p&gt;&lt;/body&gt;&lt;/html&gt;</string>
-                 </property>
-                 <property name="decimals">
-                  <number>4</number>
-                 </property>
-                 <property name="minimum">
-                  <double>0.000100000000000</double>
-                 </property>
-                 <property name="maximum">
-                  <double>1.000000000000000</double>
-                 </property>
-                 <property name="singleStep">
-                  <double>0.100000000000000</double>
-                 </property>
-                 <property name="value">
-                  <double>1.000000000000000</double>
-                 </property>
-                </widget>
-               </item>
-               <item row="7" column="0" colspan="2">
->>>>>>> 8290bd6d
                 <widget class="QCheckBox" name="use_voltage_guess_checkBox">
                  <property name="text">
                   <string>Use voltage guess</string>
                  </property>
                 </widget>
                </item>
-<<<<<<< HEAD
                <item>
                 <widget class="QCheckBox" name="auto_precision_checkBox">
                  <property name="toolTip">
@@ -3981,16 +3848,6 @@
                 </widget>
                </item>
                <item>
-=======
-               <item row="9" column="0" colspan="2">
-                <widget class="QLabel" name="label_87">
-                 <property name="text">
-                  <string/>
-                 </property>
-                </widget>
-               </item>
-               <item row="5" column="0" colspan="2">
->>>>>>> 8290bd6d
                 <widget class="QCheckBox" name="ignore_single_node_islands_checkBox">
                  <property name="toolTip">
                   <string>If active, the islands of a single node are ignored.</string>
@@ -4003,7 +3860,6 @@
                  </property>
                 </widget>
                </item>
-<<<<<<< HEAD
                <item>
                 <widget class="QCheckBox" name="distributed_slack_checkBox">
                  <property name="toolTip">
@@ -4028,91 +3884,31 @@
                  </property>
                  <property name="text">
                   <string>Control generators Q</string>
-=======
-               <item row="1" column="0" colspan="2">
-                <widget class="QComboBox" name="solver_comboBox"/>
-               </item>
-               <item row="13" column="0">
-                <widget class="QLabel" name="label_23">
-                 <property name="text">
-                  <string>Verbosity</string>
-                 </property>
-                </widget>
-               </item>
-               <item row="8" column="0">
-                <widget class="QCheckBox" name="addPowerFlowReportCheckBox">
-                 <property name="toolTip">
-                  <string>Add a results report in the logs</string>
-                 </property>
-                 <property name="text">
-                  <string>Add report</string>
-                 </property>
-                </widget>
-               </item>
-              </layout>
-             </widget>
-            </item>
-            <item row="2" column="3">
-             <widget class="QFrame" name="frame_36">
-              <property name="frameShape">
-               <enum>QFrame::NoFrame</enum>
-              </property>
-              <property name="frameShadow">
-               <enum>QFrame::Plain</enum>
-              </property>
-              <layout class="QVBoxLayout" name="verticalLayout_4">
+                 </property>
+                </widget>
+               </item>
                <item>
-                <widget class="QLabel" name="label_48">
-                 <property name="text">
-                  <string>Reactive power control mode</string>
->>>>>>> 8290bd6d
-                 </property>
-                </widget>
-               </item>
-               <item>
-<<<<<<< HEAD
                 <widget class="QCheckBox" name="control_tap_modules_checkBox">
                  <property name="toolTip">
                   <string>If active the branches with tap module control such as transformers or VSC converters control some voltage with their tap module</string>
                  </property>
                  <property name="text">
                   <string>Control tap module</string>
-=======
-                <widget class="QComboBox" name="reactive_power_control_mode_comboBox"/>
+                 </property>
+                </widget>
                </item>
                <item>
-                <widget class="QLabel" name="label_641">
-                 <property name="text">
-                  <string/>
->>>>>>> 8290bd6d
-                 </property>
-                </widget>
-               </item>
-               <item>
-<<<<<<< HEAD
                 <widget class="QCheckBox" name="control_tap_phase_checkBox">
                  <property name="toolTip">
                   <string>If active the branches with tap phase control such as transformers or VSC converters control their &quot;from&quot; active power flow</string>
                  </property>
                  <property name="text">
                   <string>Control tap phase</string>
-=======
-                <widget class="QLabel" name="label_50">
-                 <property name="text">
-                  <string>Transformer taps control mode</string>
->>>>>>> 8290bd6d
                  </property>
                 </widget>
                </item>
                <item>
-<<<<<<< HEAD
                 <widget class="QLabel" name="label_54">
-=======
-                <widget class="QComboBox" name="taps_control_mode_comboBox"/>
-               </item>
-               <item>
-                <widget class="QLabel" name="label_65">
->>>>>>> 8290bd6d
                  <property name="text">
                   <string/>
                  </property>
@@ -4136,7 +3932,6 @@
                 </widget>
                </item>
                <item>
-<<<<<<< HEAD
                 <widget class="QLabel" name="label_56">
                  <property name="text">
                   <string/>
@@ -4150,11 +3945,6 @@
                  </property>
                  <property name="text">
                   <string>Add report</string>
-=======
-                <widget class="QCheckBox" name="override_branch_controls_checkBox">
-                 <property name="text">
-                  <string>Override branch controls</string>
->>>>>>> 8290bd6d
                  </property>
                 </widget>
                </item>
@@ -10227,8 +10017,6 @@
   <action name="actionAdd_custom_catalogue">
    <property name="icon">
     <iconset resource="icons.qrc">
-<<<<<<< HEAD
-=======
      <normaloff>:/Icons/icons/CataloguePrivate.svg</normaloff>:/Icons/icons/CataloguePrivate.svg</iconset>
    </property>
    <property name="text">
@@ -10241,7 +10029,6 @@
   <action name="actionExportCatalogue">
    <property name="icon">
     <iconset resource="icons.qrc">
->>>>>>> 8290bd6d
      <normaloff>:/Icons/icons/CataloguePrivate.svg</normaloff>:/Icons/icons/CataloguePrivate.svg</iconset>
    </property>
    <property name="text">
