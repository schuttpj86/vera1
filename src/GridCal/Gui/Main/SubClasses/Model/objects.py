--- conflicted
+++ resolved
@@ -33,10 +33,7 @@
 from GridCal.Gui.TowerBuilder.LineBuilderDialogue import TowerBuilderGUI
 from GridCal.Gui.GeneralDialogues import LogsDialogue
 from GridCal.Gui.BusBranchEditorWidget.bus_branch_editor_widget import BusBranchEditorWidget
-<<<<<<< HEAD
-=======
 from GridCal.Gui.SystemScaler.system_scaler import SystemScaler
->>>>>>> f26539da
 
 
 class ObjectsTableMain(DiagramsMain):
@@ -1007,9 +1004,6 @@
 
             if len(logger) > 0:
                 dlg = LogsDialogue('DB clean logger', logger)
-<<<<<<< HEAD
-                dlg.exec()
-=======
                 dlg.exec()
 
     def scale(self):
@@ -1018,5 +1012,4 @@
         The scaler window may modify the circuit
         """
         system_scaler_window = SystemScaler(grid=self.circuit, parent=self)
-        system_scaler_window.exec()
->>>>>>> f26539da
+        system_scaler_window.exec()