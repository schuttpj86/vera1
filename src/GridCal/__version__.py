import datetime
_current_year_ = datetime.datetime.now().year

# do not forget to keep a three-number version!!!
<<<<<<< HEAD
__GridCal_VERSION__ = "4.6.7"
=======
__GridCal_VERSION__ = "4.6.8"
>>>>>>> 537fc06e

url = 'https://github.com/SanPen/GridCal'

about_msg = "GridCal v" + str(__GridCal_VERSION__) + '\n\n'

about_msg += """
GridCal has been carefully crafted since 2015 to 
serve as a platform for research and consultancy. 
Visit https://gridcal.org for more details.\n"""

about_msg += """
This program is free software; you can redistribute it and/or
modify it under the terms of the GNU Lesser General Public
License as published by the Free Software Foundation; either
version 3 of the License, or (at your option) any later version.

This program is distributed in the hope that it will be useful,
but WITHOUT ANY WARRANTY; without even the implied warranty of
MERCHANTABILITY or FITNESS FOR A PARTICULAR PURPOSE.  See the GNU
Lesser General Public License for more details.

The source of GridCal can be found at:
""" + url + "\n\n"

copyright_msg = 'Copyright (C) 2015-' + str(_current_year_) + ' Santiago Peñate Vera'

contributors_msg = 'Michel Lavoie (Transformer automation)\n'
contributors_msg += 'Bengt Lüers (Better testing)\n'
contributors_msg += 'Josep Fanals Batllori (HELM, Sequence Short circuit)\n'
contributors_msg += 'Manuel Navarro Catalán (Better documentation)\n'
contributors_msg += 'Paul Schultz (Grid Generator)\n'
contributors_msg += 'Andrés Ramiro (Optimal net transfer capacity)\n'
contributors_msg += 'Ameer Carlo Lubang (Sequence short-circuit)\n'

about_msg += copyright_msg + '\n' + contributors_msg<|MERGE_RESOLUTION|>--- conflicted
+++ resolved
@@ -2,11 +2,7 @@
 _current_year_ = datetime.datetime.now().year
 
 # do not forget to keep a three-number version!!!
-<<<<<<< HEAD
-__GridCal_VERSION__ = "4.6.7"
-=======
-__GridCal_VERSION__ = "4.6.8"
->>>>>>> 537fc06e
+__GridCal_VERSION__ = "4.7.0"
 
 url = 'https://github.com/SanPen/GridCal'
 
