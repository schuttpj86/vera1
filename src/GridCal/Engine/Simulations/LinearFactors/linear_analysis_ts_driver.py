# GridCal
# Copyright (C) 2022 Santiago Peñate Vera
# 
# This program is free software; you can redistribute it and/or
# modify it under the terms of the GNU Lesser General Public
# License as published by the Free Software Foundation; either
# version 3 of the License, or (at your option) any later version.
# 
# This program is distributed in the hope that it will be useful,
# but WITHOUT ANY WARRANTY; without even the implied warranty of
# MERCHANTABILITY or FITNESS FOR A PARTICULAR PURPOSE.  See the GNU
# Lesser General Public License for more details.
# 
# You should have received a copy of the GNU Lesser General Public License
# along with this program; if not, write to the Free Software Foundation,
# Inc., 51 Franklin Street, Fifth Floor, Boston, MA  02110-1301, USA.


import time
from typing import Dict, Union, List
from GridCal.Engine.Core.multi_circuit import MultiCircuit
from GridCal.Engine.Simulations.LinearFactors.linear_analysis import LinearAnalysis
from GridCal.Engine.Simulations.LinearFactors.linear_analysis_driver import LinearAnalysisOptions
from GridCal.Engine.Core.numerical_circuit import compile_numerical_circuit_at
from GridCal.Engine.Simulations.driver_types import SimulationTypes
from GridCal.Engine.Simulations.driver_template import TimeSeriesDriverTemplate
from GridCal.Engine.Simulations.LinearFactors.linear_analysis_ts_results import LinearAnalysisTimeSeriesResults
from GridCal.Engine.Simulations.Clustering.clustering_results import ClusteringResults


class LinearAnalysisTimeSeriesDriver(TimeSeriesDriverTemplate):
    name = 'Linear Analysis Time Series'
    tpe = SimulationTypes.LinearAnalysis_TS_run

    def __init__(
            self,
            grid: MultiCircuit,
            options: LinearAnalysisOptions,
            time_indices: np.ndarray,
            clustering_results: Union[ClusteringResults, None] = None,
    ):
        """
        TimeSeries Analysis constructor
        :param grid: MultiCircuit instance
        :param options: LinearAnalysisOptions instance
        :param clustering_results: ClusteringResults instance
        """

        TimeSeriesDriverTemplate.__init__(
            self,
            grid=grid,
            time_indices=time_indices,
            clustering_results=clustering_results,
        )

        self.options: LinearAnalysisOptions = options

        self.drivers: Dict[int, LinearAnalysis] = dict()
        self.results: Dict[int, LinearAnalysisTimeSeriesResults] = dict()

<<<<<<< HEAD
=======
    def get_steps(self) -> List:
        """
        Get time steps list of strings
        :return:
        """

        return [self.grid.time_profile[l].strftime('%d-%m-%Y %H:%M') for l in self.time_indices]

>>>>>>> 0780b6c2
    def run(self):
        """
        Run the time series simulation
        :return:
        """

        tm_ = time.time()

        self.progress_text.emit('Computing TS linear analysis...')

        self.__cancel__ = False

        self.results = LinearAnalysisTimeSeriesResults(
            n=self.grid.get_bus_number(),
            m=self.grid.get_branch_number_wo_hvdc(),
            time_array=self.grid.time_profile[self.time_indices],
            bus_names=self.grid.get_bus_names(),
            bus_types=self.grid.get_bus_default_types(),
            branch_names=self.grid.get_branches_wo_hvdc_names(),
        )

        # Compute bus injections
        self.results.S = self.grid.get_Sbus()

        # Compute different topologies to consider
        tpg = self.get_topologic_groups()

<<<<<<< HEAD
        for it, t in enumerate(self.topologic_groups.keys()):
=======
        for it, t in enumerate(tpg.keys()):
>>>>>>> 0780b6c2

            self.progress_text.emit('Processing topology group ' + str(self.grid.time_profile[t]))
            self.progress_signal.emit((it + 1) / len(tpg.keys()) * 100)

            # time indices with same topology
            time_indices_ = tpg[t]

            nc = compile_numerical_circuit_at(
                circuit=self.grid,
                t_idx=t,
            )

            driver_ = LinearAnalysis(
                numerical_circuit=nc,
                distributed_slack=True,
                correct_values=False,
            )

            driver_.run()

            Sf = driver_.get_flows(Sbus=self.results.S[time_indices_, :])

            self.results.Sf[time_indices_, :] = Sf

        rates = self.grid.get_branch_rates_wo_hvdc()
        self.results.loading = self.results.Sf / (rates + 1e-9)

        self.elapsed = time.time() - tm_
<|MERGE_RESOLUTION|>--- conflicted
+++ resolved
@@ -15,7 +15,7 @@
 # along with this program; if not, write to the Free Software Foundation,
 # Inc., 51 Franklin Street, Fifth Floor, Boston, MA  02110-1301, USA.
 
-
+import numpy as np
 import time
 from typing import Dict, Union, List
 from GridCal.Engine.Core.multi_circuit import MultiCircuit
@@ -58,17 +58,6 @@
         self.drivers: Dict[int, LinearAnalysis] = dict()
         self.results: Dict[int, LinearAnalysisTimeSeriesResults] = dict()
 
-<<<<<<< HEAD
-=======
-    def get_steps(self) -> List:
-        """
-        Get time steps list of strings
-        :return:
-        """
-
-        return [self.grid.time_profile[l].strftime('%d-%m-%Y %H:%M') for l in self.time_indices]
-
->>>>>>> 0780b6c2
     def run(self):
         """
         Run the time series simulation
@@ -96,11 +85,7 @@
         # Compute different topologies to consider
         tpg = self.get_topologic_groups()
 
-<<<<<<< HEAD
-        for it, t in enumerate(self.topologic_groups.keys()):
-=======
         for it, t in enumerate(tpg.keys()):
->>>>>>> 0780b6c2
 
             self.progress_text.emit('Processing topology group ' + str(self.grid.time_profile[t]))
             self.progress_signal.emit((it + 1) / len(tpg.keys()) * 100)
