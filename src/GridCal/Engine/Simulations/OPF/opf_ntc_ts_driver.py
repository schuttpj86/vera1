--- conflicted
+++ resolved
@@ -200,11 +200,7 @@
         if path_out:
             df.to_csv(path_out, index=False)
 
-<<<<<<< HEAD
-    def get_contingency_report(self):
-=======
     def add_probability_info(self, columns, data):
->>>>>>> e64e1508
 
         prob_dict = dict(zip(self.time_indices, self.sampled_probabilities))
 
@@ -701,12 +697,9 @@
             if self.__cancel__:
                 break
 
-<<<<<<< HEAD
-=======
         self.logger.add_info('Ejecutado en {0:.2f} scs. para {1} casos'.format(
             time.time()-tm0, len(self.results.time_array)))
 
->>>>>>> e64e1508
     def run(self):
         """
 
@@ -775,6 +768,7 @@
 
     if len(idx_br) == 0:
         print('There are no inter-area branches!')
+
 
     options = OptimalNetTransferCapacityOptions(
         area_from_bus_idx=idx_from,
@@ -803,13 +797,8 @@
     print('Running optimal net transfer capacity...')
 
     # set optimal net transfer capacity driver instance
-<<<<<<< HEAD
-    start = 0
-    end = 1  #  circuit.get_time_number()-1
-=======
     start = 5
     end = 6  #circuit.get_time_number()-1
->>>>>>> e64e1508
 
     driver = OptimalNetTransferCapacityTimeSeriesDriver(
         grid=circuit,
