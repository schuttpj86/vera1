# GridCal
# Copyright (C) 2022 Santiago Peñate Vera
#
# This program is free software; you can redistribute it and/or
# modify it under the terms of the GNU Lesser General Public
# License as published by the Free Software Foundation; either
# version 3 of the License, or (at your option) any later version.
#
# This program is distributed in the hope that it will be useful,
# but WITHOUT ANY WARRANTY; without even the implied warranty of
# MERCHANTABILITY or FITNESS FOR A PARTICULAR PURPOSE.  See the GNU
# Lesser General Public License for more details.
#
# You should have received a copy of the GNU Lesser General Public License
# along with this program; if not, write to the Free Software Foundation,
# Inc., 51 Franklin Street, Fifth Floor, Boston, MA  02110-1301, USA.

"""
This file implements a DC-OPF for time series
That means that solves the OPF problem for a complete time series at once
"""
from enum import Enum
from typing import List, Dict, Tuple
import numpy as np
from GridCal.Engine.Core.snapshot_opf_data import SnapshotOpfData
from GridCal.Engine.Simulations.OPF.opf_templates import Opf, MIPSolvers
from GridCal.Engine.Devices.enumerations import TransformerControlType, HvdcControlType, \
    GenerationNtcFormulation
from GridCal.Engine.basic_structures import Logger
import os

try:
    from ortools.linear_solver import pywraplp
except ModuleNotFoundError:
    print('ORTOOLS not found :(')

import pandas as pd
from scipy.sparse.csc import csc_matrix


def lpDot(mat, arr):
    """
    CSC matrix-vector or CSC matrix-matrix dot product (A x b)
    :param mat: CSC sparse matrix (A)
    :param arr: dense vector or matrix of object type (b)
    :return: vector or matrix result of the product
    """
    n_rows, n_cols = mat.shape

    # check dimensional compatibility
    assert (n_cols == arr.shape[0])

    # check that the sparse matrix is indeed of CSC format
    if mat.format == 'csc':
        mat_2 = mat
    else:
        # convert the matrix to CSC sparse
        mat_2 = csc_matrix(mat)

    if len(arr.shape) == 1:
        """
        Uni-dimensional sparse matrix - vector product
        """
        res = np.zeros(n_rows, dtype=arr.dtype)
        for i in range(n_cols):
            for ii in range(mat_2.indptr[i], mat_2.indptr[i + 1]):
                j = mat_2.indices[ii]  # row index
                res[j] += mat_2.data[ii] * arr[i]  # C.data[ii] is equivalent to C[i, j]
    else:
        """
        Multi-dimensional sparse matrix - matrix product
        """
        cols_vec = arr.shape[1]
        res = np.zeros((n_rows, cols_vec), dtype=arr.dtype)

        for k in range(cols_vec):  # for each column of the matrix "vec", do the matrix vector product
            for i in range(n_cols):
                for ii in range(mat_2.indptr[i], mat_2.indptr[i + 1]):
                    j = mat_2.indices[ii]  # row index
                    res[j, k] += mat_2.data[ii] * arr[i, k]  # C.data[ii] is equivalent to C[i, j]
    return res


def lpExpand(mat, arr):
    """
    CSC matrix-vector or CSC matrix-matrix dot product (A x b)
    :param mat: CSC sparse matrix (A)
    :param arr: dense vector or matrix of object type (b)
    :return: vector or matrix result of the product
    """
    n_rows, n_cols = mat.shape

    # check dimensional compatibility
    assert (n_cols == arr.shape[0])

    # check that the sparse matrix is indeed of CSC format
    if mat.format == 'csc':
        mat_2 = mat
    else:
        # convert the matrix to CSC sparse
        mat_2 = csc_matrix(mat)

    if len(arr.shape) == 1:
        """
        Uni-dimensional sparse matrix - vector product
        """
        res = np.zeros(n_rows, dtype=arr.dtype)
        for i in range(n_cols):
            for ii in range(mat_2.indptr[i], mat_2.indptr[i + 1]):
                j = mat_2.indices[ii]  # row index
                res[j] = arr[i]  # C.data[ii] is equivalent to C[i, j]
    else:
        """
        Multi-dimensional sparse matrix - matrix product
        """
        cols_vec = arr.shape[1]
        res = np.zeros((n_rows, cols_vec), dtype=arr.dtype)

        for k in range(cols_vec):  # for each column of the matrix "vec", do the matrix vector product
            for i in range(n_cols):
                for ii in range(mat_2.indptr[i], mat_2.indptr[i + 1]):
                    j = mat_2.indices[ii]  # row index
                    res[j, k] = arr[i, k]  # C.data[ii] is equivalent to C[i, j]
    return res


def extract(arr, make_abs=False):  # override this method to call ORTools instead of PuLP
    """
    Extract values fro the 1D array of LP variables
    :param arr: 1D array of LP variables
    :param make_abs: substitute the result by its abs value
    :return: 1D numpy array
    """

    if isinstance(arr, list):
        arr = np.array(arr)

    val = np.zeros(arr.shape)
    for i in range(val.shape[0]):
        if isinstance(arr[i], float) or isinstance(arr[i], int):
            val[i] = arr[i]
        else:
            val[i] = arr[i].solution_value()
    if make_abs:
        val = np.abs(val)

    return val


def save_lp(solver: "pywraplp.Solver", file_name="ntc_opf_problem.lp"):
    """
    Save problem in LP format
    :param solver: Solver instance
    :param file_name: name of the file (.lp or .mps supported)
    """
    # save the problem in LP format to debug
    if file_name.lower().endswith('.lp'):
        lp_content = solver.ExportModelAsLpFormat(obfuscated=False)
    elif file_name.lower().endswith('.mps'):
        lp_content = solver.ExportModelAsMpsFormat(obfuscated=False, fixed_format=True)
    else:
        raise Exception('Unsupported file format')
    file2write = open(file_name, 'w')
    file2write.write(lp_content)
    file2write.close()


def get_inter_areas_branches(nbr, F, T, buses_areas_1, buses_areas_2):
    """
    Get the branches that join two areas
    :param nbr: Number of branches
    :param F: Array of From node indices
    :param T: Array of To node indices
    :param buses_areas_1: Area from
    :param buses_areas_2: Area to
    :return: List of (branch index, flow sense w.r.t the area exchange)
    """

    lst: List[Tuple[int, float]] = list()
    for k in range(nbr):
        if F[k] in buses_areas_1 and T[k] in buses_areas_2:
            lst.append((k, 1.0))
        elif F[k] in buses_areas_2 and T[k] in buses_areas_1:
            lst.append((k, -1.0))
    return lst

def get_thermal_ntc(inter_area_branches, inter_area_hvdc, branch_ratings, hvdc_ratings):
    '''

    :param inter_area_branches:
    :param inter_area_hvdc:
    :param branch_rates:
    :param hvdc_ratings:
    :return:
    '''
    idx_branch, b = list(zip(*inter_area_branches))
    idx_branch = list(idx_branch)

    idx_hvdc, b = list(zip(*inter_area_hvdc))
    idx_hvdc = list(idx_hvdc)
    return sum(branch_ratings[idx_branch]) + sum(hvdc_ratings[idx_hvdc])

def get_generators_per_areas(Cgen, buses_in_a1, buses_in_a2):
    """
    Get the generators that belong to the Area 1, Area 2 and the rest of areas
    :param Cgen: CSC connectivity matrix of generators and buses [ngen, nbus]
    :param buses_in_a1: List of bus indices of the area 1
    :param buses_in_a2: List of bus indices of the area 2
    :return: Tree lists: (gens_in_a1, gens_in_a2, gens_out) each of the lists contains (bus index, generator index) tuples
    """
    assert isinstance(Cgen, csc_matrix)

    gens_in_a1 = list()
    gens_in_a2 = list()
    gens_out = list()
    for j in range(Cgen.shape[1]):  # for each bus
        for ii in range(Cgen.indptr[j], Cgen.indptr[j + 1]):
            i = Cgen.indices[ii]
            if i in buses_in_a1:
                gens_in_a1.append((i, j))  # i: bus idx, j: gen idx
            elif i in buses_in_a2:
                gens_in_a2.append((i, j))  # i: bus idx, j: gen idx
            else:
                gens_out.append((i, j))  # i: bus idx, j: gen idx

    return gens_in_a1, gens_in_a2, gens_out


def validate_generator_limits(gen_idx, Pgen, Pmax, Pmin, logger):
    """

    :param gen_idx: generator index to check
    :param Pgen: Array of generator active power values in p.u.
    :param Pmax: Array of generator maximum active power values in p.u.
    :param Pmin: Array of generator minimum active power values in p.u.
    :return:
    """

    if Pmin[gen_idx] >= Pmax[gen_idx]:
        logger.add_error('Pmin >= Pmax', 'Generator index {0}'.format(gen_idx), Pmin[gen_idx])

    if Pgen[gen_idx] > Pmax[gen_idx]:
        logger.add_error('Pgen > Pmax', 'Generator index {0}'.format(gen_idx), Pmin[gen_idx])

    if Pgen[gen_idx] < Pmin[gen_idx]:
        logger.add_error('Pgen < Pmin', 'Generator index {0}'.format(gen_idx), Pmin[gen_idx])


def validate_generator_to_increase(gen_idx, generator_active, generator_dispatchable, Pgen, Pmax, Pmin):
    """

    :param gen_idx: generator index to check
    :param generator_active: Array of generation active values (True / False)
    :param generator_dispatchable: Array of Generator dispatchable variables (True / False)
    :param Pgen: Array of generator active power values in p.u.
    :param Pmax: Array of generator maximum active power values in p.u.
    :param Pmin: Array of generator minimum active power values in p.u.
    :return:
    """

    c1 = generator_active[gen_idx]
    c2 = generator_dispatchable[gen_idx]
    c3 = Pgen[gen_idx] < Pmax[gen_idx]
    # c4 = Pgen[gen_idx] > 0

    return c1 and c2 and c3  # and c4


def validate_generator_to_decrease(gen_idx, generator_active, generator_dispatchable, Pgen, Pmax, Pmin):
    """

    :param gen_idx:
    :param generator_active: Array of generation active values (True / False)
    :param generator_dispatchable: Array of Generator dispatchable variables (True / False)
    :param Pgen: Array of generator active power values in p.u.
    :param Pmax: Array of generator maximum active power values in p.u.
    :param Pmin: Array of generator minimum active power values in p.u.
    :return:
    """

    c1 = generator_active[gen_idx]
    c2 = generator_dispatchable[gen_idx]
    c3 = Pgen[gen_idx] > Pmin[gen_idx]
    # c4 = Pgen[gen_idx] > 0

    return c1 and c2 and c3  # and c4


def formulate_optimal_generation(solver: "pywraplp.Solver", generator_active, dispatchable, generator_cost,
                                 generator_names, Sbase, inf, ngen, Cgen, Pgen, Pmax, Pmin, a1, a2,
                                 logger: Logger, dispatch_all_areas=False):
    """
    Formulate the Generation in an optimal fashion. This means that the generator increments
    attend to the generation cost and not to a proportional dispatch rule
    :param solver: Solver instance to which add the equations
    :param generator_active: Array of generation active values (True / False)
    :param dispatchable: Array of Generator dispatchable variables (True / False)
    :param generator_cost: Array of generator costs
    :param generator_names: Array of Generator names
    :param Sbase: Base power (i.e. 100 MVA)
    :param inf: Value representing the infinite value (i.e. 1e20)
    :param ngen: Number of generators
    :param Cgen: CSC connectivity matrix of generators and buses [ngen, nbus]
    :param Pgen: Array of generator active power values in p.u.
    :param Pmax: Array of generator maximum active power values in p.u.
    :param Pmin: Array of generator minimum active power values in p.u.
    :param a1: array of bus indices of the area 1
    :param a2: array of bus indices of the area 2
    :param logger: Logger instance
    :param dispatch_all_areas: boolean to force all areas dispatch
    :return: Many arrays of variables:
        - generation: Array of generation LP variables
        - delta: Array of generation delta LP variables
        - gen_a1_idx: Indices of the generators in the area 1
        - gen_a2_idx: Indices of the generators in the area 2
        - power_shift: Power shift LP variable
        - dgen1: List of generation delta LP variables in the area 1
        - gen_cost: used generation cost
        - delta_slack_1: Array of generation delta LP Slack variables up
        - delta_slack_2: Array of generation delta LP Slack variables down
    """

    #TODO: check this method

    gens1, gens2, gens_out = get_generators_per_areas(Cgen, a1, a2)
    gen_cost = generator_cost * Sbase  # pass from $/MWh to $/p.u.h
    generation = np.zeros(ngen, dtype=object)
    delta = np.zeros(ngen, dtype=object)

    dgen1 = list()
    dgen2 = list()

    generation1 = list()
    generation2 = list()

    Pgen1 = list()
    Pgen2 = list()

    gen_a1_idx = list()
    gen_a2_idx = list()

    # generators in the sending area
    for bus_idx, gen_idx in gens1:

        if generator_active[gen_idx] and dispatchable[gen_idx]:
            name = 'gen_up_{0}_bus{1}'.format(generator_names[gen_idx], bus_idx)

            if Pmin[gen_idx] >= Pmax[gen_idx]:
                logger.add_error('Pmin >= Pmax', 'Generator index {0}'.format(gen_idx), Pmin[gen_idx])

            generation[gen_idx] = solver.NumVar(Pmin[gen_idx], Pmax[gen_idx], name)
            delta[gen_idx] = generation[gen_idx] - Pgen[gen_idx]

            dgen1.append(delta[gen_idx])

        else:
            generation[gen_idx] = Pgen[gen_idx]
            delta[gen_idx] = 0

        # generation1.append(generation[gen_idx])
        Pgen1.append(Pgen[gen_idx])
        gen_a1_idx.append(gen_idx)

    # Generators in the receiving area
    for bus_idx, gen_idx in gens2:

        if generator_active[gen_idx] and dispatchable[gen_idx]:
            name = 'gen_down_{0}_bus{1}'.format( generator_names[gen_idx], bus_idx)

            if Pmin[gen_idx] >= Pmax[gen_idx]:
                logger.add_error('Pmin >= Pmax', 'Generator index {0}'.format(gen_idx), Pmin[gen_idx])

            generation[gen_idx] = solver.NumVar(Pmin[gen_idx], Pmax[gen_idx], name)
            delta[gen_idx] = Pgen[gen_idx] - generation[gen_idx]

            dgen2.append(delta[gen_idx])

        else:
            generation[gen_idx] = Pgen[gen_idx]
            delta[gen_idx] = 0

        # generation2.append(generation[gen_idx])
        Pgen2.append(Pgen[gen_idx])
        gen_a2_idx.append(gen_idx)

    # fix the generation at the rest of generators
    for bus_idx, gen_idx in gens_out:

        if dispatch_all_areas:

            if generator_active[gen_idx] and dispatchable[gen_idx]:
                name = 'gen_down_{0}@bus{1}'.format(generator_names[gen_idx], bus_idx)

                if Pmin[gen_idx] >= Pmax[gen_idx]:
                    logger.add_error('Pmin >= Pmax', 'Generator index {0}'.format(gen_idx), Pmin[gen_idx])

                generation[gen_idx] = solver.NumVar(Pmin[gen_idx], Pmax[gen_idx], name)
                delta[gen_idx] = Pgen[gen_idx] - generation[gen_idx]

            else:
                generation[gen_idx] = Pgen[gen_idx]
                delta[gen_idx] = 0
        else:
            generation[gen_idx] = Pgen[gen_idx]
            delta[gen_idx] = 0

    # enforce area equality
    solver.Add(solver.Sum(dgen1) == solver.Sum(dgen2), 'Area equality assignment')

    power_shift = solver.Sum(generation1)

    return generation, delta, gen_a1_idx, gen_a2_idx, power_shift, dgen1, gen_cost


def check_optimal_generation(generator_active, generator_names, dispatchable, Cgen, Pgen, a1, a2, generation, delta,
                             logger: Logger):
    """
    Check the results of the optimal generation increments
    :param generator_active: Array of generation active values (True / False)
    :param generator_names: Array of Generator names
    :param dispatchable: Array of Generator dispatchable variables (True / False)
    :param Cgen: CSC connectivity matrix of generators and buses [ngen, nbus]
    :param Pgen: Array of generator active power values in p.u.
    :param a1: array of bus indices of the area 1
    :param a2: array of bus indices of the area 2
    :param generation: Array of generation values (resulting of the LP solution)
    :param delta: Array of generation delta values (resulting of the LP solution)
    :param logger: Logger instance
    :return: Nothing
    """
    gens1, gens2, gens_out = get_generators_per_areas(Cgen, a1, a2)

    dgen1 = list()
    dgen2 = list()

    for bus_idx, gen_idx in gens1:
        if generator_active[gen_idx] and dispatchable[gen_idx]:
            res = generation[gen_idx] == Pgen[gen_idx] + delta[gen_idx]
            dgen1.append(delta[gen_idx])

            if not res:
                logger.add_divergence('Delta up condition not met '
                                      '(generation[gen_idx] == Pgen[gen_idx] + delta[gen_idx])',
                                      generator_names[gen_idx], generation[gen_idx], Pgen[gen_idx] + delta[gen_idx])

    for bus_idx, gen_idx in gens2:
        if generator_active[gen_idx] and dispatchable[gen_idx]:
            res = generation[gen_idx] == Pgen[gen_idx] - delta[gen_idx]
            dgen2.append(delta[gen_idx])

            if not res:
                logger.add_divergence('Delta down condition not met '
                                      '(generation[gen_idx] == Pgen[gen_idx] - delta[gen_idx])',
                                      generator_names[gen_idx], generation[gen_idx], Pgen[gen_idx] - delta[gen_idx])

    # check area equality
    sum_a1 = sum(dgen1)
    sum_a2 = sum(dgen2)
    res = sum_a1 == sum_a2

    if not res:
        logger.add_divergence('Area equality not met', 'grid', sum_a1, sum_a2)

<<<<<<< HEAD

def formulate_proportional_generation(solver: "pywraplp.Solver", generator_active, generator_dispatchable,
=======
def formulate_proportional_generation(solver: pywraplp.Solver, generator_active, generator_dispatchable,
>>>>>>> 3713909f
                                      generator_cost, generator_names, inf, ngen, Cgen, Pgen, Pmax,
                                      Pmin, a1, a2, logger: Logger):
    """
    Formulate the generation increments in a proportional fashion
    :param solver: Solver instance to which add the equations
    :param generator_active: Array of generation active values (True / False)
    :param generator_dispatchable: Array of Generator dispatchable variables (True / False)
    :param generator_cost: Array of generator costs
    :param generator_names: Array of Generator names
    :param inf: Value representing the infinite value (i.e. 1e20)
    :param ngen: Number of generators
    :param Cgen: CSC connectivity matrix of generators and buses [ngen, nbus]
    :param Pgen: Array of generator active power values in p.u.
    :param Pmax: Array of generator maximum active power values in p.u.
    :param Pmin: Array of generator minimum active power values in p.u.
    :param a1: array of bus indices of the area 1
    :param a2: array of bus indices of the area 2
    :param logger: Logger instance
        :return: Many arrays of variables:
        - generation: Array of generation LP variables
        - delta: Array of generation delta LP variables
        - gen_a1_idx: Indices of the generators in the area 1
        - gen_a2_idx: Indices of the generators in the area 2
        - power_shift: Power shift LP variable
        - gen_cost: Array of generation costs
    """
    gens_a1, gens_a2, gens_out = get_generators_per_areas(Cgen, a1, a2)
    gen_cost = np.ones(ngen)
    generation = np.zeros(ngen, dtype=object)
    delta = np.zeros(ngen, dtype=object)

    # # Only for debug purpose
    # Pgen = np.array([-102, 500, 1800, 1500, -300, 100])
    # gens_a1 = [(0, 0), (1, 1), (2, 2)]
    # gens_a2 = [(3, 3), (4, 4), (5, 5)]
    # gens_out = [(6, 6)]
    # Pmax = np.array([1500, 1500, 1500, 1500, 1500, 1500])
    # Pmin = np.array([-1500, -1500, -1500, -1500, -100, -1500])
    # generator_active = np.array([True, True, True, True, True, True])
    # generator_dispatchable = np.array([True, True, True, True, True, True])

    # get generator idx for each areas. A1 increase. A2 decrease
    a1_gen_idx = [gen_idx for bus_idx, gen_idx in gens_a1]
    a2_gen_idx = [gen_idx for bus_idx, gen_idx in gens_a2]
    out_gen_idx = [gen_idx for bus_idx, gen_idx in gens_out]

    # generator area mask
    is_gen_in_a1 = np.isin(range(len(Pgen)), a1_gen_idx, assume_unique=True)
    is_gen_in_a2 = np.isin(range(len(Pgen)), a2_gen_idx, assume_unique=True)

    # mask for valid generators
    Pgen_a1 = Pgen * is_gen_in_a1 * generator_active * generator_dispatchable * (Pgen < Pmax)
    Pgen_a2 = Pgen * is_gen_in_a2 * generator_active * generator_dispatchable * (Pgen > Pmin)

    # Filter positive and negative generators. Same vectors lenght, set not matched values to zero.
    gen_pos_a1 = np.where(Pgen_a1 < 0, 0, Pgen_a1)
    gen_neg_a1 = np.where(Pgen_a1 > 0, 0, Pgen_a1)
    gen_pos_a2 = np.where(Pgen_a2 < 0, 0, Pgen_a2)
    gen_neg_a2 = np.where(Pgen_a2 > 0, 0, Pgen_a2)

    # get proportions of contribution by sense (gen or pump) and area
    # the idea is both techs contributes to achieve the power shift goal in the same proportion
    # that in base situation
    prop_up_a1 = np.sum(gen_pos_a1) / np.sum(np.abs(Pgen_a1))
    prop_dw_a1 = np.sum(gen_neg_a1) / np.sum(np.abs(Pgen_a1))
    prop_up_a2 = np.sum(gen_pos_a2) / np.sum(np.abs(Pgen_a2))
    prop_dw_a2 = np.sum(gen_neg_a2) / np.sum(np.abs(Pgen_a2))

    # get proportion by production (ammount of power contributed by generator to his sensed area).
    prop_up_gen_a1 = gen_pos_a1 / np.sum(np.abs(gen_pos_a1)) if np.sum(np.abs(gen_pos_a1)) != 0 else np.zeros_like(gen_pos_a1)
    prop_dw_gen_a1 = gen_neg_a1 / np.sum(np.abs(gen_neg_a1)) if np.sum(np.abs(gen_neg_a1)) != 0 else np.zeros_like(gen_neg_a1)
    prop_up_gen_a2 = gen_pos_a2 / np.sum(np.abs(gen_pos_a2)) if np.sum(np.abs(gen_pos_a2)) != 0 else np.zeros_like(gen_pos_a2)
    prop_dw_gen_a2 = gen_neg_a2 / np.sum(np.abs(gen_neg_a2)) if np.sum(np.abs(gen_neg_a2)) != 0 else np.zeros_like(gen_neg_a2)

    # delta proportion by generator (considering both proportions: sense and production)
    prop_gen_delta_up_a1 = prop_up_gen_a1 * prop_up_a1
    prop_gen_delta_dw_a1 = prop_dw_gen_a1 * prop_dw_a1
    prop_gen_delta_up_a2 = prop_up_gen_a2 * prop_up_a2
    prop_gen_delta_dw_a2 = prop_dw_gen_a2 * prop_dw_a2

    # Join generator proportions into one vector
    # Notice they will not added: just joining like 'or' logical operation
    proportions_a1 = prop_gen_delta_up_a1 + prop_gen_delta_dw_a1
    proportions_a2 = prop_gen_delta_up_a2 + prop_gen_delta_dw_a2
    proportions = proportions_a1 + proportions_a2

    # some checks
    if not np.isclose(np.sum(proportions_a1), 1, rtol=1e-6):
        logger.add_warning('Issue computing proportions to scale delta generation in area 1.')

    if not np.isclose(np.sum(proportions_a2), 1, rtol=1e-6):
        logger.add_warning('Issue computing proportions to scale delta generation in area 2')

    # apply power shift sense based on area (increase a1, decrease a2)
    sense = (1 * is_gen_in_a1) + (-1 * is_gen_in_a2)

    # # only for debug purpose
    # debug_power_shift = 1000
    # debug_deltas = debug_power_shift * proportions * sense
    # debug_generation = Pgen + debug_deltas

    # --------------------------------------------
    # Formulate Solver valiables
    # --------------------------------------------


    power_shift = solver.NumVar(-inf, inf, 'power_shift')

<<<<<<< HEAD
    gU1 = 0
    gD1 = 0
    for bus_idx, gen_idx in gens1:
        if validate_generator_to_increase(gen_idx, generator_active, generator_dispatchable, Pgen, Pmax, Pmin):

            if Pgen[gen_idx] > 0:
                gU1 += Pgen[gen_idx]

            if Pgen[gen_idx] < 0:
                gD1 -= Pgen[gen_idx]  # store it as positive value

    # compute witch proportion to attend with positive and negative sense  in area1
    dPP1 = gU1 / (gU1 + gD1)  # positive proportion
    dPN1 = 1 - dPP1  # negative proportion

    gU2 = 0
    gD2 = 0
    for bus_idx, gen_idx in gens2:
        if validate_generator_to_decrease(gen_idx, generator_active, generator_dispatchable, Pgen, Pmax, Pmin):

            if Pgen[gen_idx] > 0:
                gU2 += Pgen[gen_idx]

            if Pgen[gen_idx] < 0:
                gD2 -= Pgen[gen_idx]  # store it as positive value

    # compute witch proportion to attend with positive and negative sense in area2
    dPP2 = gU2 / (gU2 + gD2)  # positive proportion
    dPN2 = 1 - dPP2  # negative proportion

    for bus_idx, gen_idx in gens1:

        if validate_generator_to_increase(gen_idx, generator_active, generator_dispatchable, Pgen, Pmax, Pmin):

            # add logger message if generator is out of limits
            validate_generator_limits(gen_idx, Pgen, Pmax, Pmin, logger)

            name = 'Gen_up_{0}@bus{1}_{2}'.format(gen_idx, bus_idx, generator_names[gen_idx])

            generation[gen_idx] = solver.NumVar(Pmin[gen_idx], Pmax[gen_idx], name)
            delta[gen_idx] = solver.NumVar(-inf, inf, name + '_delta')

            if Pgen[gen_idx] > 0:
                prop = dPP1 * Pgen[gen_idx] / gU1

            if Pgen[gen_idx] < 0:
                prop = -dPN1 * Pgen[gen_idx] / gD1  # Pgen[gen_idx] is already negative

            if Pgen[gen_idx] == 0:
                prop = 0

            solver.Add(delta[gen_idx] == prop * power_shift,
                       'Delta_up_gen{}'.format(gen_idx))

            solver.Add(generation[gen_idx] == Pgen[gen_idx] + delta[gen_idx],
                       'Gen_up_gen{}'.format(gen_idx))

        else:
            generation[gen_idx] = Pgen[gen_idx]
            delta[gen_idx] = 0

        dgen1.append(delta[gen_idx])
        Pgen1.append(Pgen[gen_idx])
        gen_a1_idx.append(gen_idx)

    for bus_idx, gen_idx in gens2:

        if validate_generator_to_decrease(gen_idx, generator_active, generator_dispatchable, Pgen, Pmax, Pmin):

            # add logger message if generator is out of limits
            validate_generator_limits(gen_idx, Pgen, Pmax, Pmin, logger)

            name = 'Gen_down_{0}@bus{1}_{2}'.format(gen_idx, bus_idx, generator_names[gen_idx])

            generation[gen_idx] = solver.NumVar(Pmin[gen_idx], Pmax[gen_idx], name)
            delta[gen_idx] = solver.NumVar(-inf, inf, name + '_delta')

            if Pgen[gen_idx] > 0:
                prop = dPP2 * Pgen[gen_idx] / gU2

            if Pgen[gen_idx] < 0:
                prop = -dPN2 * Pgen[gen_idx] / gD2  # Pgen[gen_idx] is already negative

            if Pgen[gen_idx] == 0:
                prop = 0

            solver.Add(delta[gen_idx] == prop * power_shift,
                       'Delta_up_gen{}'.format(gen_idx))

            solver.Add(generation[gen_idx] == Pgen[gen_idx] - delta[gen_idx],
                       'Gen_up_gen{}'.format(gen_idx))

        else:
            generation[gen_idx] = Pgen[gen_idx]
            delta[gen_idx] = 0

        dgen2.append(delta[gen_idx])
        Pgen2.append(Pgen[gen_idx])
        gen_a2_idx.append(gen_idx)

    # set the generation in the non inter-area ones
    for bus_idx, gen_idx in gens_out:
        if generator_active[gen_idx]:
            generation[gen_idx] = Pgen[gen_idx]

    return generation, delta, gen_a1_idx, gen_a2_idx, power_shift, dgen1, gen_cost


def formulate_proportional_generation_simplified(solver: "pywraplp.Solver", generator_active, generator_dispatchable,
                                      generator_cost, generator_names, inf, ngen, Cgen, Pgen, Pmax,
                                      Pmin, a1, a2, logger: Logger):
    """
    Formulate the generation increments in a proportional fashion. This method ignore negative generators!!
    This is a simplified method because doesn't consider negative generation
    :param solver: Solver instance to which add the equations
    :param generator_active: Array of generation active values (True / False)
    :param generator_dispatchable: Array of Generator dispatchable variables (True / False)
    :param generator_cost: Array of generator costs
    :param generator_names: Array of Generator names
    :param inf: Value representing the infinite value (i.e. 1e20)
    :param ngen: Number of generators
    :param Cgen: CSC connectivity matrix of generators and buses [ngen, nbus]
    :param Pgen: Array of generator active power values in p.u.
    :param Pmax: Array of generator maximum active power values in p.u.
    :param Pmin: Array of generator minimum active power values in p.u.
    :param a1: array of bus indices of the area 1
    :param a2: array of bus indices of the area 2
    :param logger: Logger instance
        :return: Many arrays of variables:
        - generation: Array of generation LP variables
        - delta: Array of generation delta LP variables
        - gen_a1_idx: Indices of the generators in the area 1
        - gen_a2_idx: Indices of the generators in the area 2
        - power_shift: Power shift LP variable
        - dgen1: List of generation delta LP variables in the area 1
        - gen_cost: Array of generation costs
        - delta_slack_1: Array of generation delta LP Slack variables up
        - delta_slack_2: Array of generation delta LP Slack variables down
    """
    gens1, gens2, gens_out = get_generators_per_areas(Cgen, a1, a2)
    gen_cost = np.ones(ngen)
    generation = np.zeros(ngen, dtype=object)
    delta = np.zeros(ngen, dtype=object)

    dgen1 = list()
    dgen2 = list()

    Pgen1 = list()
    Pgen2 = list()

    gen_a1_idx = list()
    gen_a2_idx = list()

    power_shift = solver.NumVar(-inf, inf, 'power_shift')

    sum_gen_1 = 0
    for bus_idx, gen_idx in gens1:
        if validate_generator_to_increase(gen_idx, generator_active, generator_dispatchable, Pgen, Pmax, Pmin) and \
                Pgen[gen_idx] > 0:
            sum_gen_1 += Pgen[gen_idx]

    sum_gen_2 = 0
    for bus_idx, gen_idx in gens2:
        if validate_generator_to_decrease(gen_idx, generator_active, generator_dispatchable, Pgen, Pmax, Pmin) and \
                Pgen[gen_idx] > 0:
            sum_gen_2 += Pgen[gen_idx]


    for bus_idx, gen_idx in gens1:

        if validate_generator_to_increase(gen_idx, generator_active, generator_dispatchable, Pgen, Pmax, Pmin)  and \
                Pgen[gen_idx] > 0:
=======
    for gen_idx, P in enumerate(Pgen):
        if gen_idx not in out_gen_idx:

            # store solver variables
            generation[gen_idx] = solver.NumVar(
                Pmin[gen_idx], Pmax[gen_idx],
                'gen_{0}'.format(generator_names[gen_idx]))
>>>>>>> 3713909f

            delta[gen_idx] = solver.NumVar(
                -inf, inf,
                'gen_{0}_delta'.format(generator_names[gen_idx]))

<<<<<<< HEAD
            name = 'Gen_up_{0}@bus{1}_{2}'.format(gen_idx, bus_idx, generator_names[gen_idx])

            generation[gen_idx] = solver.NumVar(Pmin[gen_idx], Pmax[gen_idx], name)
            delta[gen_idx] = solver.NumVar(-inf, inf, name + '_delta')

            prop = Pgen[gen_idx] / sum_gen_1

            solver.Add(delta[gen_idx] == prop * power_shift, 'Delta_up_gen{}'.format(gen_idx))
            solver.Add(generation[gen_idx] == Pgen[gen_idx] + delta[gen_idx],
                       'Gen_up_gen{}'.format(gen_idx))

        else:
            generation[gen_idx] = Pgen[gen_idx]
            delta[gen_idx] = 0

        dgen1.append(delta[gen_idx])
        Pgen1.append(Pgen[gen_idx])
        gen_a1_idx.append(gen_idx)

    for bus_idx, gen_idx in gens2:

        if validate_generator_to_decrease(gen_idx, generator_active, generator_dispatchable, Pgen, Pmax, Pmin) and \
                Pgen[gen_idx] > 0:

            # add logger message if generator is out of limits
            validate_generator_limits(gen_idx, Pgen, Pmax, Pmin, logger)

            name = 'Gen_down_{0}@bus{1}_{2}'.format(gen_idx, bus_idx, generator_names[gen_idx])

            generation[gen_idx] = solver.NumVar(Pmin[gen_idx], Pmax[gen_idx], name)
            delta[gen_idx] = solver.NumVar(-inf, inf, name + '_delta')

            prop = Pgen[gen_idx] / sum_gen_2
=======
            # solver variables formulation
            solver.Add(
                delta[gen_idx] == power_shift * proportions[gen_idx] * sense[gen_idx],
                'gen_{0}_assignment'.format(generator_names[gen_idx]))
>>>>>>> 3713909f

            solver.Add(
                generation[gen_idx] == Pgen[gen_idx] + delta[gen_idx],
                'gen_{0}_delta_assignment'.format(generator_names[gen_idx]))

        else:
            generation[gen_idx] = Pgen[gen_idx]


    return generation, delta, a1_gen_idx, a2_gen_idx, power_shift, gen_cost


def check_proportional_generation(generator_active, generator_dispatchable, generator_cost, generator_names,
                                  Sbase, Cgen, Pgen, Pmax, Pmin, a1, a2, generation, delta,
                                  power_shift, logger: Logger):
    """

    :param generator_active: Array of generation active values (True / False)
    :param generator_dispatchable: Array of Generator dispatchable variables (True / False)
    :param generator_cost: Array of generator costs
    :param generator_names: Array of Generator names
    :param Sbase: Base power (i.e. 100 MVA)
    :param Cgen: CSC connectivity matrix of generators and buses [ngen, nbus]
    :param Pgen: Array of generator active power values in p.u.
    :param Pmax: Array of generator maximum active power values in p.u.
    :param Pmin: Array of generator minimum active power values in p.u.
    :param a1: array of bus indices of the area 1
    :param a2: array of bus indices of the area 2
    :param t: Time index (i.e 0)
    :param generation: Array of generation values (resulting of the LP solution)
    :param delta: Array of generation delta values (resulting of the LP solution)
    :param power_shift: power shift LP variable
    :param logger: Logger instance
    :return: Nothing
    """
    gens1, gens2, gens_out = get_generators_per_areas(Cgen, a1, a2)
    gen_cost = generator_cost * Sbase  # pass from $/MWh to $/p.u.h

    dgen1 = list()
    dgen2 = list()

    nU1 = 0
    nD1 = 0

    sum_gen_1 = 0
    for bus_idx, gen_idx in gens1:
        if Pgen[gen_idx] > 0:
            nU1 += Pgen[gen_idx]

        if Pgen[gen_idx] < 0:
            nD1 -= Pgen[gen_idx]

        if validate_generator_to_increase(gen_idx, generator_active, generator_dispatchable, Pgen, Pmax, Pmin):
            sum_gen_1 += Pgen[gen_idx]


    nU2 = 0
    nD2 = 0
    sum_gen_2 = 0
    for bus_idx, gen_idx in gens2:
        if validate_generator_to_decrease(gen_idx, generator_active, generator_dispatchable, Pgen, Pmax, Pmin):
            sum_gen_2 += Pgen[gen_idx]

    # check area 1
    for bus_idx, gen_idx in gens1:

        if validate_generator_to_increase(gen_idx, generator_active, generator_dispatchable, Pgen, Pmax, Pmin):

            prop = abs(Pgen[gen_idx] / sum_gen_1)
            res = delta[gen_idx] == prop * power_shift
            if not res:
                logger.add_divergence(
                    "Delta up equal to it's share of the power shift  (delta[i] == prop * power_shift)",
                    generator_names[gen_idx],
                    delta[gen_idx],
                    prop * power_shift
                )

            res = generation[gen_idx] == Pgen[gen_idx] + delta[gen_idx]
            if not res:
                logger.add_divergence(
                    'Delta up condition not met (generation[i] == Pgen[i] + delta[i])',
                    generator_names[gen_idx],
                    generation[gen_idx],
                    Pgen[gen_idx] + delta[gen_idx]
                )

            dgen1.append(delta[gen_idx])

    # check area 2
    for bus_idx, gen_idx in gens2:

        if validate_generator_to_decrease(gen_idx, generator_active, generator_dispatchable, Pgen, Pmax, Pmin):

            prop = abs(Pgen[gen_idx] / sum_gen_2)
            res = delta[gen_idx] == prop * power_shift
            if not res:
                logger.add_divergence(
                    "Delta down equal to it's share of the power shift (delta[i] == prop * power_shift)",
                    generator_names[gen_idx],
                    delta[gen_idx],
                    prop * power_shift)

            res = generation[gen_idx] == Pgen[gen_idx] - delta[gen_idx]

            if not res:
                logger.add_divergence(
                    'Delta down condition not met (generation[i] == Pgen[i] - delta[i])',
                    generator_names[gen_idx],
                    generation[gen_idx],
                    Pgen[gen_idx] - delta[gen_idx])

            dgen2.append(delta[gen_idx])

    # check area equality
    sum_a1 = sum(dgen1)
    sum_a2 = sum(dgen2)
    res = sum_a1 == sum_a2

    if not res:
        logger.add_divergence('Area equality not met', 'grid', sum_a1, sum_a2)


def formulate_angles(solver: "pywraplp.Solver", nbus, vd, bus_names, angle_min, angle_max,
                     logger: Logger, set_ref_to_zero=True):
    """
    Formulate the angles
    :param solver: Solver instance to which add the equations
    :param nbus: number of buses
    :param vd: array of slack nodes
    :param bus_names: Array of bus names
    :param angle_min: Array of bus minimum angles
    :param angle_max: Array of bus maximum angles
    :param logger: Logger instance
    :param set_ref_to_zero: Set reference bus angle to zero?
    :return: Array of bus angles LP variables
    """
    theta = np.zeros(nbus, dtype=object)

    for i in range(nbus):

        if angle_min[i] > angle_max[i]:
            logger.add_error('Theta min > Theta max', 'Bus {0}'.format(i), angle_min[i])

        theta[i] = solver.NumVar(
            angle_min[i], angle_max[i],
            'theta_{0}:{1}'.format(bus_names[i], i))

    if set_ref_to_zero:
        for i in vd:
            solver.Add(theta[i] == 0, "reference_bus_angle_zero_assignment_{0}:{1}".format(bus_names[i], i))

    return theta


<<<<<<< HEAD
def formulate_power_injections(solver: "pywraplp.Solver", Cgen, generation, Cload, load_power,
=======
def formulate_angles_shifters(solver: pywraplp.Solver, nbr, branch_active, branch_names, branch_theta,
                              branch_theta_min, branch_theta_max, control_mode, logger):
    """

    :param solver: Solver instance to which add the equations
    :param nbr: number of branches
    :param nbr: number of buses
    :param branch_active: array of branch active states
    :param branch_names: array of branch names
    :param branch_theta: Array of branch shift angles
    :param branch_theta_min: Array of branch minimum angles
    :param branch_theta_max: Array of branch maximum angles
    :param control_mode: Array of branch control modes
    :param logger: logger instance
    :return:
        - theta_shift: array of bus voltage shift angles (LP variables)
        - tau: Array branch phase shift angles (mix of values and LP variables)
    """

    tau = np.zeros(nbr, dtype=object)

    for m in range(nbr):

        if branch_active[m]:

            if control_mode[m] == TransformerControlType.Pt:  # is a phase shifter
                # create the phase shift variable
                tau[m] = solver.NumVar(
                    branch_theta_min[m], branch_theta_max[m],
                    'branch_phase_shift_{0}:{1}'.format(branch_names[m], m))

            else:
                tau[m] = branch_theta[m]

    return tau


def formulate_power_injections(solver: pywraplp.Solver, Cgen, generation, Cload, load_power,
>>>>>>> 3713909f
                               logger: Logger):
    """
    Formulate the power injections
    :param solver: Solver instance to which add the equations
    :param Cgen: CSC connectivity matrix of generators and buses [ngen, nbus]
    :param generation: Array of generation LP variables
    :param Cload: CSC connectivity matrix of load and buses [nload, nbus]
    :param load_active: Array of load active state
    :param load_power: Array of load power
    :param Sbase: Base power (i.e. 100 MVA)
    :param logger: logger instance
    :return:
        - power injections array
    """
    gen_injections_per_bus = lpExpand(Cgen, generation)
    load_fixed_injections = Cload * load_power

    return gen_injections_per_bus - load_fixed_injections


def check_power_injections(load_power, Cgen, generation, Cload):
    """
    Check the power injections formulas once solved the problem
    :param Cgen: CSC connectivity matrix of generators and buses [ngen, nbus]
    :param generation: Array of generation values (resulting of the LP solution)
    :param Cload: CSC connectivity matrix of load and buses [nload, nbus]
    :return: Array of bus power injections
    """
    gen_injections = Cgen * generation
    load_fixed_injections = Cload * load_power
    return gen_injections - load_fixed_injections


def formulate_node_balance(solver: "pywraplp.Solver", Bbus, angles, Pinj, bus_active, bus_names,
                           logger: Logger):
    """
    Formulate the nodal power balance
    :param solver: Solver instance to which add the equations
    :param Bbus: Susceptance matrix in CSC format
    :param angles: Array of voltage angles LP variables
    :param Pinj: Array of power injections per bus (mix of values and LP variables)
    :param bus_active: Array of bus active status
    :param bus_names: Array of bus names.
    :param logger: logger instance
    :return: Array of calculated power (mix of values and LP variables)
    """

    calculated_power = lpDot(Bbus, angles)

    # equal the balance to the generation: eq.13,14 (equality)
    i = 0
    for p_calc, p_set in zip(calculated_power, Pinj):
        if bus_active[i] and not isinstance(p_calc, int):  # balance is 0 for isolated buses
            solver.Add(p_calc == p_set, "node_power_balance_assignment_{0}:{1}".format(bus_names[i], i))
        i += 1

    return calculated_power


def check_node_balance(Bbus, angles, Pinj, bus_active, bus_names, logger: Logger):
    """
    Formulate the power balance
    :param Bbus: Susceptance matrix in CSC format
    :param angles: Array of voltage angles LP variables
    :param Pinj: Power injections array
    :param bus_active: Array of bus active status
    :param bus_names: Array of bus names.
    :param logger: logger instance
    :return: Array of computed powers per bus (only values)
    """
    calculated_power = Bbus * angles

    # equal the balance to the generation: eq.13,14 (equality)
    i = 0
    for p_calc, p_set in zip(calculated_power, Pinj):
        if bus_active[i] and not isinstance(p_calc, int):  # balance is 0 for isolated buses
            res = p_calc == p_set

            if not res:
                logger.add_divergence('Kirchhoff not met (balance == power)', bus_names[i], p_calc, p_set)

        i += 1

    return calculated_power


<<<<<<< HEAD
def formulate_branches_flow(solver: "pywraplp.Solver", nbr, Rates, Sbase,
                            branch_active, branch_names, branch_dc,
                            theta, theta_min, theta_max, control_mode, R, X, F, T, inf,
                            monitor_loading, branch_sensitivity_threshold, monitor_only_sensitive_branches,
                            angles, alpha_abs, logger):
=======
def formulate_branches_flow(solver: pywraplp.Solver, nbr, nbus, Rates, Sbase,
                            branch_active, branch_names, branch_dc, R, X, F, T, inf, monitor_loading,
                            branch_sensitivity_threshold, monitor_only_sensitive_branches, angles, tau,
                            alpha_abs, alpha_n1_abs, monitor_only_ntc_load_rule_branches, ntc_load_rule,
                            thermal_ntc, logger):
>>>>>>> 3713909f
    """

    :param solver: Solver instance to which add the equations
    :param nbr: number of branches
    :param nbus: number of branches
    :param Rates: array of branch rates
    :param branch_active: array of branch active states
    :param branch_names: array of branch names
    :param branch_dc: array of branch DC status (True/False)
    :param R: Array of branch resistance values
    :param X: Array of branch reactance values
    :param F: Array of branch "from" bus indices
    :param T: Array of branch "to" bus indices
    :param inf: Value representing the infinite (i.e. 1e20)
    :param monitor_loading: Array of branch monitor loading status (True/False)
    :param branch_sensitivity_threshold: minimum branch sensitivity to the exchange (used to filter branches out)
    :param monitor_only_sensitive_branches: Flag to monitor only sensitive branches
    :param angles: array of bus voltage angles (LP variables)
    :param tau: Array branch phase shift angles (mix of values and LP variables)
    :param alpha_abs: Array of absolute branch sensitivity to the exchange
    :param alpha_n1_abs: Array of absolute branch sensitivity to the exchange in n-1 condition
    :param thermal_ntc: Maximun NTC available by thermal interconexion rates.
    :param logger: logger instance
    :return:
        - flow_f: Array of formulated branch flows (LP variblaes)
        - tau: Array branch phase shift angles (mix of values and LP variables)
        - theta_shift: Array bus shift angle (mix of values and LP variables)
        - monitor: Array of final monitor status per branch after applying the logic
    """

    flow_f = np.zeros(nbr, dtype=object)
    monitor = np.zeros(nbr, dtype=bool)
    branch_ntc_load_rule = np.zeros(nbr, dtype=float)
    Pinj_tau = np.zeros(nbus, dtype=object)
    rates = Rates / Sbase

    # formulate flows
    for m in range(nbr):

        if branch_active[m]:

            max_alpha = max(alpha_abs[m], max(alpha_n1_abs[m]))
            # NTC min for considering as limiting element by ACER
            branch_ntc_load_rule[m] = rates[m] * ntc_load_rule / (max_alpha + 1e-20)

            if rates[m] <= 0:
                logger.add_error('Rate = 0', 'Branch:{0}'.format(m) + ';' + branch_names[m], rates[m])

            # determine the monitoring logic
            monitor[m] = monitor_loading[m]

            if monitor_only_sensitive_branches:
                monitor[m] = monitor[m] and max_alpha > branch_sensitivity_threshold

            if monitor_only_ntc_load_rule_branches:
                monitor[m] = monitor[m] and branch_ntc_load_rule[m] <= thermal_ntc

            # determine branch rate according monitor logic
            if monitor[m]:
                # declare the flow variable with rate limits
                flow_f[m] = solver.NumVar(
                    -rates[m], rates[m], 'branch_flow_{0}:{1}'.format(branch_names[m], m))
            else:
                # declare the flow variable with ample limits
                flow_f[m] = solver.NumVar(
                    -inf, inf, 'branch_flow_{0}:{1}'.format(branch_names[m], m))

            # compute the flow
            _f = F[m]
            _t = T[m]

            # compute the branch susceptance
            if branch_dc[m]:
                bk = 1.0 / R[m]
            else:
                bk = 1.0 / X[m]

            # branch power from-to eq.15
            solver.Add(
                flow_f[m] == bk * (angles[_f] - angles[_t] - tau[m]),
                'branch_power_flow_assignment_{0}:{1}'.format(branch_names[m], m))

            # add the shifter injections matching the flow
            Ptau = bk * tau[m]

            Pinj_tau[_f] = -Ptau
            Pinj_tau[_t] = Ptau

    return flow_f, monitor, Pinj_tau, branch_ntc_load_rule


def check_branches_flow(nbr, Rates, Sbase, branch_active, branch_names, branch_dc, control_mode, R, X, F, T,
                        monitor_loading, branch_sensitivity_threshold, monitor_only_sensitive_branches,
                        angles, alpha_abs, alpha_n1_abs, flow_f, tau, logger: Logger,):
    """

    :param nbr: number of branches
    :param Rates: array of branch rates
    :param Sbase: Base power (i.e. 100 MVA)
    :param branch_active: array of branch active states
    :param branch_names: array of branch names
    :param branch_dc: array of branch DC status (True/False)
    :param control_mode: Array of branch control modes
    :param R: Array of branch resistance values
    :param X: Array of branch reactance values
    :param F: Array of branch "from" bus indices
    :param T: Array of branch "to" bus indices
    :param monitor_loading: Array of branch monitor loading status (True/False)
    :param branch_sensitivity_threshold: minimum branch sensitivity to the exchange (used to filter branches out)
    :param monitor_only_sensitive_branches: Flag to monitor only sensitive branches
    :param angles: array of bus voltage angles (LP variables)
    :param alpha_abs: Array of absolute branch sensitivity to the exchange
    :param alpha_n1_abs: Array of absolute branch sensitivity to the exchange on n-1 condition
    :param flow_f: Array of branch flow solutions
    :param tau: Array branch phase shift angle solutions
    :param logger: logger instance
    :return: Array of final monitor status per branch after applying the logic
    """

    rates = Rates / Sbase
    monitor = np.zeros(nbr, dtype=bool)

    # formulate flows
    for m in range(nbr):

        if branch_active[m]:

            # determine the monitoring logic
            if monitor_only_sensitive_branches:
                monitor[m] = monitor_loading[m] and max(alpha_abs[m], alpha_n1_abs[m]) > branch_sensitivity_threshold
            else:
                monitor[m] = monitor_loading[m]

            if monitor[m]:

                _f = F[m]
                _t = T[m]

                # compute the branch susceptance
                if branch_dc[m]:
                    bk = 1.0 / R[m]
                else:
                    bk = 1.0 / X[m]

                if control_mode[m] == TransformerControlType.Pt:  # is a phase shifter
                    # branch power from-to eq.15
                    res = flow_f[m] == bk * (angles[_f] - angles[_t] + tau[m])

                    if not res:
                        logger.add_divergence(
                            'Phase shifter flow setting (flow_f[m] == bk * (angles[f] - angles[t] + tau[m]))',
                            branch_names[m], flow_f[m], bk * (angles[_f] - angles[_t] + tau[m])
                        )

                else:
                    # branch power from-to eq.15
                    res = flow_f[m] == bk * (angles[_f] - angles[_t])

                    if not res:
                        logger.add_divergence(
                            'Branch flow setting (flow_f[m] == bk * (angles[f] - angles[t]))',
                            branch_names[m], flow_f[m], bk * (angles[_f] - angles[_t])
                        )

                # rating restriction in the sense from-to: eq.17
                res = flow_f[m] <= rates[m]

                if not res:
                    logger.add_divergence(
                        'Positive flow rating violated (flow_f[m] <= rates[m])',
                        branch_names[m], flow_f[m], rates[m]
                    )

                # rating restriction in the sense to-from: eq.18
                res = -rates[m] <= flow_f[m]
                if not res:
                    logger.add_divergence(
                        'Negative flow rating violated (-rates[m] <= flow_f[m])',
                        branch_names[m], flow_f[m], -rates[m]
                    )

    return monitor


<<<<<<< HEAD
def formulate_contingency(solver: "pywraplp.Solver", ContingencyRates, Sbase, branch_names, contingency_enabled_indices,
                          LODF, F, T, branch_sensitivity_threshold, flow_f, monitor,
                          logger: Logger, lodf_replacement_value=0):
=======
def formulate_contingency(solver: pywraplp.Solver, ContingencyRates, Sbase, branch_names,
                          contingency_enabled_indices, LODF, F, T,  branch_sensitivity_threshold,
                          flow_f, monitor, alpha_n1, logger: Logger,  lodf_replacement_value=0):
>>>>>>> 3713909f
    """
    Formulate the contingency flows
    :param solver: Solver instance to which add the equations
    :param ContingencyRates: array of branch contingency rates
    :param Sbase: Base power (i.e. 100 MVA)
    :param branch_names: array of branch names
    :param contingency_enabled_indices: array of branch indices enables for contingency
    :param LODF: LODF matrix
    :param F: Array of branch "from" bus indices
    :param T: Array of branch "to" bus indices
    :param branch_sensitivity_threshold: minimum branch sensitivity to the exchange (used to filter branches out)
    :param flow_f: Array of formulated branch flows (LP variables)
<<<<<<< HEAD
=======
    :param alpha_n1: Power transfer sensibility matrix
>>>>>>> 3713909f
    :param monitor: Array of final monitor status per branch after applying the logic
    :return:
        - flow_n1f: List of contingency flows LP variables
        - con_idx: list of accepted contingency monitored and failed indices [(monitored, failed), ...]
    """
    rates = ContingencyRates / Sbase

    # get the indices of the branches marked for contingency
    con_br_idx = contingency_enabled_indices
    mon_br_idx = np.where(monitor == True)[0]

    # formulate contingency flows
    # this is done in a separated loop because all te flow variables must exist beforehand
    flow_n1f = list()
    con_idx = list()
    con_alpha = list()

    for m in mon_br_idx:  # for every monitored branch
        _f = F[m]
        _t = T[m]

        for c in con_br_idx:  # for every contingency

            c1 = m != c
            c2 = LODF[m, c] > branch_sensitivity_threshold
            c3 = alpha_n1[m, c] > branch_sensitivity_threshold

            if c1 and c2 and c3:

                lodf = LODF[m, c]

                if lodf > 1.1:
                    logger.add_warning("LODF correction", device=branch_names[m] + "@" + branch_names[c],
                                       value=lodf, expected_value=1.1)
                    lodf = lodf_replacement_value

                elif lodf < -1.1:
                    logger.add_warning("LODF correction", device=branch_names[m] + "@" + branch_names[c],
                                       value=lodf, expected_value=-1.1)
                    lodf = -lodf_replacement_value

                suffix = "{0}@{1}_{2}@{3}".format(branch_names[m], branch_names[c], m, c)

                flow_n1 = solver.NumVar(
                    -rates[m], rates[m], 'branch_flow_n-1_' + suffix)

                solver.Add(flow_n1 == flow_f[m] + lodf * flow_f[c],
                           "branch_flow_n-1_assignment_" + suffix)

                # store vars
                con_idx.append((m, c))
                flow_n1f.append(flow_n1)
                con_alpha.append(alpha_n1[m, c])

    return flow_n1f, con_alpha, con_idx


def check_contingency(ContingencyRates, Sbase, branch_names, contingency_enabled_indices, LODF, F, T,
                      branch_sensitivity_threshold, flow_f, monitor, logger: Logger):
    """
    Check the resulting contingency flows
    :param ContingencyRates: array of branch contingency rates
    :param Sbase: Base power (i.e. 100 MVA)
    :param branch_names: array of branch names
    :param contingency_enabled_indices: array of branch indices enables for contingency
    :param LODF: LODF matrix
    :param F: Array of branch "from" bus indices
    :param T: Array of branch "to" bus indices
    :param branch_sensitivity_threshold: minimum branch sensitivity to the exchange (used to filter branches out)
    :param flow_f: Array of formulated branch flows (LP variblaes)
    :param monitor: Array of final monitor status per branch after applying the logic
    :param logger: logger instance
    :return: Nothing
    """
    rates = ContingencyRates / Sbase

    # get the indices of the branches marked for contingency
    con_br_idx = contingency_enabled_indices
    mon_br_idx = np.where(monitor == True)[0]

    # formulate contingency flows
    # this is done in a separated loop because all te flow variables must exist beforehand
    for m in mon_br_idx:  # for every monitored branch
        _f = F[m]
        _t = T[m]

        for c in con_br_idx:  # for every contingency

            if m != c and LODF[m, c] > branch_sensitivity_threshold:
                # compute the N-1 flow
                flow_n1 = flow_f[m] + LODF[m, c] * flow_f[c]

                res = flow_n1 <= rates[m]

                if not res:
                    logger.add_divergence('Positive contingency flow rating violated (flow_n1 <= rates[m])',
                                          branch_names[m] + '@' + branch_names[c], flow_n1, rates[m])

                # rating restriction in the sense to-from
                res = -rates[m] <= flow_n1

                if not res:
                    logger.add_divergence('Negative contingency flow rating violated (-rates[m] <= flow_n1)',
                                          branch_names[m] + '@' + branch_names[c], flow_n1, -rates[m])


<<<<<<< HEAD
def formulate_hvdc_flow(solver: "pywraplp.Solver", nhvdc, names, rate, angles, hvdc_active, Pt, angle_droop, control_mode,
=======
def formulate_hvdc_flow(solver: pywraplp.Solver, nhvdc, names, rate, angles, hvdc_active, Pt, angle_droop, control_mode,
>>>>>>> 3713909f
                        dispatchable, F, T, Pinj, Sbase, inf, inter_area_hvdc,
                        logger: Logger, force_exchange_sense=False):
    """
    Formulate the HVDC flow
    :param solver: Solver instance to which add the equations
    :param nhvdc: number of HVDC devices
    :param names: Array of HVDC names
    :param rate: Array of HVDC rates
    :param angles: Array of bus voltage angles (LP Variables)
    :param hvdc_active: Array of HVDC active status (True / False)
    :param Pt: Array of HVDC sending power
    :param angle_droop: Array of HVDC resistance values (this is used as the HVDC power/angle droop)
    :param control_mode: Array of HVDC control modes
    :param dispatchable: Array of HVDC dispatchable status (True/False)
    :param F: Array of branch "from" bus indices
    :param T: Array of branch "to" bus indices
    :param Pinj: Array of power injections (Mix of values and LP variables)
    :param Sbase: Base power (i.e. 100 MVA)
    :param inf: Value representing the infinite (i.e. 1e20)
    :param logger: logger instance
    :param force_exchange_sense: Boolean to force the hvdc flow in the same sense than exchange
    :return:
        - flow_f: Array of formulated HVDC flows (mix of values and variables)
    """
    rates = rate / Sbase

    flow_f = np.zeros(nhvdc, dtype=object)
    flow_sensed = np.zeros(nhvdc, dtype=object)
    hvdc_angle_slack_pos = np.zeros(nhvdc, dtype=object)
    hvdc_angle_slack_neg = np.zeros(nhvdc, dtype=object)

    for i in range(nhvdc):

        if hvdc_active[i]:

            _f = F[i]
            _t = T[i]

            suffix = "{0}_{1}".format(names[i], i)

            P0 = Pt[i] / Sbase

            if control_mode[i] == HvdcControlType.type_0_free:

                if rates[i] <= 0:
                    logger.add_error('Rate = 0', 'HVDC:{0}'.format(i), rates[i])

                flow_f[i] = solver.NumVar(-rates[i], rates[i], 'hvdc_flow_' + suffix)

                # formulate the hvdc flow as an AC line equivalent
                # to pass from MW/deg to p.u./rad -> * 180 / pi / (sbase=100)
                angle_droop_rad = angle_droop[i] * 57.295779513 / Sbase

                hvdc_angle_slack_pos[i] = solver.NumVar(0, inf, 'hvdc_angle_slack_pos_' + suffix)
                hvdc_angle_slack_neg[i] = solver.NumVar(0, inf, 'hvdc_angle_slack_neg_' + suffix)

                solver.Add(
                    flow_f[i] == P0 + angle_droop_rad * (angles[_f] - angles[_t] + hvdc_angle_slack_pos[i] - hvdc_angle_slack_neg[i]),
                    'hvdc_flow_assignment_' + suffix)

            elif control_mode[i] == HvdcControlType.type_1_Pset and not dispatchable[i]:
                # simple injections model: The power is set by the user
                flow_f[i] = P0

            elif control_mode[i] == HvdcControlType.type_1_Pset and dispatchable[i]:
                # simple injections model, the power is a variable and it is optimized
                P0 = solver.NumVar(-rates[i], rates[i], 'hvdc_pset_' + suffix)
                flow_f[i] = P0

            # add the injections matching the flow
            Pinj[_f] -= flow_f[i]
            Pinj[_t] += flow_f[i]


    if force_exchange_sense:

        # hvdc flow must be in the same exchange sense
        for i, sense in inter_area_hvdc:

            if control_mode[i] == HvdcControlType.type_1_Pset and dispatchable[i]:

                suffix = "{0}:{1}".format(names[i], i)

                flow_sensed[i] = solver.NumVar(0, inf, 'hvdc_sense_flow_' + suffix)

                solver.Add(
                    flow_sensed[i] == flow_f[i] * sense,
                    'hvdc_sense_restriction_assignment_' + suffix)



    #todo: ver cómo devolver el peso para el slack de hvdc que sea la diferencia entre el rate-flow (¿puede ser una variable?)

    return flow_f, hvdc_angle_slack_pos, hvdc_angle_slack_neg

<<<<<<< HEAD
=======

>>>>>>> 3713909f
def check_hvdc_flow(nhvdc, names, rate, angles, hvdc_active, Pt, angle_droop, control_mode, dispatchable,
                    F, T, Sbase, flow_f, logger: Logger):
    """
    Check the HVDC flows
    :param nhvdc: number of HVDC devices
    :param names: Array of HVDC names
    :param rate: Array of HVDC rates
    :param angles: Array of bus voltage angles (values from the problem)
    :param hvdc_active: Array of HVDC active status (True / False)
    :param Pt: Array of HVDC sending power
    :param r: Array of HVDC resistance values (this is used as the HVDC power/angle droop)
    :param control_mode: Array of HVDC control modes
    :param dispatchable: Array of HVDC dispatchable status (True/False)
    :param F: Array of branch "from" bus indices
    :param T: Array of branch "to" bus indices
    :param Sbase: Base power (i.e. 100 MVA)
    :param flow_f: Array of formulated HVDC flows (values from the problem)
    :param logger: logger instance
    :return: None
    """
    rates = rate / Sbase

    for i in range(nhvdc):

        if hvdc_active[i]:

            _f = F[i]
            _t = T[i]

            suffix = "{0}:{1}".format(names[i], i)

            P0 = Pt[i] / Sbase

            if control_mode[i] == HvdcControlType.type_0_free:

                # formulate the hvdc flow as an AC line equivalent
                angle_droop_rad = angle_droop[i] * 57.295779513 / Sbase
                res = flow_f[i] == P0 + angle_droop_rad * (angles[_f] - angles[_t])

                if not res:
                    logger.add_divergence(
                        'HVDC free flow violation (flow_f[i] == P0 + bk * (angles[f] - angles[t]))',
                        names[i], flow_f[i], P0 + angle_droop_rad * (angles[_f] - angles[_t])
                    )

                # rating restriction in the sense from-to: eq.17
                res = flow_f[i] <= rates[i]

                if not res:
                    logger.add_divergence(
                        'HVDC positive rating violation (flow_f[i] <= rates[i])',
                        names[i], flow_f[i], rates[i]
                    )

                # rating restriction in the sense to-from: eq.18
                res = -rates[i] <= flow_f[i]

                if not res:
                    logger.add_divergence(
                        'HVDC negative rating violation (-rates[i] <= flow_f[i])',
                        names[i], flow_f[i], -rates[i]
                    )

            elif control_mode[i] == HvdcControlType.type_1_Pset and not dispatchable[i]:
                # simple injections model: The power is set by the user
                res = flow_f[i] == P0

                if not res:
                    logger.add_divergence(
                        'HVDC Pset, non dispatchable control not met (flow_f[i] == P0)',
                        names[i], flow_f[i], P0
                    )

            elif control_mode[i] == HvdcControlType.type_1_Pset and dispatchable[i]:
                # simple injections model, the power is a variable and it is optimized
                pass



<<<<<<< HEAD
def formulate_hvdc_contingency(solver: "pywraplp.Solver", ContingencyRates, Sbase,
                               hvdc_flow_f, hvdc_active, PTDF, F, T, F_hvdc, T_hvdc, flow_f, monitor,
=======
def formulate_hvdc_contingency(solver: pywraplp.Solver, ContingencyRates, Sbase,
                               hvdc_flow_f, hvdc_active, PTDF, F, T, F_hvdc, T_hvdc, flow_f, monitor, alpha,
>>>>>>> 3713909f
                               logger: Logger):
    """
    Formulate the contingency flows
    :param solver: Solver instance to which add the equations
    :param ContingencyRates: array of branch contingency rates
    :param PTDF: PTDF matrix
    :param F: Array of branch "from" bus indices
    :param T: Array of branch "to" bus indices
    :param F_hvdc: Array of hvdc "from" bus indices
    :param T_hvdc: Array of hvdc "to" bus indices
    :param flow_f: Array of formulated branch flows (LP variblaes)
    :param hvdc_active: Array of hvdc active status
    :param monitor: Array of final monitor status per branch after applying the logic
    :param logger: logger instance
    :return:
        - flow_n1f: List of contingency flows LP variables
        - con_idx: list of accepted contingency monitored and failed indices [(monitored, failed), ...]
    """

    rates = ContingencyRates / Sbase
    mon_br_idx = np.where(monitor == True)[0]

    flow_hvdc_n1f = list()
    con_hvdc_idx = list()
    con_alpha = list()

    for i, hvdc_f in enumerate(hvdc_flow_f):
        _f_hvdc = F_hvdc[i]
        _t_hvdc = T_hvdc[i]

        if hvdc_active[i]:
            for m in mon_br_idx:  # for every monitored branch
                _f = F[m]
                _t = T[m]
<<<<<<< HEAD
                suffix = "Branch {0} @ Hvdc {1}".format(m, i)

                flow_n1 = solver.NumVar(-rates[m], rates[m], 'n-1_hvdc_flow__' + suffix)
                solver.Add(flow_n1 == flow_f[m] + (PTDF[m, _f_hvdc] - PTDF[m, _t_hvdc]) * hvdc_f,
                           "n-1_hvdc_flow_assigment_" + suffix)
=======
                suffix = "Branch_{0}@Hvdc_{1}".format(m, i)

                flow_n1 = solver.NumVar(-rates[m], rates[m], 'hvdc_n-1_flow_' + suffix)
                solver.Add(flow_n1 == flow_f[m] + (PTDF[m, _f_hvdc] - PTDF[m, _t_hvdc]) * hvdc_f,
                           "hvdc_n-1_flow_assignment_" + suffix)
>>>>>>> 3713909f

                # store vars
                con_hvdc_idx.append((m, i))
                flow_hvdc_n1f.append(flow_n1)
<<<<<<< HEAD
=======
                con_alpha.append(PTDF[m, _f_hvdc] - PTDF[m, _t_hvdc] - alpha[m])
>>>>>>> 3713909f

    return flow_hvdc_n1f, con_alpha, con_hvdc_idx


<<<<<<< HEAD
def formulate_generator_contingency(solver: "pywraplp.Solver", ContingencyRates, Sbase, branch_names, generator_names,
                                    Cgen, Pgen, generation_contingency_threshold, PTDF, F, T, flow_f, monitor,
=======
def formulate_generator_contingency(solver: pywraplp.Solver, ContingencyRates, Sbase, branch_names, generator_names,
                                    Cgen, Pgen, generation_contingency_threshold, PTDF, F, T, flow_f, monitor, alpha,
>>>>>>> 3713909f
                                    logger: Logger):
    """
    Formulate the contingency flows
    :param solver: Solver instance to which add the equations
    :param ContingencyRates: array of branch contingency rates
    :param branch_names: array of branch names
    :param generator_names: Array of Generator names
    :param Cgen: CSC connectivity matrix of generators and buses [ngen, nbus]
    :param Pgen: Array of generator active power values in p.u.
    :param generation_contingency_threshold: Generation power threshold to consider as contingency (in MW)
    :param PTDF: PTDF matrix
    :param F: Array of branch "from" bus indices
    :param T: Array of branch "to" bus indices
    :param flow_f: Array of formulated branch flows (LP variblaes)
    :param monitor: Array of final monitor status per branch after applying the logic
    :param logger: logger instance
    :return:
        - flow_n1f: List of contingency flows LP variables
        - con_idx: list of accepted contingency monitored and failed indices [(monitored, failed), ...]
    """

    rates = ContingencyRates / Sbase
    mon_br_idx = np.where(monitor == True)[0]

    flow_gen_n1f = list()
    con_gen_idx = list()
    alpha_n1_list = list()

    generation_contingency_threshold_pu = generation_contingency_threshold / Sbase

    for j in range(Cgen.shape[1]):  # for each generator
        for ii in range(Cgen.indptr[j], Cgen.indptr[j + 1]):
            i = Cgen.indices[ii]  # bus index

            if Pgen[j] >= generation_contingency_threshold_pu:

                for m in mon_br_idx:  # for every monitored branch
                    _f = F[m]
                    _t = T[m]
                    suffix = "{0}@{1}_{2}@{3}".format(branch_names[m], generator_names[j], m, j)

                    flow_n1 = solver.NumVar(-rates[m], rates[m], 'gen_n-1_flow_' + suffix)

                    solver.Add(flow_n1 == flow_f[m] - PTDF[m, i] * generation_contingency_threshold_pu,
                               "gen_n-1_flow_assignment_" + suffix)

                    # store vars
                    con_gen_idx.append((m, j))
                    flow_gen_n1f.append(flow_n1)
                    alpha_n1_list.append(PTDF[m, i] - alpha[m])

    return flow_gen_n1f, alpha_n1_list, con_gen_idx

def formulate_objective(solver: "pywraplp.Solver",
                        power_shift, gen_cost, generation_delta,
                        weight_power_shift, weight_generation_cost,
                        hvdc_angle_slack_pos, hvdc_angle_slack_neg,
                        logger: Logger):
    """

    :param solver: Solver instance to which add the equations
    :param power_shift: Array of branch phase shift angles (mix of values and LP variables)
    :param gen_cost: Array of generation costs
    :param generation_delta:  Array of generation delta LP variables
    :param weight_power_shift: Power shift maximization weight
    :param weight_generation_cost: Generation cost minimization weight
    :param logger: logger instance
    """

    # include the cost of generation
    gen_cost_f = solver.Sum(gen_cost * generation_delta)

    # formulate objective function
    f = -weight_power_shift * power_shift
    f += weight_generation_cost * gen_cost_f
    f += solver.Sum(hvdc_angle_slack_pos)
    f += solver.Sum(hvdc_angle_slack_neg)


    solver.Minimize(f)




class OpfNTC(Opf):

    def __init__(self, numerical_circuit: SnapshotOpfData,
                 area_from_bus_idx,
                 area_to_bus_idx,
                 alpha,
                 alpha_n1,
                 LODF,
                 PTDF,
                 solver_type: MIPSolvers = MIPSolvers.CBC,
                 generation_formulation: GenerationNtcFormulation = GenerationNtcFormulation.Proportional,
                 monitor_only_sensitive_branches=False,
                 monitor_only_ntc_load_rule_branches=False,
                 branch_sensitivity_threshold=0.05,
                 ntc_load_rule=0,
                 skip_generation_limits=True,
                 maximize_exchange_flows=True,
                 dispatch_all_areas=False,
                 tolerance=1e-2,
                 weight_power_shift=1e5,
                 weight_generation_cost=1e5,
                 consider_contingencies=True,
                 consider_hvdc_contingencies=True,
                 consider_gen_contingencies=True,
                 generation_contingency_threshold=1000,
                 match_gen_load=False,
                 force_exchange_sense=False,
                 logger: Logger = None):
        """
        DC time series linear optimal power flow
        :param numerical_circuit:  NumericalCircuit instance
        :param area_from_bus_idx:  indices of the buses of the area 1
        :param area_to_bus_idx: indices of the buses of the area 2
        :param alpha: Array of branch sensitivities to the exchange
        :param alpha_n1: Array of branch sensitivities to the exchange on n-1 condition
        :param LODF: LODF matrix
        :param solver_type: type of linear solver
        :param generation_formulation: type of generation formulation
        :param monitor_only_sensitive_branches: Monitor the loading of the sensitive branches
        :param monitor_only_sensitive_branches: Monitor the loading of branches over ntc load rule
        :param branch_sensitivity_threshold: branch sensitivity used to filter out the branches whose sensitivity is under the threshold
        :param ntc load rule
        :param skip_generation_limits: Skip the generation limits?
        :param consider_contingencies: Consider contingencies?
        :param maximize_exchange_flows: Maximize the exchange flow?
        :param tolerance: Solution tolerance
        :param weight_power_shift: Power shift maximization weight
        :param weight_generation_cost: Generation cost minimization weight
        :param match_gen_load: Boolean to match generation and load power
        :param logger: logger instance
        """

        self.area_from_bus_idx = area_from_bus_idx

        self.area_to_bus_idx = area_to_bus_idx

        self.generation_formulation = generation_formulation

        self.monitor_only_sensitive_branches = monitor_only_sensitive_branches

        self.monitor_only_ntc_load_rule_branches = monitor_only_ntc_load_rule_branches

        self.branch_sensitivity_threshold = branch_sensitivity_threshold

        self.skip_generation_limits = skip_generation_limits

        self.maximize_exchange_flows = maximize_exchange_flows

        self.dispatch_all_areas = dispatch_all_areas

        self.tolerance = tolerance

        self.alpha = alpha
        self.alpha_n1 = alpha_n1
        self.ntc_load_rule = ntc_load_rule

        self.LODF = LODF

        self.PTDF = PTDF

        self.consider_contingencies = consider_contingencies
        self.consider_hvdc_contingencies = consider_hvdc_contingencies
        self.consider_gen_contingencies = consider_gen_contingencies
        self.generation_contingency_threshold = generation_contingency_threshold

        self.weight_power_shift = weight_power_shift
        self.weight_generation_cost = weight_generation_cost

        self.match_gen_load = match_gen_load
        self.force_exchange_sense = force_exchange_sense

        self.inf = 99999999999999

        # results
        self.gen_a1_idx = None
        self.gen_a2_idx = None
        self.Pg_delta = None
        self.Pinj = None
        self.hvdc_flow = None
        self.phase_shift = None
        self.inter_area_branches = None
        self.inter_area_hvdc = None
        self.hvdc_angle_slack_pos = None
        self.hvdc_angle_slack_neg = None
        self.monitor = None

        self.contingency_gen_flows_list = list()
        self.contingency_gen_indices_list = list()  # [(m, c), ...]
        self.contingency_hvdc_flows_list = list()
        self.contingency_hvdc_indices_list = list()  # [(m, c), ...]

        self.logger = logger

        # this builds the formulation right away
        Opf.__init__(self, numerical_circuit=numerical_circuit,
                     solver_type=solver_type,
                     ortools=True)

<<<<<<< HEAD
=======
    def scale_to_reference(self, reference, scalable):

        delta = np.sum(reference) - np.sum(scalable)

        positive = scalable * (scalable > 0)
        negative = scalable * (scalable < 0)

        # proportion of delta to increase and to decrease
        prop_up = np.sum(positive) / np.sum(np.abs(scalable))
        prop_dw = np.sum(negative) / np.sum(np.abs(scalable))

        delta_up = delta * prop_up
        delta_dw = delta * prop_dw

        # proportion of value to increase and to
        sum_pos = np.sum(positive)
        sum_neg = np.sum(negative)
        prop_up = delta_up / sum_pos if sum_pos != 0 else 0
        prop_dw = delta_dw / sum_neg if sum_neg != 0 else 0

        # scale
        positive *= (1 + prop_up)
        negative *= (1 - prop_dw)

        # join
        scalable = positive + negative

        return scalable

>>>>>>> 3713909f
    def formulate(self):
        """
        Formulate the Net Transfer Capacity problem
        :return:
        """

        self.inf = self.solver.infinity()

        # time index
        t = 0

        # general indices
        n = self.numerical_circuit.nbus
        m = self.numerical_circuit.nbr
        ng = self.numerical_circuit.ngen
        nb = self.numerical_circuit.nbatt
        nl = self.numerical_circuit.nload
        Sbase = self.numerical_circuit.Sbase

        # battery
        Pb_max = self.numerical_circuit.battery_pmax / Sbase
        Pb_min = self.numerical_circuit.battery_pmin / Sbase
        cost_b = self.numerical_circuit.battery_cost
        Cbat = self.numerical_circuit.battery_data.C_bus_batt.tocsc()

        # generator
        Pg_max = self.numerical_circuit.generator_pmax / Sbase
        Pg_min = self.numerical_circuit.generator_pmin / Sbase
        Pgen_orig = self.numerical_circuit.generator_data.get_effective_generation()[:, t] / Sbase
        Cgen = self.numerical_circuit.generator_data.C_bus_gen.tocsc()

        if self.skip_generation_limits:
            Pg_max = self.inf * np.ones(self.numerical_circuit.ngen)
            Pg_min = -self.inf * np.ones(self.numerical_circuit.ngen)

        # load
        Pload = self.numerical_circuit.load_data.get_effective_load().real[:, t] / Sbase

        if self.match_gen_load:
            Pgen = self.scale_to_reference(reference=Pload, scalable=Pgen_orig)
        else:
            Pgen = Pgen_orig

        # branch
        branch_ratings = self.numerical_circuit.branch_rates / Sbase
        hvdc_ratings = self.numerical_circuit.hvdc_data.rate / Sbase

        alpha_abs = np.abs(self.alpha)
        alpha_n1_abs = np.abs(self.alpha_n1)

        # --------------------------------------------------------------------------------------------------------------
        # Formulate the problem
        # --------------------------------------------------------------------------------------------------------------

        load_cost = self.numerical_circuit.load_data.load_cost[:, t]

        # get the inter-area branches and their sign
        inter_area_branches = get_inter_areas_branches(
            nbr=m,
            F=self.numerical_circuit.branch_data.F,
            T=self.numerical_circuit.branch_data.T,
            buses_areas_1=self.area_from_bus_idx,
            buses_areas_2=self.area_to_bus_idx)

        inter_area_hvdc = get_inter_areas_branches(
            nbr=self.numerical_circuit.nhvdc,
            F=self.numerical_circuit.hvdc_data.get_bus_indices_f(),
            T=self.numerical_circuit.hvdc_data.get_bus_indices_t(),
            buses_areas_1=self.area_from_bus_idx,
            buses_areas_2=self.area_to_bus_idx)

        thermal_ntc = get_thermal_ntc(inter_area_branches, inter_area_hvdc, branch_ratings, hvdc_ratings)

        # formulate the generation
        if self.generation_formulation == GenerationNtcFormulation.Optimal:

            generation, generation_delta, gen_a1_idx, gen_a2_idx, power_shift, dgen1, \
            gen_cost = formulate_optimal_generation(
                solver=self.solver,
                generator_active=self.numerical_circuit.generator_data.generator_active[:, t],
                dispatchable=self.numerical_circuit.generator_data.generator_dispatchable,
                generator_cost=self.numerical_circuit.generator_data.generator_cost[:, t],
                generator_names=self.numerical_circuit.generator_data.generator_names,
                Sbase=self.numerical_circuit.Sbase,
                inf=self.inf,
                ngen=ng,
                Cgen=Cgen,
                Pgen=Pgen,
                Pmax=Pg_max,
                Pmin=Pg_min,
                a1=self.area_from_bus_idx,
                a2=self.area_to_bus_idx,
                dispatch_all_areas=self.dispatch_all_areas,
                logger=self.logger)

        elif self.generation_formulation == GenerationNtcFormulation.Proportional:

            generation, generation_delta, gen_a1_idx, gen_a2_idx, power_shift, \
            gen_cost = formulate_proportional_generation(
                solver=self.solver,
                generator_active=self.numerical_circuit.generator_data.generator_active[:, t],
                generator_dispatchable=self.numerical_circuit.generator_data.generator_dispatchable,
                generator_cost=self.numerical_circuit.generator_data.generator_cost[:, t],
                generator_names=self.numerical_circuit.generator_data.generator_names,
                inf=self.inf,
                ngen=ng,
                Cgen=Cgen,
                Pgen=Pgen,
                Pmax=Pg_max,
                Pmin=Pg_min,
                a1=self.area_from_bus_idx,
                a2=self.area_to_bus_idx,
                logger=self.logger)

            load_cost = np.ones(self.numerical_circuit.nload)

        else:
            raise Exception('Unknown generation mode')


        # formulate the power injections
        Pinj = formulate_power_injections(
            solver=self.solver,
            Cgen=Cgen,
            generation=generation,
            Cload=self.numerical_circuit.load_data.C_bus_load,
            load_power=Pload,
            logger=self.logger)

        # add the angles
        theta = formulate_angles(
            solver=self.solver,
            nbus=self.numerical_circuit.nbus,
            vd=self.numerical_circuit.vd,
            bus_names=self.numerical_circuit.bus_data.bus_names,
            angle_min=self.numerical_circuit.bus_data.angle_min,
            angle_max=self.numerical_circuit.bus_data.angle_max,
            logger=self.logger)

        # add shifter angles
        tau = formulate_angles_shifters(
            solver=self.solver,
            nbr=self.numerical_circuit.nbr,
            branch_active=self.numerical_circuit.branch_active,
            branch_names=self.numerical_circuit.branch_names,
            branch_theta=self.numerical_circuit.branch_data.theta[:, t],
            branch_theta_min=self.numerical_circuit.branch_data.theta_min,
            branch_theta_max=self.numerical_circuit.branch_data.theta_max,
            control_mode=self.numerical_circuit.branch_data.control_mode,
            logger=self.logger)

        # formulate the flows
        flow_f, monitor, Pinj_tau, branch_ntc_load_rule = formulate_branches_flow(
            solver=self.solver,
            nbr=self.numerical_circuit.nbr,
            nbus=self.numerical_circuit.nbus,
            Rates=self.numerical_circuit.Rates,
            Sbase=self.numerical_circuit.Sbase,
            branch_active=self.numerical_circuit.branch_active,
            branch_names=self.numerical_circuit.branch_names,
            branch_dc=self.numerical_circuit.branch_data.branch_dc,
            R=self.numerical_circuit.branch_data.R,
            X=self.numerical_circuit.branch_data.X,
            F=self.numerical_circuit.F,
            T=self.numerical_circuit.T,
            angles=theta,
            tau=tau,
            inf=self.inf,
            monitor_loading=self.numerical_circuit.branch_data.monitor_loading,
            branch_sensitivity_threshold=self.branch_sensitivity_threshold,
            monitor_only_sensitive_branches=self.monitor_only_sensitive_branches,
            alpha_abs=alpha_abs,
            alpha_n1_abs=alpha_n1_abs,
            monitor_only_ntc_load_rule_branches=self.monitor_only_ntc_load_rule_branches,
            ntc_load_rule=self.ntc_load_rule,
            thermal_ntc=thermal_ntc,
            logger=self.logger)

        # formulate the HVDC flows
        hvdc_flow_f, hvdc_angle_slack_pos, hvdc_angle_slack_neg = formulate_hvdc_flow(
            solver=self.solver,
            nhvdc=self.numerical_circuit.nhvdc,
            names=self.numerical_circuit.hvdc_names,
            rate=self.numerical_circuit.hvdc_data.rate[:, t],
            angles=theta,
            hvdc_active=self.numerical_circuit.hvdc_data.active[:, t],
            Pt=self.numerical_circuit.hvdc_data.Pset[:, t],
            angle_droop=self.numerical_circuit.hvdc_data.get_angle_droop_in_pu_rad(Sbase)[:, t],
            control_mode=self.numerical_circuit.hvdc_data.control_mode,
            dispatchable=self.numerical_circuit.hvdc_data.dispatchable,
            F=self.numerical_circuit.hvdc_data.get_bus_indices_f(),
            T=self.numerical_circuit.hvdc_data.get_bus_indices_t(),
            Pinj=Pinj,
            Sbase=self.numerical_circuit.Sbase,
            inf=self.inf,
            inter_area_hvdc=inter_area_hvdc,
            force_exchange_sense=self.force_exchange_sense,
            logger=self.logger)

        # formulate the node power balance
        node_balance = formulate_node_balance(
            solver=self.solver,
            Bbus=self.numerical_circuit.Bbus,
            angles=theta,
            Pinj=Pinj - Pinj_tau,
            bus_active=self.numerical_circuit.bus_data.bus_active[:, t],
            bus_names=self.numerical_circuit.bus_data.bus_names,
            logger=self.logger)

        if self.consider_contingencies:
            # formulate the contingencies
<<<<<<< HEAD
            n1flow_f, con_br_idx = formulate_contingency(
=======
            n1flow_f, con_br_alpha, con_br_idx = formulate_contingency(
>>>>>>> 3713909f
                solver=self.solver,
                ContingencyRates=self.numerical_circuit.ContingencyRates,
                Sbase=self.numerical_circuit.Sbase,
                branch_names=self.numerical_circuit.branch_names,
                contingency_enabled_indices=self.numerical_circuit.branch_data.get_contingency_enabled_indices(),
                LODF=self.LODF,
                F=self.numerical_circuit.F,
                T=self.numerical_circuit.T,
                branch_sensitivity_threshold=self.branch_sensitivity_threshold,
                flow_f=flow_f,
                monitor=monitor,
                alpha_n1=self.alpha_n1,
                lodf_replacement_value=0,
                logger=self.logger)

        else:
            con_br_idx = list()
            n1flow_f = list()
<<<<<<< HEAD
=======
            con_br_alpha = list()
>>>>>>> 3713909f

        if self.consider_gen_contingencies and self.generation_contingency_threshold != 0:
            # formulate the generator contingencies
            n1flow_gen_f, con_gen_alpha, con_gen_idx = formulate_generator_contingency(
                solver=self.solver,
                ContingencyRates=self.numerical_circuit.ContingencyRates,
                Sbase=self.numerical_circuit.Sbase,
                branch_names=self.numerical_circuit.branch_names,
                generator_names=self.numerical_circuit.generator_data.generator_names,
                Cgen=Cgen,
                Pgen=Pgen,
                generation_contingency_threshold=self.generation_contingency_threshold,
                PTDF=self.PTDF,
                F=self.numerical_circuit.F,
                T=self.numerical_circuit.T,
                flow_f=flow_f,
                monitor=monitor,
                alpha=self.alpha,
                logger=self.logger)
        else:
            n1flow_gen_f = list()
            con_gen_idx = list()
            con_gen_alpha = list()

        if self.consider_hvdc_contingencies:
            # formulate the hvdc contingencies
            n1flow_hvdc_f, con_hvdc_alpha, con_hvdc_idx = formulate_hvdc_contingency(
                solver=self.solver,
                ContingencyRates=self.numerical_circuit.ContingencyRates,
                Sbase=self.numerical_circuit.Sbase,
                hvdc_flow_f=hvdc_flow_f,
                hvdc_active=self.numerical_circuit.hvdc_data.active[:, t],
                PTDF=self.PTDF,
                F=self.numerical_circuit.F,
                T=self.numerical_circuit.T,
                F_hvdc=self.numerical_circuit.hvdc_data.get_bus_indices_f(),
                T_hvdc=self.numerical_circuit.hvdc_data.get_bus_indices_t(),
                flow_f=flow_f,
                monitor=monitor,
                alpha=self.alpha,
                logger=self.logger)
        else:
            n1flow_hvdc_f = list()
            con_hvdc_idx = list()
<<<<<<< HEAD

        # formulate the node power balance
        node_balance = formulate_node_balance(
            solver=self.solver,
            Bbus=self.numerical_circuit.Bbus,
            angles=theta,
            Pinj=Pinj,
            bus_active=self.numerical_circuit.bus_data.bus_active[:, t],
            bus_names=self.numerical_circuit.bus_data.bus_names,
            logger=self.logger)
=======
            con_hvdc_alpha = list()
>>>>>>> 3713909f

        # formulate the objective
        formulate_objective(
            solver=self.solver,
            power_shift=power_shift,
            gen_cost=gen_cost[gen_a1_idx],
            generation_delta=generation_delta[gen_a1_idx],
            weight_power_shift=self.weight_power_shift,
            weight_generation_cost=self.weight_generation_cost,
            hvdc_angle_slack_pos=hvdc_angle_slack_pos,
            hvdc_angle_slack_neg=hvdc_angle_slack_neg,
            logger=self.logger)

        # Assign variables to keep
        # transpose them to be in the format of GridCal: time, device
        self.theta = theta
        self.Pg = generation
        self.Pg_delta = generation_delta
        self.power_shift = power_shift

        self.gen_a1_idx = gen_a1_idx
        self.gen_a2_idx = gen_a2_idx

        self.monitor = monitor

        # self.Pb = Pb
        self.Pl = Pload
        self.Pinj = Pinj

        self.s_from = flow_f
        self.s_to = - flow_f
        self.n1flow_f = n1flow_f
        self.contingency_br_idx = con_br_idx

        self.hvdc_flow = hvdc_flow_f

        self.n1flow_gen_f = n1flow_gen_f
        self.con_gen_idx = con_gen_idx
        self.n1flow_hvdc_f = n1flow_hvdc_f
        self.con_hvdc_idx = con_hvdc_idx

        self.rating = branch_ratings
        self.phase_shift = tau
        self.nodal_restrictions = node_balance

        self.inter_area_branches = inter_area_branches
        self.inter_area_hvdc = inter_area_hvdc

        self.hvdc_angle_slack_pos = hvdc_angle_slack_pos
        self.hvdc_angle_slack_neg = hvdc_angle_slack_neg

        self.branch_ntc_load_rule = branch_ntc_load_rule

        # n1flow_f, con_br_idx
        self.contingency_flows_list = n1flow_f
        self.contingency_indices_list = con_br_idx  # [(t, m, c), ...]
        self.contingency_gen_flows_list = n1flow_gen_f
        self.contingency_gen_indices_list = con_gen_idx  # [(m, c), ...]
        self.contingency_hvdc_flows_list = n1flow_hvdc_f
        self.contingency_hvdc_indices_list = con_hvdc_idx  # [(m, c), ...]

        self.contingency_branch_alpha_list = con_br_alpha
        self.contingency_hvdc_alpha_list = con_hvdc_alpha
        self.contingency_generation_alpha_list = con_gen_alpha

        return self.solver

    def formulate_ts(self, t=0):
        """
        Formulate the Net Transfer Capacity problem
        :param t: time index
        :return:
        """

        self.inf = self.solver.infinity()

        # general indices
        n = self.numerical_circuit.nbus
        m = self.numerical_circuit.nbr
        ng = self.numerical_circuit.ngen
        nb = self.numerical_circuit.nbatt
        nl = self.numerical_circuit.nload
        Sbase = self.numerical_circuit.Sbase

        # battery
        Pb_max = self.numerical_circuit.battery_pmax / Sbase
        Pb_min = self.numerical_circuit.battery_pmin / Sbase
        cost_b = self.numerical_circuit.battery_cost[:, t]
        Cbat = self.numerical_circuit.battery_data.C_bus_batt.tocsc()

        # generator
        Pg_max = self.numerical_circuit.generator_pmax / Sbase
        Pg_min = self.numerical_circuit.generator_pmin / Sbase
        Pgen_orig = self.numerical_circuit.generator_data.get_effective_generation()[:, t] / Sbase
        Cgen = self.numerical_circuit.generator_data.C_bus_gen.tocsc()

        if self.skip_generation_limits:
            Pg_max = self.inf * np.ones(self.numerical_circuit.ngen)
            Pg_min = -self.inf * np.ones(self.numerical_circuit.ngen)

        # load
        Pload = self.numerical_circuit.load_data.get_effective_load().real[:, t] / Sbase

        if self.match_gen_load:
            Pgen = self.scale_to_reference(reference=Pload, scalable=Pgen_orig)
        else:
            Pgen = Pgen_orig

        # branch
        branch_ratings = self.numerical_circuit.branch_rates[:, t] / Sbase
        hvdc_ratings = self.numerical_circuit.hvdc_data.rate[:, t] / Sbase
        alpha_abs = np.abs(self.alpha)
        alpha_n1_abs = np.abs(self.alpha_n1)

        # --------------------------------------------------------------------------------------------------------------
        # Formulate the problem
        # --------------------------------------------------------------------------------------------------------------

        load_cost = self.numerical_circuit.load_data.load_cost[:, t]

        # get the inter-area branches and their sign
        inter_area_branches = get_inter_areas_branches(
            nbr=m,
            F=self.numerical_circuit.branch_data.F,
            T=self.numerical_circuit.branch_data.T,
            buses_areas_1=self.area_from_bus_idx,
            buses_areas_2=self.area_to_bus_idx)

        inter_area_hvdc = get_inter_areas_branches(
            nbr=self.numerical_circuit.nhvdc,
            F=self.numerical_circuit.hvdc_data.get_bus_indices_f(),
            T=self.numerical_circuit.hvdc_data.get_bus_indices_t(),
            buses_areas_1=self.area_from_bus_idx,
            buses_areas_2=self.area_to_bus_idx)

        thermal_ntc = get_thermal_ntc(
            inter_area_branches=inter_area_branches,
            inter_area_hvdc=inter_area_hvdc,
            branch_ratings=branch_ratings,
            hvdc_ratings=hvdc_ratings)

        # formulate the generation
        if self.generation_formulation == GenerationNtcFormulation.Optimal:

            generation, generation_delta, gen_a1_idx, gen_a2_idx, power_shift, dgen1, \
            gen_cost = formulate_optimal_generation(
                solver=self.solver,
                generator_active=self.numerical_circuit.generator_data.generator_active[:, t],
                dispatchable=self.numerical_circuit.generator_data.generator_dispatchable,
                generator_cost=self.numerical_circuit.generator_data.generator_cost[:, t],
                generator_names=self.numerical_circuit.generator_data.generator_names,
                Sbase=self.numerical_circuit.Sbase,
                inf=self.inf,
                ngen=ng,
                Cgen=Cgen,
                Pgen=Pgen,
                Pmax=Pg_max,
                Pmin=Pg_min,
                a1=self.area_from_bus_idx,
                a2=self.area_to_bus_idx,
                dispatch_all_areas=self.dispatch_all_areas,
                logger=self.logger)

        elif self.generation_formulation == GenerationNtcFormulation.Proportional:

            generation, generation_delta, gen_a1_idx, gen_a2_idx, power_shift, \
            gen_cost = formulate_proportional_generation(
                solver=self.solver,
                generator_active=self.numerical_circuit.generator_data.generator_active[:, t],
                generator_dispatchable=self.numerical_circuit.generator_data.generator_dispatchable,
                generator_cost=self.numerical_circuit.generator_data.generator_cost[:, t],
                generator_names=self.numerical_circuit.generator_data.generator_names,
                inf=self.inf,
                ngen=ng,
                Cgen=Cgen,
                Pgen=Pgen,
                Pmax=Pg_max,
                Pmin=Pg_min,
                a1=self.area_from_bus_idx,
                a2=self.area_to_bus_idx,
                logger=self.logger)

            load_cost = np.ones(self.numerical_circuit.nload)

        else:
            raise Exception('Unknown generation mode')

        # formulate the power injections
        Pinj = formulate_power_injections(
            solver=self.solver,
            Cgen=Cgen,
            generation=generation,
            Cload=self.numerical_circuit.load_data.C_bus_load,
            load_power=Pload,
            logger=self.logger)


        # add the angles
        theta = formulate_angles(
            solver=self.solver,
            nbus=self.numerical_circuit.nbus,
            vd=self.numerical_circuit.vd,
            bus_names=self.numerical_circuit.bus_data.bus_names,
            angle_min=self.numerical_circuit.bus_data.angle_min,
            angle_max=self.numerical_circuit.bus_data.angle_max,
            logger=self.logger)

        # update angles with the shifter effect
        tau = formulate_angles_shifters(
            solver=self.solver,
            nbr=self.numerical_circuit.nbr,
            branch_active=self.numerical_circuit.branch_active[:, t],
            branch_names=self.numerical_circuit.branch_names,
            branch_theta=self.numerical_circuit.branch_data.theta[:, t],
            branch_theta_min=self.numerical_circuit.branch_data.theta_min,
            branch_theta_max=self.numerical_circuit.branch_data.theta_max,
            control_mode=self.numerical_circuit.branch_data.control_mode,
            logger=self.logger)

        # formulate the flows
        flow_f, monitor, Pinj_tau, branch_ntc_load_rule = formulate_branches_flow(
            solver=self.solver,
            nbr=self.numerical_circuit.nbr,
            nbus=self.numerical_circuit.nbus,
            Rates=self.numerical_circuit.Rates[:, t],
            Sbase=self.numerical_circuit.Sbase,
            branch_active=self.numerical_circuit.branch_active[:, t],
            branch_names=self.numerical_circuit.branch_names,
            branch_dc=self.numerical_circuit.branch_data.branch_dc,
            R=self.numerical_circuit.branch_data.R,
            X=self.numerical_circuit.branch_data.X,
            F=self.numerical_circuit.F,
            T=self.numerical_circuit.T,
            angles=theta,
            tau=tau,
            inf=self.inf,
            monitor_loading=self.numerical_circuit.branch_data.monitor_loading,
            branch_sensitivity_threshold=self.branch_sensitivity_threshold,
            monitor_only_sensitive_branches=self.monitor_only_sensitive_branches,
            alpha_abs=alpha_abs,
            alpha_n1_abs=alpha_n1_abs,
            monitor_only_ntc_load_rule_branches=self.monitor_only_ntc_load_rule_branches,
            ntc_load_rule=self.ntc_load_rule,
            thermal_ntc=thermal_ntc,
            logger=self.logger)


        # formulate the HVDC flows
        hvdc_flow_f, hvdc_angle_slack_pos, hvdc_angle_slack_neg = formulate_hvdc_flow(
            solver=self.solver,
            nhvdc=self.numerical_circuit.nhvdc,
            names=self.numerical_circuit.hvdc_names,
            rate=self.numerical_circuit.hvdc_data.rate[:, t],
            angles=theta,
            hvdc_active=self.numerical_circuit.hvdc_data.active[:, t],
            Pt=self.numerical_circuit.hvdc_data.Pset[:, t],
            angle_droop=self.numerical_circuit.hvdc_data.get_angle_droop_in_pu_rad(Sbase)[:, t],
            control_mode=self.numerical_circuit.hvdc_data.control_mode,
            dispatchable=self.numerical_circuit.hvdc_data.dispatchable,
            F=self.numerical_circuit.hvdc_data.get_bus_indices_f(),
            T=self.numerical_circuit.hvdc_data.get_bus_indices_t(),
            Pinj=Pinj,
            Sbase=self.numerical_circuit.Sbase,
            inf=self.inf,
            inter_area_hvdc=inter_area_hvdc,
            force_exchange_sense=self.force_exchange_sense,
            logger=self.logger)

<<<<<<< HEAD
        if self.consider_contingencies:
            # formulate the contingencies
            n1flow_f, con_br_idx = formulate_contingency(
=======

        # formulate the node power balance
        node_balance = formulate_node_balance(
            solver=self.solver,
            Bbus=self.numerical_circuit.Bbus,
            angles=theta,
            Pinj=Pinj - Pinj_tau,
            bus_active=self.numerical_circuit.bus_data.bus_active[:, t],
            bus_names=self.numerical_circuit.bus_data.bus_names,
            logger=self.logger)


        if self.consider_contingencies:
            # formulate the contingencies
            n1flow_f, con_brn_alpha, con_br_idx = formulate_contingency(
>>>>>>> 3713909f
                solver=self.solver,
                ContingencyRates=self.numerical_circuit.ContingencyRates[:, t],
                Sbase=self.numerical_circuit.Sbase,
                branch_names=self.numerical_circuit.branch_names,
                contingency_enabled_indices=self.numerical_circuit.branch_data.get_contingency_enabled_indices(),
                LODF=self.LODF,
                F=self.numerical_circuit.F,
                T=self.numerical_circuit.T,
                branch_sensitivity_threshold=self.branch_sensitivity_threshold,
                flow_f=flow_f,
                monitor=monitor,
                lodf_replacement_value=0,
                alpha_n1=self.alpha_n1,
                logger=self.logger)

        else:
            con_br_idx = list()
            n1flow_f = list()
<<<<<<< HEAD
=======
            alpha_n1_list = list()
>>>>>>> 3713909f

        if self.consider_gen_contingencies and self.generation_contingency_threshold != 0:
            # formulate the generator contingencies
            n1flow_gen_f, con_gen_alpha, con_gen_idx = formulate_generator_contingency(
                solver=self.solver,
                ContingencyRates=self.numerical_circuit.ContingencyRates[:, t],
                Sbase=self.numerical_circuit.Sbase,
                branch_names=self.numerical_circuit.branch_names,
                generator_names=self.numerical_circuit.generator_data.generator_names,
                Cgen=Cgen,
                Pgen=Pgen,
                generation_contingency_threshold=self.generation_contingency_threshold,
                PTDF=self.PTDF,
                F=self.numerical_circuit.F,
                T=self.numerical_circuit.T,
                flow_f=flow_f,
                monitor=monitor,
                alpha=self.alpha,
                logger=self.logger)
        else:
            n1flow_gen_f = list()
            con_gen_idx = list()

        if self.consider_hvdc_contingencies:
            # formulate the hvdc contingencies
            n1flow_hvdc_f, con_hvdc_alpha, con_hvdc_idx = formulate_hvdc_contingency(
                solver=self.solver,
                ContingencyRates=self.numerical_circuit.ContingencyRates[:, t],
                Sbase=self.numerical_circuit.Sbase,
                hvdc_flow_f=hvdc_flow_f,
                hvdc_active=self.numerical_circuit.hvdc_data.active[:, t],
                PTDF=self.PTDF,
                F=self.numerical_circuit.F,
                T=self.numerical_circuit.T,
                F_hvdc=self.numerical_circuit.hvdc_data.get_bus_indices_f(),
                T_hvdc=self.numerical_circuit.hvdc_data.get_bus_indices_t(),
                flow_f=flow_f,
                monitor=monitor,
                alpha=self.alpha,
                logger=self.logger)
        else:
            n1flow_hvdc_f = list()
            con_hvdc_idx = list()

<<<<<<< HEAD

        # formulate the node power balance
        node_balance = formulate_node_balance(
            solver=self.solver,
            Bbus=self.numerical_circuit.Bbus,
            angles=theta,
            Pinj=Pinj,
            bus_active=self.numerical_circuit.bus_data.bus_active[:, t],
            bus_names=self.numerical_circuit.bus_data.bus_names,
            logger=self.logger)

=======
>>>>>>> 3713909f
        # formulate the objective
        formulate_objective(
            solver=self.solver,
            power_shift=power_shift,
            gen_cost=gen_cost[gen_a1_idx],
            generation_delta=generation_delta[gen_a1_idx],
            weight_power_shift=self.weight_power_shift,
            weight_generation_cost=self.weight_generation_cost,
            hvdc_angle_slack_pos=hvdc_angle_slack_pos,
            hvdc_angle_slack_neg=hvdc_angle_slack_neg,
            logger=self.logger)

        # Assign variables to keep
        # transpose them to be in the format of GridCal: time, device
        self.theta = theta
        self.Pg = generation
        self.Pg_delta = generation_delta
        self.power_shift = power_shift

        self.gen_a1_idx = gen_a1_idx
        self.gen_a2_idx = gen_a2_idx

        self.monitor = monitor

        # self.Pb = Pb
        self.Pl = Pload
        self.Pinj = Pinj

        self.s_from = flow_f
        self.s_to = - flow_f
        self.n1flow_f = n1flow_f
        self.contingency_br_idx = con_br_idx

        self.hvdc_flow = hvdc_flow_f

        self.n1flow_gen_f = n1flow_gen_f
        self.con_gen_idx = con_gen_idx
        self.n1flow_hvdc_f = n1flow_hvdc_f
        self.con_hvdc_idx = con_hvdc_idx

        self.rating = branch_ratings
        self.phase_shift = tau
        self.nodal_restrictions = node_balance

        self.inter_area_branches = inter_area_branches
        self.inter_area_hvdc = inter_area_hvdc

        self.hvdc_angle_slack_pos = hvdc_angle_slack_pos
        self.hvdc_angle_slack_neg = hvdc_angle_slack_neg

        self.branch_ntc_load_rule = branch_ntc_load_rule

        # n1flow_f, con_br_idx
        self.contingency_flows_list = n1flow_f
        self.contingency_indices_list = con_br_idx  # [(t, m, c), ...]
        self.contingency_gen_flows_list = n1flow_gen_f
        self.contingency_gen_indices_list = con_gen_idx  # [(t, m, c), ...]
        self.contingency_hvdc_flows_list = n1flow_hvdc_f
        self.contingency_hvdc_indices_list = con_hvdc_idx  # [(t, m, c), ...]

        self.contingency_branch_alpha_list = con_brn_alpha
        self.contingency_generation_alpha_list = con_gen_alpha
        self.contingency_hvdc_alpha_list = con_hvdc_alpha

        return self.solver

    def check(self):
        """
        Formulate the Net Transfer Capacity problem
        :return:
        """
        # time index
        t = 0

        # general indices
        n = self.numerical_circuit.nbus
        m = self.numerical_circuit.nbr
        ng = self.numerical_circuit.ngen
        nb = self.numerical_circuit.nbatt
        nl = self.numerical_circuit.nload
        Sbase = self.numerical_circuit.Sbase

        # battery
        Pb_max = self.numerical_circuit.battery_pmax / Sbase
        Pb_min = self.numerical_circuit.battery_pmin / Sbase
        cost_b = self.numerical_circuit.battery_cost
        Cbat = self.numerical_circuit.battery_data.C_bus_batt.tocsc()

        # generator
        Pg_fix = self.numerical_circuit.generator_data.get_effective_generation()[:, t] / Sbase
        Pg_max = self.numerical_circuit.generator_pmax / Sbase
        Cgen = self.numerical_circuit.generator_data.C_bus_gen.tocsc()

        if self.skip_generation_limits:
            Pg_max = self.inf * np.ones(self.numerical_circuit.ngen)
            Pg_min = -self.inf * np.ones(self.numerical_circuit.ngen)

        # load
        Pl_fix = self.numerical_circuit.load_data.get_effective_load().real[:, t] / Sbase

        # branch
        alpha_abs = np.abs(self.alpha)

        # check variables
        for var in self.solver.variables():

            if var.solution_value() > var.Ub():
                self.logger.add_divergence(
                    'Variable over the upper bound', var.name(), var.solution_value(), var.Ub())
            if var.solution_value() < var.Lb():
                self.logger.add_divergence(
                    'Variable under the lower bound', var.name(), var.solution_value(), var.Lb())

        # formulate the generation
        if self.generation_formulation == GenerationNtcFormulation.Optimal:

            check_optimal_generation(
                generator_active=self.numerical_circuit.generator_data.generator_active[:, t],
                dispatchable=self.numerical_circuit.generator_data.generator_dispatchable,
                generator_names=self.numerical_circuit.generator_data.generator_names,
                Cgen=Cgen,
                Pgen=Pg_fix,
                a1=self.area_from_bus_idx,
                a2=self.area_to_bus_idx,
                generation=self.extract(self.Pg),
                delta=self.extract(self.Pg_delta),
                logger=self.logger)

        elif self.generation_formulation == GenerationNtcFormulation.Proportional:

            check_proportional_generation(
                generator_active=self.numerical_circuit.generator_data.generator_active[:, t],
                generator_dispatchable=self.numerical_circuit.generator_data.generator_dispatchable,
                generator_cost=self.numerical_circuit.generator_data.generator_cost[:, t],
                generator_names=self.numerical_circuit.generator_data.generator_names,
                Sbase=self.numerical_circuit.Sbase,
                Cgen=Cgen,
                Pgen=Pg_fix,
                Pmax=Pg_max,
                Pmin=Pg_min,
                a1=self.area_from_bus_idx,
                a2=self.area_to_bus_idx,
                generation=self.extract(self.Pg),
                delta=self.extract(self.Pg_delta),
                power_shift=self.power_shift.solution_value(),
                logger=self.logger
            )
        else:
            raise Exception('Unknown generation mode')

        monitor = check_branches_flow(
            nbr=self.numerical_circuit.nbr,
            Rates=self.numerical_circuit.Rates,
            Sbase=self.numerical_circuit.Sbase,
            branch_active=self.numerical_circuit.branch_active,
            branch_names=self.numerical_circuit.branch_names,
            branch_dc=self.numerical_circuit.branch_data.branch_dc,
            control_mode=self.numerical_circuit.branch_data.control_mode,
            R=self.numerical_circuit.branch_data.R,
            X=self.numerical_circuit.branch_data.X,
            F=self.numerical_circuit.F,
            T=self.numerical_circuit.T,
            monitor_loading=self.numerical_circuit.branch_data.monitor_loading,
            branch_sensitivity_threshold=self.branch_sensitivity_threshold,
            monitor_only_sensitive_branches=self.monitor_only_sensitive_branches,
            angles=self.extract(self.theta),
            alpha_abs=alpha_abs,
            logger=self.logger,
            flow_f=self.extract(self.s_from),
            tau=self.extract(self.phase_shift))

        check_contingency(
            ContingencyRates=self.numerical_circuit.ContingencyRates,
            Sbase=self.numerical_circuit.Sbase,
            branch_names=self.numerical_circuit.branch_names,
            contingency_enabled_indices=self.numerical_circuit.branch_data.get_contingency_enabled_indices(),
            LODF=self.LODF,
            F=self.numerical_circuit.F,
            T=self.numerical_circuit.T,
            branch_sensitivity_threshold=self.branch_sensitivity_threshold,
            flow_f=self.extract(self.s_from),
            monitor=monitor,
            logger=self.logger)

        check_hvdc_flow(
            nhvdc=self.numerical_circuit.nhvdc,
            names=self.numerical_circuit.hvdc_names,
            rate=self.numerical_circuit.hvdc_data.rate[:, t],
            angles=self.extract(self.theta),
            hvdc_active=self.numerical_circuit.hvdc_data.active[:, t],
            Pt=self.numerical_circuit.hvdc_data.Pset[:, t],
            angle_droop=self.numerical_circuit.hvdc_data.get_angle_droop_in_pu_rad(Sbase)[:, t],
            control_mode=self.numerical_circuit.hvdc_data.control_mode,
            dispatchable=self.numerical_circuit.hvdc_data.dispatchable,
            F=self.numerical_circuit.hvdc_data.get_bus_indices_f(),
            T=self.numerical_circuit.hvdc_data.get_bus_indices_t(),
            Sbase=self.numerical_circuit.Sbase,
            flow_f=self.extract(self.hvdc_flow),
            logger=self.logger)

        Pinj = check_power_injections(
            load_power=Pl_fix,
            Cgen=Cgen,
            generation=self.extract(self.Pg),
            Cload=self.numerical_circuit.load_data.C_bus_load)

        check_node_balance(
            Bbus=self.numerical_circuit.Bbus,
            angles=self.extract(self.theta),
            Pinj=Pinj,
            bus_active=self.numerical_circuit.bus_data.bus_active[:, t],
            bus_names=self.numerical_circuit.bus_data.bus_names,
            logger=self.logger)

    def check_ts(self, t=0):
        """
        Formulate the Net Transfer Capacity problem
        param t: time index
        :return:
        """

        # general indices
        n = self.numerical_circuit.nbus
        m = self.numerical_circuit.nbr
        ng = self.numerical_circuit.ngen
        nb = self.numerical_circuit.nbatt
        nl = self.numerical_circuit.nload
        Sbase = self.numerical_circuit.Sbase

        # battery
        Pb_max = self.numerical_circuit.battery_pmax / Sbase
        Pb_min = self.numerical_circuit.battery_pmin / Sbase
        cost_b = self.numerical_circuit.battery_cost
        Cbat = self.numerical_circuit.battery_data.C_bus_batt.tocsc()

        # generator
        Pg_fix = self.numerical_circuit.generator_data.get_effective_generation()[:, t] / Sbase
        Pg_max = self.numerical_circuit.generator_pmax / Sbase
        Cgen = self.numerical_circuit.generator_data.C_bus_gen.tocsc()

        if self.skip_generation_limits:
            Pg_max = self.inf * np.ones(self.numerical_circuit.ngen)
            Pg_min = -self.inf * np.ones(self.numerical_circuit.ngen)

        # load
        Pl_fix = self.numerical_circuit.load_data.get_effective_load().real[:, t] / Sbase

        # branch
        alpha_abs = np.abs(self.alpha)

        # check that the slacks are 0
        if self.all_slacks is not None:
            for var_array in self.all_slacks:
                for var in var_array:
                    if isinstance(var, float) or isinstance(var, int):
                        val = var
                    else:
                        val = var.solution_value()

                    if abs(val) > 0:
                        self.logger.add_divergence(
                            'Slack variable is over the tolerance', var.name(), val, 0)

        # check variables
        for var in self.solver.variables():

            if var.solution_value() > var.Ub():
                self.logger.add_divergence(
                    'Variable over the upper bound', var.name(), var.solution_value(), var.Ub())
            if var.solution_value() < var.Lb():
                self.logger.add_divergence(
                    'Variable under the lower bound', var.name(), var.solution_value(), var.Lb())

        # formulate the generation
        if self.generation_formulation == GenerationNtcFormulation.Optimal:

            check_optimal_generation(
                generator_active=self.numerical_circuit.generator_data.generator_active[:, t],
                dispatchable=self.numerical_circuit.generator_data.generator_dispatchable,
                generator_names=self.numerical_circuit.generator_data.generator_names,
                Cgen=Cgen,
                Pgen=Pg_fix,
                a1=self.area_from_bus_idx,
                a2=self.area_to_bus_idx,
                generation=self.extract(self.Pg),
                delta=self.extract(self.Pg_delta),
                logger=self.logger)

        elif self.generation_formulation == GenerationNtcFormulation.Proportional:

            check_proportional_generation(
                generator_active=self.numerical_circuit.generator_data.generator_active[:, t],
                generator_dispatchable=self.numerical_circuit.generator_data.generator_dispatchable,
                generator_cost=self.numerical_circuit.generator_data.generator_cost[:, t],
                generator_names=self.numerical_circuit.generator_data.generator_names,
                Sbase=self.numerical_circuit.Sbase,
                Cgen=Cgen,
                Pgen=Pg_fix,
                Pmax=Pg_max,
                Pmin=Pg_min,
                a1=self.area_from_bus_idx,
                a2=self.area_to_bus_idx,
                generation=self.extract(self.Pg),
                delta=self.extract(self.Pg_delta),
                power_shift=self.power_shift.solution_value(),
                logger=self.logger
            )
        else:
            raise Exception('Unknown generation mode')

        monitor = check_branches_flow(
            nbr=self.numerical_circuit.nbr,
            Rates=self.numerical_circuit.Rates[:, t],
            Sbase=self.numerical_circuit.Sbase,
            branch_active=self.numerical_circuit.branch_active[:, t],
            branch_names=self.numerical_circuit.branch_names,
            branch_dc=self.numerical_circuit.branch_data.branch_dc,
            control_mode=self.numerical_circuit.branch_data.control_mode,
            R=self.numerical_circuit.branch_data.R,
            X=self.numerical_circuit.branch_data.X,
            F=self.numerical_circuit.F,
            T=self.numerical_circuit.T,
            monitor_loading=self.numerical_circuit.branch_data.monitor_loading,
            branch_sensitivity_threshold=self.branch_sensitivity_threshold,
            monitor_only_sensitive_branches=self.monitor_only_sensitive_branches,
            angles=self.extract(self.theta),
            alpha_abs=alpha_abs,
            logger=self.logger,
            flow_f=self.extract(self.s_from),
            tau=self.extract(self.phase_shift))

        check_contingency(
            ContingencyRates=self.numerical_circuit.ContingencyRates[:, t],
            Sbase=self.numerical_circuit.Sbase,
            branch_names=self.numerical_circuit.branch_names,
            contingency_enabled_indices=self.numerical_circuit.branch_data.get_contingency_enabled_indices(),
            LODF=self.LODF,
            F=self.numerical_circuit.F,
            T=self.numerical_circuit.T,
            branch_sensitivity_threshold=self.branch_sensitivity_threshold,
            flow_f=self.extract(self.s_from),
            monitor=monitor,
            logger=self.logger)

        check_hvdc_flow(
            nhvdc=self.numerical_circuit.nhvdc,
            names=self.numerical_circuit.hvdc_names,
            rate=self.numerical_circuit.hvdc_data.rate[:, t],
            angles=self.extract(self.theta),
            hvdc_active=self.numerical_circuit.hvdc_data.active[:, t],
            Pt=self.numerical_circuit.hvdc_data.Pset[:, t],
            angle_droop=self.numerical_circuit.hvdc_data.get_angle_droop_in_pu_rad(Sbase)[:, t],
            control_mode=self.numerical_circuit.hvdc_data.control_mode,
            dispatchable=self.numerical_circuit.hvdc_data.dispatchable,
            F=self.numerical_circuit.hvdc_data.get_bus_indices_f(),
            T=self.numerical_circuit.hvdc_data.get_bus_indices_t(),
            Sbase=self.numerical_circuit.Sbase,
            flow_f=self.extract(self.hvdc_flow),
            logger=self.logger)

        Pinj = check_power_injections(
            load_power=Pl_fix,
            Cgen=Cgen,
            generation=self.extract(self.Pg),
            Cload=self.numerical_circuit.load_data.C_bus_load)

        check_node_balance(
            Bbus=self.numerical_circuit.Bbus,
            angles=self.extract(self.theta),
            Pinj=Pinj,
            bus_active=self.numerical_circuit.bus_data.bus_active[:, t],
            bus_names=self.numerical_circuit.bus_data.bus_names,
            logger=self.logger)

    def save_lp(self, file_name="ntc_opf_problem.lp"):
        """
        Save problem in LP format
        :param file_name: name of the file (.lp or .mps supported)
        """
        save_lp(self.solver, file_name)

    def solve(self, with_solution_checks=True, time_limit_ms=0):
        """
        Call ORTools to solve the problem
        """
        if time_limit_ms != 0:
            self.solver.set_time_limit(int(time_limit_ms))

        self.status = self.solver.Solve()

        solved = self.solved()

<<<<<<< HEAD
        self.save_lp('ntc_opf.lp')

        if not solved:
            self.save_lp('ntc_opf_{0}.lp')

=======
>>>>>>> 3713909f
        # check the solution
        self.save_lp('snp_ntc_opf.lp')
        if not solved and with_solution_checks:
            self.check()

        return solved

    def solve_ts(self, t, with_check=True, time_limit_ms=0):
        """
        Call ORTools to solve the problem
        """
        if time_limit_ms != 0:
            self.solver.set_time_limit(int(time_limit_ms))

        self.status = self.solver.Solve()

        solved = self.solved()

<<<<<<< HEAD
        self.save_lp('ntc_opf_ts.lp')
=======
>>>>>>> 3713909f

        # check the solution
        if not solved and with_check:
            self.save_lp('h{0}_ntc_opf_ts.lp'.format(t))
            self.check_ts()

        return solved

    def error(self):
        """
        Compute total error
        :return: total error
        """
        if self.status == pywraplp.Solver.OPTIMAL:
            return 0
            # return self.all_slacks_sum.solution_value()
        else:
            return 99999


    def solved(self):
        return self.status == pywraplp.Solver.OPTIMAL
        # return abs(self.error()) < self.tolerance

    @staticmethod
    def extract(arr, make_abs=False):  # override this method to call ORTools instead of PuLP
        """
        Extract values fro the 1D array of LP variables
        :param arr: 1D array of LP variables
        :param make_abs: substitute the result by its abs value
        :return: 1D numpy array
        """

        if isinstance(arr, list):
            arr = np.array(arr)

        val = np.zeros(arr.shape)
        for i in range(val.shape[0]):
            if isinstance(arr[i], float) or isinstance(arr[i], int):
                val[i] = arr[i]
            else:
                val[i] = arr[i].solution_value()

        if make_abs:
            val = np.abs(val)

        return val

    def get_alpha_n1_list(self):

        x = np.zeros(len(self.contingency_indices_list))
        for i in range(len(self.contingency_indices_list)):
            m, c = self.contingency_indices_list[i]
            x[i] = self.alpha_n1[m, c]
        return x


    def get_contingency_flows_list(self):
        """
        Square matrix of contingency flows (n branch, n contingency branch)
        :return:
        """

        x = np.zeros(len(self.contingency_flows_list))

        for i in range(len(self.contingency_flows_list)):
            try:
                x[i] = self.contingency_flows_list[i].solution_value() * self.numerical_circuit.Sbase
            except AttributeError:
                x[i] = float(self.contingency_flows_list[i]) * self.numerical_circuit.Sbase

        return x

    def get_contingency_gen_flows_list(self):
        """
        Square matrix of contingency flows (n branch, n contingency branch)
        :return:
        """

        x = np.zeros(len(self.contingency_gen_flows_list))

        for i in range(len(self.contingency_gen_flows_list)):
            try:
                x[i] = self.contingency_gen_flows_list[i].solution_value() * self.numerical_circuit.Sbase
            except AttributeError:
                x[i] = float(self.contingency_gen_flows_list[i]) * self.numerical_circuit.Sbase

        return x

    def get_contingency_hvdc_flows_list(self):
        """
        Square matrix of contingency flows (n branch, n contingency branch)
        :return:
        """

        x = np.zeros(len(self.contingency_hvdc_flows_list))

        for i in range(len(self.contingency_hvdc_flows_list)):
            try:
                x[i] = self.contingency_hvdc_flows_list[i].solution_value() * self.numerical_circuit.Sbase
            except AttributeError:
                x[i] = float(self.contingency_hvdc_flows_list[i]) * self.numerical_circuit.Sbase

        return x

    def get_contingency_flows_slacks_list(self):
        """
        Square matrix of contingency flows (n branch, n contingency branch)
        :return:
        """

        x = np.zeros(len(self.n1flow_f))

        for i in range(len(self.n1flow_f)):
            try:
                x[i] = self.contingency_flows_list[i].solution_value() * self.numerical_circuit.Sbase
            except AttributeError:
                x[i] = float(self.contingency_flows_slacks_list[i]) * self.numerical_circuit.Sbase

        return x

    def get_contingency_loading(self):
        """
        Square matrix of contingency flows (n branch, n contingency branch)
        :return:
        """

        x = np.zeros(len(self.n1flow_f))

        for i in range(len(self.n1flow_f)):
            try:
                x[i] = self.n1flow_f[i].solution_value() * self.numerical_circuit.Sbase / (self.rating[i] + 1e-20)
            except AttributeError:
                x[i] = float(self.n1flow_f[i]) * self.numerical_circuit.Sbase / (self.rating[i] + 1e-20)

        return x

    def get_power_injections(self):
        """
        return the branch loading (time, device)
        :return: 2D array
        """
        return self.extract(self.Pinj, make_abs=False) * self.numerical_circuit.Sbase

    def get_generator_delta(self):
        """
        return the branch loading (time, device)
        :return: 2D array
        """
        x = self.extract(self.Pg_delta, make_abs=False) * self.numerical_circuit.Sbase
        x[self.gen_a2_idx] *= -1  # this is so that the deltas in the receiving area appear negative in the final vector
        return x

    def get_generator_delta_slacks(self):
        """
        return the branch loading (time, device)
        :return: 2D array
        """
        return self.extract(self.generation_delta_slacks, make_abs=False) * self.numerical_circuit.Sbase

    def get_phase_angles(self):
        """
        Get the phase shift solution
        :return:
        """
        return self.extract(self.phase_shift, make_abs=False)

    def get_hvdc_flow(self):
        """
        return the branch loading (time, device)
        :return: 2D array
        """
        return self.extract(self.hvdc_flow, make_abs=False) * self.numerical_circuit.Sbase

    def get_hvdc_loading(self):
        """
        return the hvdc loading (time, device)
        :return: 2D array
        """
        return self.extract(
            self.hvdc_flow, make_abs=False
        ) * self.numerical_circuit.Sbase / self.numerical_circuit.hvdc_data.rate[:, 0]

    def get_hvdc_angle_slacks(self):
        """
        return the hvdc angle slacks (time, device)
        :return: 2D array
        """
        return self.extract(self.hvdc_angle_slack_neg + self.hvdc_angle_slack_pos, make_abs=False)

    def get_branch_ntc_load_rule(self):
        """
        return the branch min ntc load by ntc rule
        :return:
        """
        return self.extract(self.branch_ntc_load_rule, make_abs=False) * self.numerical_circuit.Sbase

if __name__ == '__main__':
    from GridCal.Engine.basic_structures import BranchImpedanceMode
    from GridCal.Engine.IO.file_handler import FileOpen
    from GridCal.Engine.Core.snapshot_opf_data import compile_snapshot_opf_circuit

    folder = r'\\mornt4\DESRED\DPE-Planificacion\Plan 2021_2026\_0_TRABAJO\5_Plexos_PSSE\Peninsula\_2026_TRABAJO\Vesiones con alegaciones\Anexo II\TYNDP 2022 V2\5GW\Con N-x\merged\GridCal'
    fname = os.path.join(folder, 'ES-PTv2--FR v4_fused - ts corta 5k.gridcal')

    main_circuit = FileOpen(fname).open()

    # compute information about areas ----------------------------------------------------------------------------------
    area_from_idx = 0
    area_to_idx = 1
    areas = main_circuit.get_bus_area_indices()

    numerical_circuit_ = compile_snapshot_opf_circuit(
        circuit=main_circuit,
        apply_temperature=False,
        branch_tolerance_mode=BranchImpedanceMode.Specified)

    # get the area bus indices
    areas = areas[numerical_circuit_.original_bus_idx]
    a1 = np.where(areas == area_from_idx)[0]
    a2 = np.where(areas == area_to_idx)[0]

    problem = OpfNTC(
        numerical_circuit=numerical_circuit_,
        area_from_bus_idx=a1,
        area_to_bus_idx=a2,
        generation_formulation=GenerationNtcFormulation.Proportional)

    print('Solving...')
    status = problem.solve()

    print("Status:", status)

    print('Angles\n', np.angle(problem.get_voltage()))
    print('Branch loading\n', problem.get_loading())
    print('Gen power\n', problem.get_generator_power())
    print('Delta power\n', problem.get_generator_delta())
    print('Area slack', problem.power_shift.solution_value())
    print('HVDC flow\n', problem.get_hvdc_flow())<|MERGE_RESOLUTION|>--- conflicted
+++ resolved
@@ -147,7 +147,7 @@
     return val
 
 
-def save_lp(solver: "pywraplp.Solver", file_name="ntc_opf_problem.lp"):
+def save_lp(solver: pywraplp.Solver, file_name="ntc_opf_problem.lp"):
     """
     Save problem in LP format
     :param solver: Solver instance
@@ -286,7 +286,7 @@
     return c1 and c2 and c3  # and c4
 
 
-def formulate_optimal_generation(solver: "pywraplp.Solver", generator_active, dispatchable, generator_cost,
+def formulate_optimal_generation(solver: pywraplp.Solver, generator_active, dispatchable, generator_cost,
                                  generator_names, Sbase, inf, ngen, Cgen, Pgen, Pmax, Pmin, a1, a2,
                                  logger: Logger, dispatch_all_areas=False):
     """
@@ -461,12 +461,7 @@
     if not res:
         logger.add_divergence('Area equality not met', 'grid', sum_a1, sum_a2)
 
-<<<<<<< HEAD
-
-def formulate_proportional_generation(solver: "pywraplp.Solver", generator_active, generator_dispatchable,
-=======
 def formulate_proportional_generation(solver: pywraplp.Solver, generator_active, generator_dispatchable,
->>>>>>> 3713909f
                                       generator_cost, generator_names, inf, ngen, Cgen, Pgen, Pmax,
                                       Pmin, a1, a2, logger: Logger):
     """
@@ -572,183 +567,8 @@
     # Formulate Solver valiables
     # --------------------------------------------
 
-
     power_shift = solver.NumVar(-inf, inf, 'power_shift')
 
-<<<<<<< HEAD
-    gU1 = 0
-    gD1 = 0
-    for bus_idx, gen_idx in gens1:
-        if validate_generator_to_increase(gen_idx, generator_active, generator_dispatchable, Pgen, Pmax, Pmin):
-
-            if Pgen[gen_idx] > 0:
-                gU1 += Pgen[gen_idx]
-
-            if Pgen[gen_idx] < 0:
-                gD1 -= Pgen[gen_idx]  # store it as positive value
-
-    # compute witch proportion to attend with positive and negative sense  in area1
-    dPP1 = gU1 / (gU1 + gD1)  # positive proportion
-    dPN1 = 1 - dPP1  # negative proportion
-
-    gU2 = 0
-    gD2 = 0
-    for bus_idx, gen_idx in gens2:
-        if validate_generator_to_decrease(gen_idx, generator_active, generator_dispatchable, Pgen, Pmax, Pmin):
-
-            if Pgen[gen_idx] > 0:
-                gU2 += Pgen[gen_idx]
-
-            if Pgen[gen_idx] < 0:
-                gD2 -= Pgen[gen_idx]  # store it as positive value
-
-    # compute witch proportion to attend with positive and negative sense in area2
-    dPP2 = gU2 / (gU2 + gD2)  # positive proportion
-    dPN2 = 1 - dPP2  # negative proportion
-
-    for bus_idx, gen_idx in gens1:
-
-        if validate_generator_to_increase(gen_idx, generator_active, generator_dispatchable, Pgen, Pmax, Pmin):
-
-            # add logger message if generator is out of limits
-            validate_generator_limits(gen_idx, Pgen, Pmax, Pmin, logger)
-
-            name = 'Gen_up_{0}@bus{1}_{2}'.format(gen_idx, bus_idx, generator_names[gen_idx])
-
-            generation[gen_idx] = solver.NumVar(Pmin[gen_idx], Pmax[gen_idx], name)
-            delta[gen_idx] = solver.NumVar(-inf, inf, name + '_delta')
-
-            if Pgen[gen_idx] > 0:
-                prop = dPP1 * Pgen[gen_idx] / gU1
-
-            if Pgen[gen_idx] < 0:
-                prop = -dPN1 * Pgen[gen_idx] / gD1  # Pgen[gen_idx] is already negative
-
-            if Pgen[gen_idx] == 0:
-                prop = 0
-
-            solver.Add(delta[gen_idx] == prop * power_shift,
-                       'Delta_up_gen{}'.format(gen_idx))
-
-            solver.Add(generation[gen_idx] == Pgen[gen_idx] + delta[gen_idx],
-                       'Gen_up_gen{}'.format(gen_idx))
-
-        else:
-            generation[gen_idx] = Pgen[gen_idx]
-            delta[gen_idx] = 0
-
-        dgen1.append(delta[gen_idx])
-        Pgen1.append(Pgen[gen_idx])
-        gen_a1_idx.append(gen_idx)
-
-    for bus_idx, gen_idx in gens2:
-
-        if validate_generator_to_decrease(gen_idx, generator_active, generator_dispatchable, Pgen, Pmax, Pmin):
-
-            # add logger message if generator is out of limits
-            validate_generator_limits(gen_idx, Pgen, Pmax, Pmin, logger)
-
-            name = 'Gen_down_{0}@bus{1}_{2}'.format(gen_idx, bus_idx, generator_names[gen_idx])
-
-            generation[gen_idx] = solver.NumVar(Pmin[gen_idx], Pmax[gen_idx], name)
-            delta[gen_idx] = solver.NumVar(-inf, inf, name + '_delta')
-
-            if Pgen[gen_idx] > 0:
-                prop = dPP2 * Pgen[gen_idx] / gU2
-
-            if Pgen[gen_idx] < 0:
-                prop = -dPN2 * Pgen[gen_idx] / gD2  # Pgen[gen_idx] is already negative
-
-            if Pgen[gen_idx] == 0:
-                prop = 0
-
-            solver.Add(delta[gen_idx] == prop * power_shift,
-                       'Delta_up_gen{}'.format(gen_idx))
-
-            solver.Add(generation[gen_idx] == Pgen[gen_idx] - delta[gen_idx],
-                       'Gen_up_gen{}'.format(gen_idx))
-
-        else:
-            generation[gen_idx] = Pgen[gen_idx]
-            delta[gen_idx] = 0
-
-        dgen2.append(delta[gen_idx])
-        Pgen2.append(Pgen[gen_idx])
-        gen_a2_idx.append(gen_idx)
-
-    # set the generation in the non inter-area ones
-    for bus_idx, gen_idx in gens_out:
-        if generator_active[gen_idx]:
-            generation[gen_idx] = Pgen[gen_idx]
-
-    return generation, delta, gen_a1_idx, gen_a2_idx, power_shift, dgen1, gen_cost
-
-
-def formulate_proportional_generation_simplified(solver: "pywraplp.Solver", generator_active, generator_dispatchable,
-                                      generator_cost, generator_names, inf, ngen, Cgen, Pgen, Pmax,
-                                      Pmin, a1, a2, logger: Logger):
-    """
-    Formulate the generation increments in a proportional fashion. This method ignore negative generators!!
-    This is a simplified method because doesn't consider negative generation
-    :param solver: Solver instance to which add the equations
-    :param generator_active: Array of generation active values (True / False)
-    :param generator_dispatchable: Array of Generator dispatchable variables (True / False)
-    :param generator_cost: Array of generator costs
-    :param generator_names: Array of Generator names
-    :param inf: Value representing the infinite value (i.e. 1e20)
-    :param ngen: Number of generators
-    :param Cgen: CSC connectivity matrix of generators and buses [ngen, nbus]
-    :param Pgen: Array of generator active power values in p.u.
-    :param Pmax: Array of generator maximum active power values in p.u.
-    :param Pmin: Array of generator minimum active power values in p.u.
-    :param a1: array of bus indices of the area 1
-    :param a2: array of bus indices of the area 2
-    :param logger: Logger instance
-        :return: Many arrays of variables:
-        - generation: Array of generation LP variables
-        - delta: Array of generation delta LP variables
-        - gen_a1_idx: Indices of the generators in the area 1
-        - gen_a2_idx: Indices of the generators in the area 2
-        - power_shift: Power shift LP variable
-        - dgen1: List of generation delta LP variables in the area 1
-        - gen_cost: Array of generation costs
-        - delta_slack_1: Array of generation delta LP Slack variables up
-        - delta_slack_2: Array of generation delta LP Slack variables down
-    """
-    gens1, gens2, gens_out = get_generators_per_areas(Cgen, a1, a2)
-    gen_cost = np.ones(ngen)
-    generation = np.zeros(ngen, dtype=object)
-    delta = np.zeros(ngen, dtype=object)
-
-    dgen1 = list()
-    dgen2 = list()
-
-    Pgen1 = list()
-    Pgen2 = list()
-
-    gen_a1_idx = list()
-    gen_a2_idx = list()
-
-    power_shift = solver.NumVar(-inf, inf, 'power_shift')
-
-    sum_gen_1 = 0
-    for bus_idx, gen_idx in gens1:
-        if validate_generator_to_increase(gen_idx, generator_active, generator_dispatchable, Pgen, Pmax, Pmin) and \
-                Pgen[gen_idx] > 0:
-            sum_gen_1 += Pgen[gen_idx]
-
-    sum_gen_2 = 0
-    for bus_idx, gen_idx in gens2:
-        if validate_generator_to_decrease(gen_idx, generator_active, generator_dispatchable, Pgen, Pmax, Pmin) and \
-                Pgen[gen_idx] > 0:
-            sum_gen_2 += Pgen[gen_idx]
-
-
-    for bus_idx, gen_idx in gens1:
-
-        if validate_generator_to_increase(gen_idx, generator_active, generator_dispatchable, Pgen, Pmax, Pmin)  and \
-                Pgen[gen_idx] > 0:
-=======
     for gen_idx, P in enumerate(Pgen):
         if gen_idx not in out_gen_idx:
 
@@ -756,52 +576,15 @@
             generation[gen_idx] = solver.NumVar(
                 Pmin[gen_idx], Pmax[gen_idx],
                 'gen_{0}'.format(generator_names[gen_idx]))
->>>>>>> 3713909f
 
             delta[gen_idx] = solver.NumVar(
                 -inf, inf,
                 'gen_{0}_delta'.format(generator_names[gen_idx]))
 
-<<<<<<< HEAD
-            name = 'Gen_up_{0}@bus{1}_{2}'.format(gen_idx, bus_idx, generator_names[gen_idx])
-
-            generation[gen_idx] = solver.NumVar(Pmin[gen_idx], Pmax[gen_idx], name)
-            delta[gen_idx] = solver.NumVar(-inf, inf, name + '_delta')
-
-            prop = Pgen[gen_idx] / sum_gen_1
-
-            solver.Add(delta[gen_idx] == prop * power_shift, 'Delta_up_gen{}'.format(gen_idx))
-            solver.Add(generation[gen_idx] == Pgen[gen_idx] + delta[gen_idx],
-                       'Gen_up_gen{}'.format(gen_idx))
-
-        else:
-            generation[gen_idx] = Pgen[gen_idx]
-            delta[gen_idx] = 0
-
-        dgen1.append(delta[gen_idx])
-        Pgen1.append(Pgen[gen_idx])
-        gen_a1_idx.append(gen_idx)
-
-    for bus_idx, gen_idx in gens2:
-
-        if validate_generator_to_decrease(gen_idx, generator_active, generator_dispatchable, Pgen, Pmax, Pmin) and \
-                Pgen[gen_idx] > 0:
-
-            # add logger message if generator is out of limits
-            validate_generator_limits(gen_idx, Pgen, Pmax, Pmin, logger)
-
-            name = 'Gen_down_{0}@bus{1}_{2}'.format(gen_idx, bus_idx, generator_names[gen_idx])
-
-            generation[gen_idx] = solver.NumVar(Pmin[gen_idx], Pmax[gen_idx], name)
-            delta[gen_idx] = solver.NumVar(-inf, inf, name + '_delta')
-
-            prop = Pgen[gen_idx] / sum_gen_2
-=======
             # solver variables formulation
             solver.Add(
                 delta[gen_idx] == power_shift * proportions[gen_idx] * sense[gen_idx],
                 'gen_{0}_assignment'.format(generator_names[gen_idx]))
->>>>>>> 3713909f
 
             solver.Add(
                 generation[gen_idx] == Pgen[gen_idx] + delta[gen_idx],
@@ -925,7 +708,7 @@
         logger.add_divergence('Area equality not met', 'grid', sum_a1, sum_a2)
 
 
-def formulate_angles(solver: "pywraplp.Solver", nbus, vd, bus_names, angle_min, angle_max,
+def formulate_angles(solver: pywraplp.Solver, nbus, vd, bus_names, angle_min, angle_max,
                      logger: Logger, set_ref_to_zero=True):
     """
     Formulate the angles
@@ -957,9 +740,6 @@
     return theta
 
 
-<<<<<<< HEAD
-def formulate_power_injections(solver: "pywraplp.Solver", Cgen, generation, Cload, load_power,
-=======
 def formulate_angles_shifters(solver: pywraplp.Solver, nbr, branch_active, branch_names, branch_theta,
                               branch_theta_min, branch_theta_max, control_mode, logger):
     """
@@ -998,7 +778,6 @@
 
 
 def formulate_power_injections(solver: pywraplp.Solver, Cgen, generation, Cload, load_power,
->>>>>>> 3713909f
                                logger: Logger):
     """
     Formulate the power injections
@@ -1032,7 +811,7 @@
     return gen_injections - load_fixed_injections
 
 
-def formulate_node_balance(solver: "pywraplp.Solver", Bbus, angles, Pinj, bus_active, bus_names,
+def formulate_node_balance(solver: pywraplp.Solver, Bbus, angles, Pinj, bus_active, bus_names,
                            logger: Logger):
     """
     Formulate the nodal power balance
@@ -1085,19 +864,11 @@
     return calculated_power
 
 
-<<<<<<< HEAD
-def formulate_branches_flow(solver: "pywraplp.Solver", nbr, Rates, Sbase,
-                            branch_active, branch_names, branch_dc,
-                            theta, theta_min, theta_max, control_mode, R, X, F, T, inf,
-                            monitor_loading, branch_sensitivity_threshold, monitor_only_sensitive_branches,
-                            angles, alpha_abs, logger):
-=======
 def formulate_branches_flow(solver: pywraplp.Solver, nbr, nbus, Rates, Sbase,
                             branch_active, branch_names, branch_dc, R, X, F, T, inf, monitor_loading,
                             branch_sensitivity_threshold, monitor_only_sensitive_branches, angles, tau,
                             alpha_abs, alpha_n1_abs, monitor_only_ntc_load_rule_branches, ntc_load_rule,
                             thermal_ntc, logger):
->>>>>>> 3713909f
     """
 
     :param solver: Solver instance to which add the equations
@@ -1282,15 +1053,9 @@
     return monitor
 
 
-<<<<<<< HEAD
-def formulate_contingency(solver: "pywraplp.Solver", ContingencyRates, Sbase, branch_names, contingency_enabled_indices,
-                          LODF, F, T, branch_sensitivity_threshold, flow_f, monitor,
-                          logger: Logger, lodf_replacement_value=0):
-=======
 def formulate_contingency(solver: pywraplp.Solver, ContingencyRates, Sbase, branch_names,
                           contingency_enabled_indices, LODF, F, T,  branch_sensitivity_threshold,
                           flow_f, monitor, alpha_n1, logger: Logger,  lodf_replacement_value=0):
->>>>>>> 3713909f
     """
     Formulate the contingency flows
     :param solver: Solver instance to which add the equations
@@ -1303,10 +1068,7 @@
     :param T: Array of branch "to" bus indices
     :param branch_sensitivity_threshold: minimum branch sensitivity to the exchange (used to filter branches out)
     :param flow_f: Array of formulated branch flows (LP variables)
-<<<<<<< HEAD
-=======
     :param alpha_n1: Power transfer sensibility matrix
->>>>>>> 3713909f
     :param monitor: Array of final monitor status per branch after applying the logic
     :return:
         - flow_n1f: List of contingency flows LP variables
@@ -1413,11 +1175,7 @@
                                           branch_names[m] + '@' + branch_names[c], flow_n1, -rates[m])
 
 
-<<<<<<< HEAD
-def formulate_hvdc_flow(solver: "pywraplp.Solver", nhvdc, names, rate, angles, hvdc_active, Pt, angle_droop, control_mode,
-=======
 def formulate_hvdc_flow(solver: pywraplp.Solver, nhvdc, names, rate, angles, hvdc_active, Pt, angle_droop, control_mode,
->>>>>>> 3713909f
                         dispatchable, F, T, Pinj, Sbase, inf, inter_area_hvdc,
                         logger: Logger, force_exchange_sense=False):
     """
@@ -1513,10 +1271,7 @@
 
     return flow_f, hvdc_angle_slack_pos, hvdc_angle_slack_neg
 
-<<<<<<< HEAD
-=======
-
->>>>>>> 3713909f
+
 def check_hvdc_flow(nhvdc, names, rate, angles, hvdc_active, Pt, angle_droop, control_mode, dispatchable,
                     F, T, Sbase, flow_f, logger: Logger):
     """
@@ -1596,13 +1351,8 @@
 
 
 
-<<<<<<< HEAD
-def formulate_hvdc_contingency(solver: "pywraplp.Solver", ContingencyRates, Sbase,
-                               hvdc_flow_f, hvdc_active, PTDF, F, T, F_hvdc, T_hvdc, flow_f, monitor,
-=======
 def formulate_hvdc_contingency(solver: pywraplp.Solver, ContingencyRates, Sbase,
                                hvdc_flow_f, hvdc_active, PTDF, F, T, F_hvdc, T_hvdc, flow_f, monitor, alpha,
->>>>>>> 3713909f
                                logger: Logger):
     """
     Formulate the contingency flows
@@ -1637,38 +1387,22 @@
             for m in mon_br_idx:  # for every monitored branch
                 _f = F[m]
                 _t = T[m]
-<<<<<<< HEAD
-                suffix = "Branch {0} @ Hvdc {1}".format(m, i)
-
-                flow_n1 = solver.NumVar(-rates[m], rates[m], 'n-1_hvdc_flow__' + suffix)
-                solver.Add(flow_n1 == flow_f[m] + (PTDF[m, _f_hvdc] - PTDF[m, _t_hvdc]) * hvdc_f,
-                           "n-1_hvdc_flow_assigment_" + suffix)
-=======
                 suffix = "Branch_{0}@Hvdc_{1}".format(m, i)
 
                 flow_n1 = solver.NumVar(-rates[m], rates[m], 'hvdc_n-1_flow_' + suffix)
                 solver.Add(flow_n1 == flow_f[m] + (PTDF[m, _f_hvdc] - PTDF[m, _t_hvdc]) * hvdc_f,
                            "hvdc_n-1_flow_assignment_" + suffix)
->>>>>>> 3713909f
 
                 # store vars
                 con_hvdc_idx.append((m, i))
                 flow_hvdc_n1f.append(flow_n1)
-<<<<<<< HEAD
-=======
                 con_alpha.append(PTDF[m, _f_hvdc] - PTDF[m, _t_hvdc] - alpha[m])
->>>>>>> 3713909f
 
     return flow_hvdc_n1f, con_alpha, con_hvdc_idx
 
 
-<<<<<<< HEAD
-def formulate_generator_contingency(solver: "pywraplp.Solver", ContingencyRates, Sbase, branch_names, generator_names,
-                                    Cgen, Pgen, generation_contingency_threshold, PTDF, F, T, flow_f, monitor,
-=======
 def formulate_generator_contingency(solver: pywraplp.Solver, ContingencyRates, Sbase, branch_names, generator_names,
                                     Cgen, Pgen, generation_contingency_threshold, PTDF, F, T, flow_f, monitor, alpha,
->>>>>>> 3713909f
                                     logger: Logger):
     """
     Formulate the contingency flows
@@ -1722,7 +1456,7 @@
 
     return flow_gen_n1f, alpha_n1_list, con_gen_idx
 
-def formulate_objective(solver: "pywraplp.Solver",
+def formulate_objective(solver: pywraplp.Solver,
                         power_shift, gen_cost, generation_delta,
                         weight_power_shift, weight_generation_cost,
                         hvdc_angle_slack_pos, hvdc_angle_slack_neg,
@@ -1871,8 +1605,6 @@
                      solver_type=solver_type,
                      ortools=True)
 
-<<<<<<< HEAD
-=======
     def scale_to_reference(self, reference, scalable):
 
         delta = np.sum(reference) - np.sum(scalable)
@@ -1902,7 +1634,6 @@
 
         return scalable
 
->>>>>>> 3713909f
     def formulate(self):
         """
         Formulate the Net Transfer Capacity problem
@@ -2114,11 +1845,7 @@
 
         if self.consider_contingencies:
             # formulate the contingencies
-<<<<<<< HEAD
-            n1flow_f, con_br_idx = formulate_contingency(
-=======
             n1flow_f, con_br_alpha, con_br_idx = formulate_contingency(
->>>>>>> 3713909f
                 solver=self.solver,
                 ContingencyRates=self.numerical_circuit.ContingencyRates,
                 Sbase=self.numerical_circuit.Sbase,
@@ -2137,10 +1864,7 @@
         else:
             con_br_idx = list()
             n1flow_f = list()
-<<<<<<< HEAD
-=======
             con_br_alpha = list()
->>>>>>> 3713909f
 
         if self.consider_gen_contingencies and self.generation_contingency_threshold != 0:
             # formulate the generator contingencies
@@ -2185,20 +1909,7 @@
         else:
             n1flow_hvdc_f = list()
             con_hvdc_idx = list()
-<<<<<<< HEAD
-
-        # formulate the node power balance
-        node_balance = formulate_node_balance(
-            solver=self.solver,
-            Bbus=self.numerical_circuit.Bbus,
-            angles=theta,
-            Pinj=Pinj,
-            bus_active=self.numerical_circuit.bus_data.bus_active[:, t],
-            bus_names=self.numerical_circuit.bus_data.bus_names,
-            logger=self.logger)
-=======
             con_hvdc_alpha = list()
->>>>>>> 3713909f
 
         # formulate the objective
         formulate_objective(
@@ -2467,11 +2178,6 @@
             force_exchange_sense=self.force_exchange_sense,
             logger=self.logger)
 
-<<<<<<< HEAD
-        if self.consider_contingencies:
-            # formulate the contingencies
-            n1flow_f, con_br_idx = formulate_contingency(
-=======
 
         # formulate the node power balance
         node_balance = formulate_node_balance(
@@ -2487,7 +2193,6 @@
         if self.consider_contingencies:
             # formulate the contingencies
             n1flow_f, con_brn_alpha, con_br_idx = formulate_contingency(
->>>>>>> 3713909f
                 solver=self.solver,
                 ContingencyRates=self.numerical_circuit.ContingencyRates[:, t],
                 Sbase=self.numerical_circuit.Sbase,
@@ -2506,10 +2211,7 @@
         else:
             con_br_idx = list()
             n1flow_f = list()
-<<<<<<< HEAD
-=======
             alpha_n1_list = list()
->>>>>>> 3713909f
 
         if self.consider_gen_contingencies and self.generation_contingency_threshold != 0:
             # formulate the generator contingencies
@@ -2554,20 +2256,6 @@
             n1flow_hvdc_f = list()
             con_hvdc_idx = list()
 
-<<<<<<< HEAD
-
-        # formulate the node power balance
-        node_balance = formulate_node_balance(
-            solver=self.solver,
-            Bbus=self.numerical_circuit.Bbus,
-            angles=theta,
-            Pinj=Pinj,
-            bus_active=self.numerical_circuit.bus_data.bus_active[:, t],
-            bus_names=self.numerical_circuit.bus_data.bus_names,
-            logger=self.logger)
-
-=======
->>>>>>> 3713909f
         # formulate the objective
         formulate_objective(
             solver=self.solver,
@@ -2960,14 +2648,6 @@
 
         solved = self.solved()
 
-<<<<<<< HEAD
-        self.save_lp('ntc_opf.lp')
-
-        if not solved:
-            self.save_lp('ntc_opf_{0}.lp')
-
-=======
->>>>>>> 3713909f
         # check the solution
         self.save_lp('snp_ntc_opf.lp')
         if not solved and with_solution_checks:
@@ -2986,10 +2666,6 @@
 
         solved = self.solved()
 
-<<<<<<< HEAD
-        self.save_lp('ntc_opf_ts.lp')
-=======
->>>>>>> 3713909f
 
         # check the solution
         if not solved and with_check:
