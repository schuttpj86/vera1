--- conflicted
+++ resolved
@@ -962,6 +962,7 @@
                 model.properties['BaseVoltage'] = base_voltages_dict[branch.bus_from.Vnom]
                 model.properties['r'] = branch.R * Zbase
                 model.properties['x'] = branch.X * Zbase
+                model.properties['gch'] = branch.G * Ybase
                 model.properties['bch'] = branch.B * Ybase
                 model.properties['r0'] = 0.0
                 model.properties['x0'] = 0.0
@@ -1133,13 +1134,8 @@
     def load_cim_file(self, cim_files, topology_file=None):
         """
         Load CIM file
-<<<<<<< HEAD
-        :param equipment_file: Main CIM file (_EQ file)
-        :param topology_file: Secondary CIM file that may contain the terminals-connectivity node relations (_TP file)
-=======
         :param cim_files: list of CIM files
         :param topology_file: Secondary CIM file that may contain the terminals-connectivity node relations
->>>>>>> 3173f013
         """
 
         # declare GridCal circuit
@@ -1149,8 +1145,6 @@
         # declare CIM circuit to process the file(s)
         cim = CIMCircuit()
 
-<<<<<<< HEAD
-=======
         # parse main file
         if isinstance(cim_files, list):
 
@@ -1170,13 +1164,9 @@
         else:
             cim.parse_file(cim_files)
 
->>>>>>> 3173f013
         # if additionally there is a topology file, parse it as well
         if topology_file is not None:
             cim.parse_file(topology_file)
-
-        # parse main file
-        cim.parse_file(equipment_file)
 
         # set of used classes
         recognised = set()
@@ -1201,20 +1191,13 @@
         if 'Terminal' in cim.elements_by_type.keys():
 
             for elm in cim.elements_by_type['Terminal']:
-<<<<<<< HEAD
-                if 'name' in elm.properties:
-                    name = elm.properties['name']
-                else:
-                    name = elm.id
-
-=======
                 # if 'name' in elm.properties:
                 #     name = elm.properties['name']
                 # else:
                 #     name = elm.id
                 # T = Bus(name=name)
->>>>>>> 3173f013
                 T_dict[elm.id] = elm
+                # circuit.add_bus(T)
 
                 # add class to recognised objects
                 recognised.add(elm.tpe)
@@ -1237,13 +1220,9 @@
                 else:
                     Vnom = 0
 
-<<<<<<< HEAD
-                CN = Bus(name=name, vnom=Vnom, idtag=elm.id)
-=======
                 CN = Bus(idtag=rfid2uuid(elm.id),
                          name=name,
                          vnom=Vnom)
->>>>>>> 3173f013
                 CN_dict[elm.id] = CN
                 circuit.add_bus(CN)
 
@@ -1301,34 +1280,18 @@
             sl = circuit.get_catalogue_dict_by_name('Sequence lines')
 
         # Lines
-        prop_lst = ['r', 'x', 'r0', 'x0', 'gch', 'bch', 'g0ch', 'b0ch', 'length']
+        prop_lst = ['r', 'x', 'r0', 'x0', 'gch', 'bch', 'g0ch', 'b0ch']
         if 'ACLineSegment' in cim.elements_by_type.keys():
             for elm in cim.elements_by_type['ACLineSegment']:
 
                 if len(elm.terminals) == 2:
                         T1 = T_dict[elm.terminals[0].id]
                         T2 = T_dict[elm.terminals[1].id]
-
-                        if T1 in self.terminal_node.keys():
-                            B1 = self.terminal_node[T1][0]
-                        else:
-                            self.logger.add('Missing terminal 2:' + elm.id)
-
-                        if T2 in self.terminal_node.keys():
-                            B2 = self.terminal_node[T2][0]
-                        else:
-                            self.logger.add('Missing terminal 2:' + elm.id)
+                        B1 = self.terminal_node[T1][0]
+                        B2 = self.terminal_node[T2][0]
                 else:
-                    self.logger.add('Missing terminals:' + elm.id)
+                    self.logger.append(elm.id + ' has missing terminals')
                     continue
-<<<<<<< HEAD
-                name = elm.properties['name']
-                
-                prop_def = [0.0, 0.0, 0.0, 0.0, 0.0, 0.0, 0.0, 0.0, 0.0]
-                if 'PerLengthImpedance' in elm.properties and 'length' in elm.properties:
-                    pli = elm.properties['PerLengthImpedance']
-                    l = float(elm.properties['length'])
-=======
 
                 try:
                     name = elm.properties['name']
@@ -1341,23 +1304,19 @@
 
                     pli = elm.properties['PerLengthImpedance']
 
->>>>>>> 3173f013
                     if pli in PLSI_dict:
-                        r, x, r0, x0, g, b, g0, b0, l = self.try_properties(PLSI_dict[pli].properties, prop_lst, prop_def)
+                        r, x, r0, x0, g, b, g0, b0 = self.try_properties(PLSI_dict[pli].properties, prop_lst, prop_def)
+                        template = PLSI_dict[pli].template
                     else:
                         self.logger.append(elm.id + ' refers to missing PerLengthImpedance')
                         continue
                 else:
-<<<<<<< HEAD
-                    r, x, r0, x0, g, b, g0, b0, l = self.try_properties(elm.properties, prop_lst, prop_def)
-=======
                     r, x, r0, x0, g, b, g0, b0 = self.try_properties(elm.properties, prop_lst, prop_def)
 
                 try:
                     l = float(elm.properties['length'])
                 except KeyError:
                     l = 0.0
->>>>>>> 3173f013
 
                 try:
                     Vnom = float(elm.base_voltage[0].properties['nominalVoltage'])
@@ -1372,6 +1331,7 @@
                     self.logger.append(elm.id + ' has a zero base voltage. This causes a failure in the file loading')
                     R = 1e-20
                     X = 1e-20
+                    G = 1e-20
                     B = 1e-20
                     rate = 0
                 else:
@@ -1382,6 +1342,7 @@
 
                     R = r * l / Zbase
                     X = x * l / Zbase
+                    G = g * l / Ybase
                     B = b * l / Ybase
 
                     if len(elm.current_limit) > 0:
@@ -1390,29 +1351,18 @@
                         rate = 0
 
                 # create AcLineSegment (Line)
-<<<<<<< HEAD
-                line = Line(bus_from=B1,
-                            bus_to=B2,
-                            name=name,
-                            idtag=elm.id,
-=======
                 line = Line(idtag=rfid2uuid(elm.id),
                             bus_from=B1,
                             bus_to=B2,
                             name=name,
->>>>>>> 3173f013
                             r=R,
                             x=X,
                             b=B,
                             rate=rate,
                             active=True,
                             mttf=0,
-<<<<<<< HEAD
-                            mttr=0)
-=======
                             mttr=0,
                             template=template)
->>>>>>> 3173f013
 
                 circuit.add_line(line)
 
@@ -1520,27 +1470,9 @@
                         B += b / Ybase
                         B0 += b0 / Ybase
 
-                    # multiply the taps
+                    # sum the taps
                     tap_m = taps[0] * taps[1]
 
-<<<<<<< HEAD
-                    transformer = Transformer2W(bus_from=B1,
-                                                bus_to=B2,
-                                                name=name,
-                                                idtag=elm.id,
-                                                r=R,
-                                                x=X,
-                                                g=G,
-                                                b=B,
-                                                rate=RATE,
-                                                tap=tap_m,
-                                                shift_angle=0,
-                                                active=True,
-                                                mttf=0,
-                                                mttr=0)
-
-                    circuit.add_transformer2w(transformer)
-=======
                     line = Transformer2W(idtag=rfid2uuid(elm.id),
                                          bus_from=B1,
                                          bus_to=B2,
@@ -1557,7 +1489,6 @@
                                          mttr=0)
 
                     circuit.add_branch(line)
->>>>>>> 3173f013
                 else:
                     self.logger.append(elm.tpe + ':' + name + ' does not have 2 windings associated.')
 
@@ -1587,24 +1518,6 @@
                 else:
                     state = True
 
-<<<<<<< HEAD
-                switch = Branch(bus_from=B1,
-                                bus_to=B2,
-                                name=name,
-                                r=EPS,
-                                x=EPS,
-                                g=EPS,
-                                b=EPS,
-                                rate=EPS,
-                                tap=0,
-                                shift_angle=0,
-                                active=state,
-                                mttf=0,
-                                mttr=0,
-                                branch_type=BranchType.Switch)
-
-                circuit.add_branch(switch)
-=======
                 line = Branch(idtag=rfid2uuid(elm.id),
                               bus_from=B1,
                               bus_to=B2,
@@ -1622,7 +1535,6 @@
                               branch_type=BranchType.Switch)
 
                 circuit.add_branch(line)
->>>>>>> 3173f013
 
                 # add class to recognised objects
                 recognised.add(elm.tpe)
@@ -1659,13 +1571,8 @@
                     q = 0
                     name = 'Some load'
 
-<<<<<<< HEAD
-                load = Load(name=name,
-                            idtag=elm.id,
-=======
                 load = Load(idtag=rfid2uuid(elm.id),
                             name=name,
->>>>>>> 3173f013
                             G=0, B=0,
                             Ir=0, Ii=0,
                             P=p, Q=q)
@@ -1688,16 +1595,10 @@
 
                 # self.add_shunt(Shunt(name, T1, g, b, g0, b0))
 
-<<<<<<< HEAD
-                sh = Shunt(name=name,
-                           idtag=elm.id,
-                           G=g, B=b)
-=======
                 sh = Shunt(idtag=rfid2uuid(elm.id),
                            name=name,
                            G=g,
                            B=b)
->>>>>>> 3173f013
                 circuit.add_shunt(B1, sh)
 
                 # add class to recognised objects
@@ -1717,22 +1618,6 @@
                         Vnom = 1.0
                         self.logger.append(elm.id + ' has no nominalVoltage property.')
                 else:
-<<<<<<< HEAD
-                    if 'ratedU' in elm.properties.keys():
-                        Vnom = float(elm.properties['ratedU'])
-                    elif 'maxU' in elm.properties.keys():
-                        Vnom = float(elm.properties['maxU'])
-                    else:
-                        Vnom = 1.0
-                        self.logger.append('Not RatedU not MaxU present in SynchronousMachine: ' + elm.id)
-
-                if len(elm.regulating_control) > 0:
-                    if 'targetValue' in elm.regulating_control[0].properties.keys():
-                        Vset = float(elm.regulating_control[0].properties['targetValue'])
-                    else:
-                        Vset = Vnom
-                else:
-=======
                     try:
                         Vnom = float(elm.properties['ratedU'])
                     except KeyError:
@@ -1744,16 +1629,11 @@
                 except KeyError:
                     Vset = Vnom
                 except IndexError:
->>>>>>> 3173f013
                     Vset = Vnom
 
                 if Vnom <= 0:
                     # p.u. set voltage for the model
                     vset = 1.0
-<<<<<<< HEAD
-                    self.logger.append(elm.id + ': the nominal voltage is zero.')
-=======
->>>>>>> 3173f013
                 else:
                     # p.u. set voltage for the model
                     vset = Vset / Vnom
@@ -1775,13 +1655,8 @@
                 name = elm.properties['name']
                 # self.add_generator(Generator(name, T1, p, vset))
 
-<<<<<<< HEAD
-                gen = Generator(name=name,
-                                idtag=elm.id,
-=======
                 gen = Generator(idtag=rfid2uuid(elm.id),
                                 name=name,
->>>>>>> 3173f013
                                 active_power=p,
                                 voltage_module=vset)
                 circuit.add_generator(B1, gen)
@@ -1795,13 +1670,10 @@
             for elm in self.get_elements(cim.elements_by_type, cim_slack):
                 if len(elm.terminals) > 0:
                     T1 = T_dict[elm.terminals[0].id]
-                    if T1 in self.terminal_node.keys():
-                        B1 = self.terminal_node[T1][0]
-                        B1.is_slack = True
-                    else:
-                        self.logger.add(str(elm) + ' ' + ' node was not found')
+                    B1 = self.terminal_node[T1][0]
+                    B1.is_slack = True
                 else:
-                    self.logger.add(str(elm) + ' ' + ' has no terminals')
+                    self.logger.append(str(elm) + ' ' + ' has no terminals')
 
         # log the unused types
         for tpe in cim.elements_by_type.keys():
