--- conflicted
+++ resolved
@@ -156,7 +156,7 @@
     file_path = os.path.join(new_directory, 'Grids_and_profiles', 'grids', 'case9.m')
 
     grid = gce.FileOpen(file_path).open()
-    pf_options = gce.PowerFlowOptions(solver_type=gce.SolverType.NR, verbose=1, tolerance=1e-11)
+    pf_options = gce.PowerFlowOptions(solver_type=gce.SolverType.NR, verbose=1)
     run_nonlinear_opf(grid=grid, pf_options=pf_options, plot_error=True)
 
 
@@ -185,32 +185,16 @@
     # Go back two directories
     new_directory = os.path.abspath(os.path.join(cwd, '..', '..', '..'))
 
-<<<<<<< HEAD
     file_path = os.path.join(new_directory, 'Grids_and_profiles', 'grids', 'GB Network.gridcal')
-=======
-    # file_path = os.path.join(new_directory, 'Grids_and_profiles', 'grids', 'case300.m')
-    file_path = os.path.join(new_directory, 'Grids_and_profiles', 'grids', 'case89pegase.m')
->>>>>>> 495da08b
 
     grid = gce.FileOpen(file_path).open()
-    save_excel(grid, 'CasoGB.xlsx')
-    pf_options = gce.PowerFlowOptions(solver_type=gce.SolverType.NR, verbose=1, max_iter=100)
-    run_nonlinear_opf(grid=grid, pf_options=pf_options, plot_error=True)
-
-
-<<<<<<< HEAD
-
-
+    pf_options = gce.PowerFlowOptions(solver_type=gce.SolverType.NR, verbose=1)
+    run_nonlinear_opf(grid=grid, pf_options=pf_options, plot_error=True)
 
 
 if __name__ == '__main__':
     #example_3bus_acopf()
-    #linn5bus_example()
-=======
-if __name__ == '__main__':
-    # example_3bus_acopf()
     # linn5bus_example()
->>>>>>> 495da08b
     # two_grids_of_3bus()
     # case9()
     # case14()
