--- conflicted
+++ resolved
@@ -55,7 +55,6 @@
 # Load merged CSV
 i = 1
 merged_df = comparison
-<<<<<<< HEAD
 # merged_df['Pl_Gridcal'] = merged_df['Pl_Gridcal'] * (-100)
 
 variable_pairs = [
@@ -71,49 +70,10 @@
      [f"omega_2_Gridcal", f"omega_andes_gen_2"],
      [f"omega_3_Gridcal", f"omega_andes_gen_3"],
      [f"omega_4_Gridcal", f"omega_andes_gen_4"]
-=======
-print(merged_df)
-# merged_df['Pl_7_Gridcal'] = merged_df['Pl_7_Gridcal'] * (-100)
-# merged_df[f"tm_{i}_Gridcal"] = merged_df[f"tm_{i}_Gridcal"] * (100)
-# merged_df[f"t_e_{i}_Gridcal"] = merged_df[f"t_e_{i}_Gridcal"] * (100)
-
-# merged_df['Pl_Gridcal'] = merged_df['Pl_Gridcal'] * (-100)
-# merged_df[f"tm_Gridcal"] = merged_df[f"tm_Gridcal"] * (100)
-# merged_df[f"t_e_Gridcal"] = merged_df[f"t_e_Gridcal"] * (100)
-# Define variable pairs to compare (each pair goes into one subplot)
+    ]
 
 
-# variable_pairs = [
-#      [f"omega_{i}_Gridcal", f"omega_andes_gen_{i}"],
-#      ['Pl_7_Gridcal', 'Ppf_andes_load_0'],
-#      [f"tm_{i}_Gridcal", f"tm_andes_gen_{i}"],
-#      [f"t_e_{i}_Gridcal", f"te_andes_gen_{i}"]
 
-    #  ['tm_2_Gridcal', 'tm_andes_gen_2'],
-    #  ['tm_3_Gridcal', 'tm_andes_gen_3'],
-    #  ['tm_4_Gridcal', 'tm_andes_gen_4'],
-    #  ['omega_2_Gridcal', 'omega_andes_gen_2'],
-    #  ['omega_3_Gridcal', 'omega_andes_gen_3'],
-    #  ['omega_4_Gridcal', 'omega_andes_gen_4'],
-     #['omega2_Gridcal', 'omega_andes_gen_2'],
-     #['omega3_Gridcal', 'omega_andes_gen_3'],
-     #['omega4_Gridcal', 'omega_andes_gen_4']
-         #  ['Vline_from_12_Gridcal', 'v_andes_Bus_2'],
-    #  ['Vline_from_11_Gridcal', 'v_andes_Bus_1'],
-    #  ['Vline_from_14_Gridcal', 'v_andes_Bus_4'],
-    #  ['Vline_from_13_Gridcal', 'v_andes_Bus_3'],
-# ]
-
-variable_pairs = [
-     ['Pl_Gridcal', 'Ppf_andes_load_0'],
-     [f"tm_1_Gridcal", f"tm_andes_gen_2"],
-     # [f"t_e_1_Gridcal", f"te_andes_gen_2"],
-    #  [f"Vline_from_0_Gridcal", f"v_andes_Bus_1"],
-    # [f"Vline_to_0_Gridcal", f"v_andes_Bus_2"],
-    # [f"Vline_from_1_Gridcal", f"v_andes_Bus_3"]
-
->>>>>>> 143d6677
-    ]
 
 
 
@@ -142,24 +102,10 @@
         ax.tick_params(axis='both', labelsize=7)
         ax.legend(fontsize=7, loc='best')
         ax.grid(True)
-<<<<<<< HEAD
 
 axes[-1].set_xlabel("Time (s)")
 plt.tight_layout(rect=[0, 0, 1, 0.97])
 # plt.suptitle("Simulation Variable Comparison (GridCal vs GENCLS)", fontsize=16, y=1.02)
-=======
-    #     if idx == 0:
-    #         ax.set_ylim(0.85, 1.15)
-    #     if idx == 2 or idx == 3:
-    #         ax.set_ylim(6, 8)
-    else:
-        print("no matches")
-        ax.set_visible(False)  # hide empty subplot
-
-axes[-1].set_xlabel("Time (s)")
-plt.tight_layout(rect=[0, 0, 1, 0.97])
-plt.suptitle("Simulation Variable Comparison (GridCal vs Andes)", fontsize=16, y=1.02)
->>>>>>> 143d6677
 plt.subplots_adjust(top=0.95)
 plt.show()
 
