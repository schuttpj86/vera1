--- conflicted
+++ resolved
@@ -135,126 +135,6 @@
 # Power flow
 # ----------------------------------------------------------------------------------------------------------------------
 # Build the system to compute the powerflow
-<<<<<<< HEAD
-grid = gce.MultiCircuit()
-grid.fBase = 60.0
-
-# Buses
-bus1 = gce.Bus(name="Bus1", Vnom=230)
-bus2 = gce.Bus(name="Bus2", Vnom=230)
-bus3 = gce.Bus(name="Bus3", Vnom=230)
-bus4 = gce.Bus(name="Bus4", Vnom=230)
-bus5 = gce.Bus(name="Bus5", Vnom=230)
-bus6 = gce.Bus(name="Bus6", Vnom=230)
-bus7 = gce.Bus(name="Bus7", Vnom=230)
-bus8 = gce.Bus(name="Bus8", Vnom=230)
-bus9 = gce.Bus(name="Bus9", Vnom=230)
-bus10 = gce.Bus(name="Bus10", Vnom=230)
-
-grid.add_bus(bus1)
-grid.add_bus(bus2)
-grid.add_bus(bus3)
-grid.add_bus(bus4)
-grid.add_bus(bus5)
-grid.add_bus(bus6)
-grid.add_bus(bus7)
-grid.add_bus(bus8)
-grid.add_bus(bus9)
-grid.add_bus(bus10)
-
-# Lines
-line0 = gce.Line(name="line 5-6", bus_from=bus5, bus_to=bus6,
-                r=r_0, x=x_0, b=bsh_0, rate=100.0)
-line1 = gce.Line(name="line 5-6", bus_from=bus5, bus_to=bus6,
-                r=r_1, x=x_1, b=bsh_1, rate=100.0)
-line2 = gce.Line(name="line 6-7", bus_from=bus6, bus_to=bus7,
-                r=r_2, x=x_2, b=bsh_2, rate=100.0)
-line3 = gce.Line(name="line 6-7", bus_from=bus6, bus_to=bus7,
-                r=r_3, x=x_3, b=bsh_3, rate=100.0)
-line4 = gce.Line(name="line 7-8", bus_from=bus7, bus_to=bus8,
-                r=r_4, x=x_4, b=bsh_4, rate=100.0)
-line5 = gce.Line(name="line 7-8", bus_from=bus7, bus_to=bus8,
-                r=r_5, x=x_5, b=bsh_5, rate=100.0)
-line6 = gce.Line(name="line 7-8", bus_from=bus7, bus_to=bus8,
-                r=r_6, x=x_6, b=bsh_6, rate=100.0)
-line7 = gce.Line(name="line 8-9", bus_from=bus8, bus_to=bus9,
-                r=r_7, x=x_7, b=bsh_7, rate=100.0)
-line8 = gce.Line(name="line 8-9", bus_from=bus8, bus_to=bus9,
-                r=r_8, x=x_8, b=bsh_8, rate=100.0)
-line9 = gce.Line(name="line 9-10", bus_from=bus9, bus_to=bus10,
-                r=r_9, x=x_9, b=bsh_9, rate=100.0)
-line10 = gce.Line(name="line 9-10", bus_from=bus9, bus_to=bus10,
-                r=r_10, x=x_10, b=bsh_10, rate=100.0)
-line11 = gce.Line(name="line 1-5", bus_from=bus1, bus_to=bus5,
-                r=r_11, x=x_11, b=bsh_11, rate=100.0)
-line12 = gce.Line(name="line 2-6", bus_from=bus2, bus_to=bus6,
-                r=r_12, x=x_12, b=bsh_12, rate=100.0)
-line13 = gce.Line(name="line 3-9", bus_from=bus3, bus_to=bus9,
-                r=r_13, x=x_13, b=bsh_13, rate=100.0)
-line14 = gce.Line(name="line 4-10", bus_from=bus4, bus_to=bus10,
-                r=r_14, x=x_14, b=bsh_14, rate=100.0)
-grid.add_line(line0)
-grid.add_line(line1)
-grid.add_line(line2)
-grid.add_line(line3)
-grid.add_line(line4)
-grid.add_line(line5)
-grid.add_line(line6)
-grid.add_line(line7)
-grid.add_line(line8)
-grid.add_line(line9)
-grid.add_line(line10)
-grid.add_line(line11)
-grid.add_line(line12)
-grid.add_line(line13)
-grid.add_line(line14)
-
-# Generators
-gen1 = gce.Generator(name="Gen1", P=7.45861, vset=1.0)
-grid.add_generator(bus=bus1, api_obj=gen1)
-
-gen2 = gce.Generator(name="Gen2", P=7.0, vset=1.0)
-grid.add_generator(bus=bus2, api_obj=gen2)
-
-gen3 = gce.Generator(name="Gen3", P=7.0, vset=1.0)
-grid.add_generator(bus=bus3, api_obj=gen3)
-
-gen4 = gce.Generator(name="Gen4", P=7.0, vset=1.0)
-grid.add_generator(bus=bus4, api_obj=gen4)
-
-# Loads
-load7 = gce.Load(name="Load7", P=11.59, Q=-0.735)
-grid.add_load(bus=bus7, api_obj=load7)
-
-load8 = gce.Load(name="Load8", P=15.75, Q=-0.899)
-grid.add_load(bus=bus8, api_obj=load8)
-
-options = gce.PowerFlowOptions(solver_type = gce.SolverType.NR,
-                               retry_with_other_methods = False,
-                               verbose = 0,
-                               initialize_with_existing_solution = False,
-                               tolerance = 1e-6,
-                               max_iter = 25,
-                               control_q = False,
-                               control_taps_modules = False,
-                               control_taps_phase = False,
-                               control_remote_voltage = False,
-                               orthogonalize_controls = False,
-                               apply_temperature_correction = False,
-                               branch_impedance_tolerance_mode=gce.BranchImpedanceMode.Specified,
-                               distributed_slack = False,
-                               ignore_single_node_islands = False,
-                               trust_radius = 1.0,
-                               backtracking_parameter = 0.05,
-                               use_stored_guess = False,
-                               initialize_angles = False,
-                               generate_report = False,
-                               three_phase_unbalanced = False)
-
-gce.save_file(grid, "kundur_full_compare_orig.gridcal")
-
-res = gce.power_flow(grid)
-=======
 # grid = gce.MultiCircuit(Sbase=100, fbase=60.0)
 #
 # # Buses
@@ -372,7 +252,6 @@
     three_phase_unbalanced=False
 )
 res = gce.power_flow(grid, options=options)
->>>>>>> 153f2d56
 
 print(f"Converged: {res.converged}")
 print(res.get_bus_df())
