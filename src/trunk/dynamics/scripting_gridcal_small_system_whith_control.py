--- conflicted
+++ resolved
@@ -30,7 +30,6 @@
 r_0, x_0, bsh_0 = 0.005,   0.05,   0.02187
 r_1, x_1, bsh_1 = 0.005,   0.05,   0.02187
 
-<<<<<<< HEAD
 def compute_gb(r, x):
     denominator = r + 1j*x
     y = 1 / denominator
@@ -48,9 +47,6 @@
 g_1 = Const(g_1)
 b_1 = Const(b_1)
 bsh_1 = Const(bsh_1)
-=======
-pi = Const(math.pi)
->>>>>>> 143d6677
 
 # Generator 0
 fn_0 = Const(60.0)
@@ -60,21 +56,17 @@
 xd_0 = Const(0.3)
 omega_ref_0 = Const(1.0)
 Kp_0 = Const(0.0)
+Kp_0 = Const(0.0)
 Ki_0 = Const(0.0)
 
 # Generator 1
-<<<<<<< HEAD
 fn_1 = Const(60.0)
 M_1 = Const(4.0)
-=======
-
-fn_1 = Const(50.0)
-M_1 = Const(10.0)
->>>>>>> 143d6677
 D_1 = Const(1.0)
 ra_1 = Const(0.0)
 xd_1 = Const(0.3)
 omega_ref_1 = Const(1.0)
+Kp_1 = Const(0.0)
 Kp_1 = Const(0.0)
 Ki_1 = Const(0.0)
 
@@ -94,7 +86,6 @@
 grid.add_bus(bus2)
 
 # Line
-<<<<<<< HEAD
 line0 = gce.Line(name="line 0-2", bus_from=bus0, bus_to=bus2, r=0.005, x=0.05, b=0.02187, rate=900.0)
 line1 = gce.Line(name="line 1-2", bus_from=bus1, bus_to=bus2, r=0.005, x=0.05, b=0.02187, rate=900.0)
 grid.add_line(line0)
@@ -112,65 +103,6 @@
 
 # Run PF
 res = gce.power_flow(grid)
-=======
-line0 = grid.add_line(
-    gce.Line(name="line 0-2", bus_from=bus0, bus_to=bus2, r=0.029585798816568046, x=0.07100591715976332, b=0.03,
-             rate=900.0))
-line1 = grid.add_line(
-    gce.Line(name="line 2-1", bus_from=bus2, bus_to=bus1, r=0.029585798816568046, x=0.07100591715976332, b=0.03,
-             rate=900.0))
-
-# load
-load_grid = grid.add_load(bus=bus2, api_obj=gce.Load(P=10, Q=10))
-
-# Generators
-gen0 = gce.Generator(name="Gen0", P=10, vset=1.0, Snom=900,
-                     x1=0.86138701, r1=0.3, freq=50.0,
-                     m_torque0=0.1,
-                     M=10.0,
-                     D=1.0,
-                     omega_ref=1.0,
-                     Kp=1.0,
-                     Ki=10.0,
-                     Kw=10.0)
-
-gen1 = gce.Generator(name="Gen1", P=10, vset=1.0, Snom=900,
-                     x1=0.86138701, r1=0.3, freq=50.0,
-                     m_torque0=0.1,
-                     M=10.0,
-                     D=1.0,
-                     omega_ref=1.0,
-                     Kp=1.0,
-                     Ki=10.0,
-                     Kw=10.0)
-grid.add_generator(bus=bus0, api_obj=gen0)
-grid.add_generator(bus=bus1, api_obj=gen1)
-
-options = gce.PowerFlowOptions(
-    solver_type=gce.SolverType.NR,
-    retry_with_other_methods=False,
-    verbose=0,
-    initialize_with_existing_solution=True,
-    tolerance=1e-6,
-    max_iter=25,
-    control_q=False,
-    control_taps_modules=True,
-    control_taps_phase=True,
-    control_remote_voltage=True,
-    orthogonalize_controls=True,
-    apply_temperature_correction=True,
-    branch_impedance_tolerance_mode=gce.BranchImpedanceMode.Specified,
-    distributed_slack=False,
-    ignore_single_node_islands=False,
-    trust_radius=1.0,
-    backtracking_parameter=0.05,
-    use_stored_guess=False,
-    initialize_angles=False,
-    generate_report=False,
-    three_phase_unbalanced=False
-)
-res = gce.power_flow(grid, options=options)
->>>>>>> 143d6677
 
 print(f"Converged: {res.converged}")
 print(res.get_bus_df())
@@ -517,7 +449,6 @@
 
 # Check residuals
 residuals = {
-<<<<<<< HEAD
     "GEN 0 f1_0: (2 * pi * fn_0) * (omega_0 - omega_ref_0)": (2 * pi.value * fn_0.value) * (1.0 - omega_ref_0.value),
     "GEN 0 f2_0: (tm - t_e_0 - D_0 * (omega_0 - omega_ref_0)) / M_0": (te0_0 - te0_0 - D_0.value * (1.0 - omega_ref_0.value)) / M_0.value,
     "GEN 0 g1_0: psid_0 - (-ra_0 * i_q0_0 + v_q0_0)": psid0_0 - (ra_0.value * i_q0_0 + v_q0_0),
@@ -548,42 +479,6 @@
     "Bus 2 Q": -Qt0_0 - Qt0_1 + Sb2.imag
 }
 
-=======
-    "f1: (2 * pi * fn) * (omega - omega_ref)": (2 * pi.value * fn_1.value) * (1.0 - omega_ref_1.value),
-    "f2: (tm - t_e - D * (omega - omega_ref)) / M": (t_e0_1 - t_e0_1 - D_1.value * (
-            1.0 - omega_ref_1.value)) / M_1.value,
-    "g1: psid - (-ra * i_q + v_q)": psid0_1 - (ra_1.value * i_q0_1 + v_q0_1),
-    "g2: psiq - (-ra * i_d + v_d)": psiq0_1 + (ra_1.value * i_d0_1 + v_d0_1),
-    "g3: 0 - (psid + xd * i_d - vf)": 0 - (psid0_1 + xd_1.value * i_d0_1 - vf0_1),
-    "g4: 0 - (psiq + xd * i_q)": 0 - (psiq0_1 + xd_1.value * i_q0_1),
-    "g5: v_d - (Vg * sin(delta - dg))": v_d0_1 - (np.abs(v1) * np.sin(delta0_1 - np.angle(v1))),
-    "g6: v_q - (Vg * cos(delta - dg))": v_q0_1 - (np.abs(v1) * np.cos(delta0_1 - np.angle(v1))),
-    "g7: t_e - (psid * i_q - psiq * i_d)": t_e0_1 - (psid0_1 * i_q0_1 - psiq0_1 * i_d0_1),
-    "g8: (v_d * i_d + v_q * i_q) - p_g": (v_d0_1 * i_d0_1 + v_q0_1 * i_q0_1) - Sb1.real,
-    "g9: (v_q * i_d - v_d * i_q) - Q_g": (v_q0_1 * i_d0_1 - v_d0_1 * i_q0_1) - Sb1.imag,
-
-    "f1_0: (2 * pi * fn_0) * (omega_0 - omega_ref_0)": (2 * pi.value * fn_0.value) * (1.0 - omega_ref_0.value),
-    "f2_0: (tm - t_e_0 - D_0 * (omega_0 - omega_ref_0)) / M_0": (t_e0_0 - t_e0_0 - D_0.value * (
-                1.0 - omega_ref_0.value)) / M_0.value,
-    "g1_0: psid_0 - (-ra_0 * i_q0_0 + v_q0_0)": psid0_0 - (ra_0.value * i_q0_0 + v_q0_0),
-    "g2_0: psiq_0 - (-ra_0 * i_d0_0 + v_d0_0)": psiq0_0 + (ra_0.value * i_d0_0 + v_d0_0),
-    "g3_0: 0 - (psid0_0 + xd_0 * i_d0_0 - vf0_0)": 0 - (psid0_0 + xd_0.value * i_d0_0 - vf0_0),
-    "g4_0: 0 - (psiq0_0 + xd_0 * i_q0_0)": 0 - (psiq0_0 + xd_0.value * i_q0_0),
-    "g5_0: v_d0_0 - (Vg_0 * sin(delta0_0 - dg_0))": v_d0_0 - (np.abs(v0) * np.sin(delta0_0 - np.angle(v0))),
-    "g6_0: v_q0_0 - (Vg_0 * cos(delta0_0 - dg_0))": v_q0_0 - (np.abs(v0) * np.cos(delta0_0 - np.angle(v0))),
-    "g7_0: t_e0_0 - (psid0_0 * i_q0_0 - psiq0_0 * i_d0_0)": t_e0_0 - (psid0_0 * i_q0_0 - psiq0_0 * i_d0_0),
-    "g8_0: (v_d0_0 * i_d0_0 + v_q0_0 * i_q0_0) - P_g_0": (v_d0_0 * i_d0_0 + v_q0_0 * i_q0_0) - Sb0.real,
-    "g9_0: (v_q0_0 * i_d0_0 - v_d0_0 * i_q0_0) - Q_g_0": (v_q0_0 * i_d0_0 - v_d0_0 * i_q0_0) - Sb0.imag,
-    "bus 0 P": Sb0.real - Pf0_0,
-    "bus 0 Q": Sb0.imag - Qf0_0,
-    "bus 1 P": Sb1.real - Pt0_1,
-    "bus 1 Q": Sb1.imag - Qt0_1,
-    "Bus 2 P": -Pt0_0 - Pf0_1 + Sb2.real,
-    "Bus 2 Q": -Qt0_0 - Qf0_1 + Sb2.imag
-}
-
-# Print results
->>>>>>> 143d6677
 print("\n🔍 Residuals of generator algebraic equations:\n")
 for eq, val in residuals.items():
     print(f"{eq:55} = {val:.3e}")
@@ -591,15 +486,8 @@
 # ---------------------------------------------------------------------------------------
 # Events
 # ---------------------------------------------------------------------------------------
-<<<<<<< HEAD
 event1 = RmsEvent('Load', Pl0, 2500, -5.0 / grid.Sbase)
 my_events = RmsEvents([event1])
-=======
-# event1 = RmsEvent('Load', Pl0, 2500, Sb2.real - 0.015)
-# my_events = RmsEvents([event1])
-
-my_events = RmsEvents([])
->>>>>>> 143d6677
 
 params0 = slv.build_init_params_vector(params_mapping)
 x0 = slv.build_init_vars_vector(vars_mapping)
@@ -607,6 +495,7 @@
 
 t, y = slv.simulate(
     t0=0,
+    t_end=20.0,
     t_end=20.0,
     h=0.001,
     x0=x0,
