{
 "version": "3",
 "review": "1",
 "software": "GridCal",
 "units": {
  "Circuit": {
   "time": "Milliseconds since 1/1/1970 (Unix time in ms)"
  },
  "Substation": {},
  "Zone": {},
  "Area": {},
  "Country": {},
  "Bus": {
   "vnom": "kV",
   "vmin": "p.u.",
   "vmax": "p.u.",
   "rf": "p.u.",
   "xf": "p.u.",
   "x": "px",
   "y": "px",
   "h": "px",
   "w": "px",
   "lat": "degrees",
   "lon": "degrees",
   "alt": "m"
  },
  "Generator": {
   "p": "MW",
   "vset": "p.u.",
   "pf": "p.u.",
   "snom": "MVA",
   "enom": "MWh",
   "qmin": "MVAr",
   "qmax": "MVAr",
   "pmin": "MW",
   "pmax": "MW",
   "cost": "\u20ac/MWh"
  },
  "Load": {
   "g": "MVAr at V=1 p.u.",
   "b": "MVAr at V=1 p.u.",
   "ir": "MVAr at V=1 p.u.",
   "ii": "MVAr at V=1 p.u.",
   "p": "MW",
   "q": "MVAr"
  },
  "Line": {
   "rate": "MW",
   "r": "p.u.",
   "x": "p.u.",
   "b": "p.u.",
   "length": "km",
   "base_temperature": "\u00baC",
   "operational_temperature": "\u00baC",
   "alpha": "1/\u00baC"
  }
 },
 "devices": {
  "Circuit": {
<<<<<<< HEAD
   "id": "c2d22f81b4d64008bc855f8a633fbde3",
=======
   "id": "ea6d66691d864fd79058096795e7081d",
>>>>>>> 7452b547
   "phases": "ps",
   "name": "",
   "sbase": 100,
   "fbase": 50.0,
   "model_version": 2,
<<<<<<< HEAD
   "user_name": "162440611571762:santi",
=======
   "user_name": "48751573507332:SPV86",
>>>>>>> 7452b547
   "comments": ""
  },
  "Substation": [
   {
<<<<<<< HEAD
    "id": "be5f95ccfd034a60a8f38f7560311141",
=======
    "id": "c8aed36dd53f47aa8b7f2042cbb1b0c5",
>>>>>>> 7452b547
    "name": "Default substation",
    "code": ""
   }
  ],
  "Zone": [
   {
<<<<<<< HEAD
    "id": "6eddc4a5ad5348d2b1f93bb26d4cba32",
=======
    "id": "d332965e480c44aa9182aff6eabf81a9",
>>>>>>> 7452b547
    "name": "Default zone",
    "code": ""
   }
  ],
  "Area": [
   {
<<<<<<< HEAD
    "id": "402f2090770948dfa07e0fb8fd7efe29",
=======
    "id": "099402a58df543abb07222c6e0fc86cd",
>>>>>>> 7452b547
    "name": "Default area",
    "code": ""
   }
  ],
  "Country": [
   {
<<<<<<< HEAD
    "id": "034537db250d4dd38182b17ca2e5ccc9",
=======
    "id": "28d646c174214d7da0a665d0ba72c240",
>>>>>>> 7452b547
    "name": "Default country",
    "code": ""
   }
  ],
  "Bus": [
   {
<<<<<<< HEAD
    "id": "48bd80e3f5a149a5be9b60ae8846c042",
=======
    "id": "38cfbcf5d0f346a8b4414b3d1fcb4d65",
>>>>>>> 7452b547
    "type": 2,
    "phases": "ps",
    "name": "Bus 1",
    "name_code": "",
    "active": true,
    "is_slack": false,
    "vnom": 20,
    "vmin": 0.9,
    "vmax": 1.1,
    "rf": 0.0,
    "xf": 0.0,
    "x": 0,
    "y": 0,
    "h": 0,
    "w": 0,
    "lat": 0.0,
    "lon": 0.0,
    "alt": 0.0,
<<<<<<< HEAD
    "country": "034537db250d4dd38182b17ca2e5ccc9",
    "area": "402f2090770948dfa07e0fb8fd7efe29",
    "zone": "6eddc4a5ad5348d2b1f93bb26d4cba32",
    "substation": "be5f95ccfd034a60a8f38f7560311141"
   },
   {
    "id": "1df84fdf225644578c63c3da94bf9b10",
=======
    "country": "28d646c174214d7da0a665d0ba72c240",
    "area": "099402a58df543abb07222c6e0fc86cd",
    "zone": "d332965e480c44aa9182aff6eabf81a9",
    "substation": "c8aed36dd53f47aa8b7f2042cbb1b0c5"
   },
   {
    "id": "bf4f1621bca2426bb49b1fb94311f219",
>>>>>>> 7452b547
    "type": 1,
    "phases": "ps",
    "name": "Bus 2",
    "name_code": "",
    "active": true,
    "is_slack": false,
    "vnom": 20,
    "vmin": 0.9,
    "vmax": 1.1,
    "rf": 0.0,
    "xf": 0.0,
    "x": 0,
    "y": 0,
    "h": 0,
    "w": 0,
    "lat": 0.0,
    "lon": 0.0,
    "alt": 0.0,
<<<<<<< HEAD
    "country": "034537db250d4dd38182b17ca2e5ccc9",
    "area": "402f2090770948dfa07e0fb8fd7efe29",
    "zone": "6eddc4a5ad5348d2b1f93bb26d4cba32",
    "substation": "be5f95ccfd034a60a8f38f7560311141"
   },
   {
    "id": "ac68de023cdf49069e43806cd669ce53",
=======
    "country": "28d646c174214d7da0a665d0ba72c240",
    "area": "099402a58df543abb07222c6e0fc86cd",
    "zone": "d332965e480c44aa9182aff6eabf81a9",
    "substation": "c8aed36dd53f47aa8b7f2042cbb1b0c5"
   },
   {
    "id": "291a2d2f513640e2891ec69a18d74180",
>>>>>>> 7452b547
    "type": 1,
    "phases": "ps",
    "name": "Bus 3",
    "name_code": "",
    "active": true,
    "is_slack": false,
    "vnom": 20,
    "vmin": 0.9,
    "vmax": 1.1,
    "rf": 0.0,
    "xf": 0.0,
    "x": 0,
    "y": 0,
    "h": 0,
    "w": 0,
    "lat": 0.0,
    "lon": 0.0,
    "alt": 0.0,
<<<<<<< HEAD
    "country": "034537db250d4dd38182b17ca2e5ccc9",
    "area": "402f2090770948dfa07e0fb8fd7efe29",
    "zone": "6eddc4a5ad5348d2b1f93bb26d4cba32",
    "substation": "be5f95ccfd034a60a8f38f7560311141"
   },
   {
    "id": "425c05e1ae41466c86850e5a1aeaa0ff",
=======
    "country": "28d646c174214d7da0a665d0ba72c240",
    "area": "099402a58df543abb07222c6e0fc86cd",
    "zone": "d332965e480c44aa9182aff6eabf81a9",
    "substation": "c8aed36dd53f47aa8b7f2042cbb1b0c5"
   },
   {
    "id": "2936db8a1053427eb3d27a94c2abd60f",
>>>>>>> 7452b547
    "type": 1,
    "phases": "ps",
    "name": "Bus 4",
    "name_code": "",
    "active": true,
    "is_slack": false,
    "vnom": 20,
    "vmin": 0.9,
    "vmax": 1.1,
    "rf": 0.0,
    "xf": 0.0,
    "x": 0,
    "y": 0,
    "h": 0,
    "w": 0,
    "lat": 0.0,
    "lon": 0.0,
    "alt": 0.0,
<<<<<<< HEAD
    "country": "034537db250d4dd38182b17ca2e5ccc9",
    "area": "402f2090770948dfa07e0fb8fd7efe29",
    "zone": "6eddc4a5ad5348d2b1f93bb26d4cba32",
    "substation": "be5f95ccfd034a60a8f38f7560311141"
   },
   {
    "id": "5cedd4d586434b1a97e5554262dd6903",
=======
    "country": "28d646c174214d7da0a665d0ba72c240",
    "area": "099402a58df543abb07222c6e0fc86cd",
    "zone": "d332965e480c44aa9182aff6eabf81a9",
    "substation": "c8aed36dd53f47aa8b7f2042cbb1b0c5"
   },
   {
    "id": "becce4e21f7941f1a545f910f9036ca7",
>>>>>>> 7452b547
    "type": 1,
    "phases": "ps",
    "name": "Bus 5",
    "name_code": "",
    "active": true,
    "is_slack": false,
    "vnom": 20,
    "vmin": 0.9,
    "vmax": 1.1,
    "rf": 0.0,
    "xf": 0.0,
    "x": 0,
    "y": 0,
    "h": 0,
    "w": 0,
    "lat": 0.0,
    "lon": 0.0,
    "alt": 0.0,
<<<<<<< HEAD
    "country": "034537db250d4dd38182b17ca2e5ccc9",
    "area": "402f2090770948dfa07e0fb8fd7efe29",
    "zone": "6eddc4a5ad5348d2b1f93bb26d4cba32",
    "substation": "be5f95ccfd034a60a8f38f7560311141"
=======
    "country": "28d646c174214d7da0a665d0ba72c240",
    "area": "099402a58df543abb07222c6e0fc86cd",
    "zone": "d332965e480c44aa9182aff6eabf81a9",
    "substation": "c8aed36dd53f47aa8b7f2042cbb1b0c5"
>>>>>>> 7452b547
   }
  ],
  "Generator": [
   {
<<<<<<< HEAD
    "id": "8b288e735460423f80ed96c8f8f0e970",
=======
    "id": "cb530281ec0b42388a239293fa007b57",
>>>>>>> 7452b547
    "type": "generator",
    "phases": "ps",
    "name": "Slack Generator",
    "name_code": "",
<<<<<<< HEAD
    "bus": "48bd80e3f5a149a5be9b60ae8846c042",
=======
    "bus": "38cfbcf5d0f346a8b4414b3d1fcb4d65",
>>>>>>> 7452b547
    "active": true,
    "is_controlled": true,
    "p": 0.0,
    "pf": 0.8,
    "vset": 1.0,
    "snom": 9999,
    "qmin": -9999,
    "qmax": 9999,
    "pmin": 0.0,
    "pmax": 9999.0,
    "cost": 1.0,
    "technology": ""
   }
  ],
  "Load": [
   {
<<<<<<< HEAD
    "id": "ca59cbc5271741ea80db7d32b45e895b",
=======
    "id": "006031db9f084ea0b3cf64ae4c23799f",
>>>>>>> 7452b547
    "type": "load",
    "phases": "ps",
    "name": "load 2",
    "name_code": "",
<<<<<<< HEAD
    "bus": "1df84fdf225644578c63c3da94bf9b10",
=======
    "bus": "bf4f1621bca2426bb49b1fb94311f219",
>>>>>>> 7452b547
    "active": true,
    "g": 0.0,
    "b": 0.0,
    "ir": 0.0,
    "ii": 0.0,
    "p": 40,
    "q": 20
   },
   {
<<<<<<< HEAD
    "id": "ad77d55969a048dd92c836d7f03216c3",
=======
    "id": "b2a5323318f54f2b96d894df6132e4d4",
>>>>>>> 7452b547
    "type": "load",
    "phases": "ps",
    "name": "load 3",
    "name_code": "",
<<<<<<< HEAD
    "bus": "ac68de023cdf49069e43806cd669ce53",
=======
    "bus": "291a2d2f513640e2891ec69a18d74180",
>>>>>>> 7452b547
    "active": true,
    "g": 0.0,
    "b": 0.0,
    "ir": 0.0,
    "ii": 0.0,
    "p": 25,
    "q": 15
   },
   {
<<<<<<< HEAD
    "id": "8611f24d3003466eb1f0d290b73ce7f6",
=======
    "id": "8394d30fd8124e12af3a8d77f167b6fe",
>>>>>>> 7452b547
    "type": "load",
    "phases": "ps",
    "name": "load 4",
    "name_code": "",
<<<<<<< HEAD
    "bus": "425c05e1ae41466c86850e5a1aeaa0ff",
=======
    "bus": "2936db8a1053427eb3d27a94c2abd60f",
>>>>>>> 7452b547
    "active": true,
    "g": 0.0,
    "b": 0.0,
    "ir": 0.0,
    "ii": 0.0,
    "p": 40,
    "q": 20
   },
   {
<<<<<<< HEAD
    "id": "bae39fb11570404992a15930fee11ac3",
=======
    "id": "04312e481b5a4621b0e9df5812b94b65",
>>>>>>> 7452b547
    "type": "load",
    "phases": "ps",
    "name": "load 5",
    "name_code": "",
<<<<<<< HEAD
    "bus": "5cedd4d586434b1a97e5554262dd6903",
=======
    "bus": "becce4e21f7941f1a545f910f9036ca7",
>>>>>>> 7452b547
    "active": true,
    "g": 0.0,
    "b": 0.0,
    "ir": 0.0,
    "ii": 0.0,
    "p": 50,
    "q": 20
   }
  ],
  "Line": [
   {
<<<<<<< HEAD
    "id": "0cde201b92df416792ba16f8d61ff891",
=======
    "id": "192c620611714b09b6c3472e7b09593a",
>>>>>>> 7452b547
    "type": "line",
    "phases": "ps",
    "name": "line 1-2",
    "name_code": "",
<<<<<<< HEAD
    "bus_from": "48bd80e3f5a149a5be9b60ae8846c042",
    "bus_to": "1df84fdf225644578c63c3da94bf9b10",
=======
    "bus_from": "38cfbcf5d0f346a8b4414b3d1fcb4d65",
    "bus_to": "bf4f1621bca2426bb49b1fb94311f219",
>>>>>>> 7452b547
    "active": true,
    "rate": 1.0,
    "contingency_factor1": 1.0,
    "contingency_factor2": 1.0,
    "contingency_factor3": 1.0,
    "r": 0.05,
    "x": 0.11,
    "b": 0.02,
    "length": 1,
    "base_temperature": 20,
    "operational_temperature": 20,
    "alpha": 0.0033,
    "locations": []
   },
   {
<<<<<<< HEAD
    "id": "a381f1717dce4bc0a255320f2bccb515",
=======
    "id": "e90c93f95b2841f8a4dba5f1dce05a67",
>>>>>>> 7452b547
    "type": "line",
    "phases": "ps",
    "name": "line 1-3",
    "name_code": "",
<<<<<<< HEAD
    "bus_from": "48bd80e3f5a149a5be9b60ae8846c042",
    "bus_to": "ac68de023cdf49069e43806cd669ce53",
=======
    "bus_from": "38cfbcf5d0f346a8b4414b3d1fcb4d65",
    "bus_to": "291a2d2f513640e2891ec69a18d74180",
>>>>>>> 7452b547
    "active": true,
    "rate": 1.0,
    "contingency_factor1": 1.0,
    "contingency_factor2": 1.0,
    "contingency_factor3": 1.0,
    "r": 0.05,
    "x": 0.11,
    "b": 0.02,
    "length": 1,
    "base_temperature": 20,
    "operational_temperature": 20,
    "alpha": 0.0033,
    "locations": []
   },
   {
<<<<<<< HEAD
    "id": "e20f1c6caf104a3c87820f398a428b13",
=======
    "id": "01092d00c45e42fab9977d2760136720",
>>>>>>> 7452b547
    "type": "line",
    "phases": "ps",
    "name": "line 1-5",
    "name_code": "",
<<<<<<< HEAD
    "bus_from": "48bd80e3f5a149a5be9b60ae8846c042",
    "bus_to": "5cedd4d586434b1a97e5554262dd6903",
=======
    "bus_from": "38cfbcf5d0f346a8b4414b3d1fcb4d65",
    "bus_to": "becce4e21f7941f1a545f910f9036ca7",
>>>>>>> 7452b547
    "active": true,
    "rate": 1.0,
    "contingency_factor1": 1.0,
    "contingency_factor2": 1.0,
    "contingency_factor3": 1.0,
    "r": 0.03,
    "x": 0.08,
    "b": 0.02,
    "length": 1,
    "base_temperature": 20,
    "operational_temperature": 20,
    "alpha": 0.0033,
    "locations": []
   },
   {
<<<<<<< HEAD
    "id": "e49fb99eaa8f4be9a8f6b8e28641746c",
=======
    "id": "1ab9425b461e4edf9f225cfceccacfab",
>>>>>>> 7452b547
    "type": "line",
    "phases": "ps",
    "name": "line 2-3",
    "name_code": "",
<<<<<<< HEAD
    "bus_from": "1df84fdf225644578c63c3da94bf9b10",
    "bus_to": "ac68de023cdf49069e43806cd669ce53",
=======
    "bus_from": "bf4f1621bca2426bb49b1fb94311f219",
    "bus_to": "291a2d2f513640e2891ec69a18d74180",
>>>>>>> 7452b547
    "active": true,
    "rate": 1.0,
    "contingency_factor1": 1.0,
    "contingency_factor2": 1.0,
    "contingency_factor3": 1.0,
    "r": 0.04,
    "x": 0.09,
    "b": 0.02,
    "length": 1,
    "base_temperature": 20,
    "operational_temperature": 20,
    "alpha": 0.0033,
    "locations": []
   },
   {
<<<<<<< HEAD
    "id": "2e2f530b8ce74572bb032009eb3ea3b4",
=======
    "id": "cd706094d3724270b78d430f140a2390",
>>>>>>> 7452b547
    "type": "line",
    "phases": "ps",
    "name": "line 2-5",
    "name_code": "",
<<<<<<< HEAD
    "bus_from": "1df84fdf225644578c63c3da94bf9b10",
    "bus_to": "5cedd4d586434b1a97e5554262dd6903",
=======
    "bus_from": "bf4f1621bca2426bb49b1fb94311f219",
    "bus_to": "becce4e21f7941f1a545f910f9036ca7",
>>>>>>> 7452b547
    "active": true,
    "rate": 1.0,
    "contingency_factor1": 1.0,
    "contingency_factor2": 1.0,
    "contingency_factor3": 1.0,
    "r": 0.04,
    "x": 0.09,
    "b": 0.02,
    "length": 1,
    "base_temperature": 20,
    "operational_temperature": 20,
    "alpha": 0.0033,
    "locations": []
   },
   {
<<<<<<< HEAD
    "id": "681f020110c84b0eb8e6dad6e6510f86",
=======
    "id": "10be3aee2266423dbd060ab62b7e97a6",
>>>>>>> 7452b547
    "type": "line",
    "phases": "ps",
    "name": "line 3-4",
    "name_code": "",
<<<<<<< HEAD
    "bus_from": "ac68de023cdf49069e43806cd669ce53",
    "bus_to": "425c05e1ae41466c86850e5a1aeaa0ff",
=======
    "bus_from": "291a2d2f513640e2891ec69a18d74180",
    "bus_to": "2936db8a1053427eb3d27a94c2abd60f",
>>>>>>> 7452b547
    "active": true,
    "rate": 1.0,
    "contingency_factor1": 1.0,
    "contingency_factor2": 1.0,
    "contingency_factor3": 1.0,
    "r": 0.06,
    "x": 0.13,
    "b": 0.03,
    "length": 1,
    "base_temperature": 20,
    "operational_temperature": 20,
    "alpha": 0.0033,
    "locations": []
   },
   {
<<<<<<< HEAD
    "id": "6b8ccc65c7c04090bcb92cbfea393925",
=======
    "id": "0c9b204cf2de41b9aa2ba6f8ee8e47b6",
>>>>>>> 7452b547
    "type": "line",
    "phases": "ps",
    "name": "line 4-5",
    "name_code": "",
<<<<<<< HEAD
    "bus_from": "425c05e1ae41466c86850e5a1aeaa0ff",
    "bus_to": "5cedd4d586434b1a97e5554262dd6903",
=======
    "bus_from": "2936db8a1053427eb3d27a94c2abd60f",
    "bus_to": "becce4e21f7941f1a545f910f9036ca7",
>>>>>>> 7452b547
    "active": true,
    "rate": 1.0,
    "contingency_factor1": 1.0,
    "contingency_factor2": 1.0,
    "contingency_factor3": 1.0,
    "r": 0.04,
    "x": 0.09,
    "b": 0.02,
    "length": 1,
    "base_temperature": 20,
    "operational_temperature": 20,
    "alpha": 0.0033,
    "locations": []
   }
  ]
 },
 "profiles": {
  "Circuit": {
   "time": []
  },
  "Substation": [
   {
<<<<<<< HEAD
    "id": "be5f95ccfd034a60a8f38f7560311141"
=======
    "id": "c8aed36dd53f47aa8b7f2042cbb1b0c5"
>>>>>>> 7452b547
   }
  ],
  "Zone": [
   {
<<<<<<< HEAD
    "id": "6eddc4a5ad5348d2b1f93bb26d4cba32"
=======
    "id": "d332965e480c44aa9182aff6eabf81a9"
>>>>>>> 7452b547
   }
  ],
  "Area": [
   {
<<<<<<< HEAD
    "id": "402f2090770948dfa07e0fb8fd7efe29"
=======
    "id": "099402a58df543abb07222c6e0fc86cd"
>>>>>>> 7452b547
   }
  ],
  "Country": [
   {
<<<<<<< HEAD
    "id": "034537db250d4dd38182b17ca2e5ccc9"
=======
    "id": "28d646c174214d7da0a665d0ba72c240"
>>>>>>> 7452b547
   }
  ],
  "Bus": [
   {
<<<<<<< HEAD
    "id": "48bd80e3f5a149a5be9b60ae8846c042",
    "active": []
   },
   {
    "id": "1df84fdf225644578c63c3da94bf9b10",
    "active": []
   },
   {
    "id": "ac68de023cdf49069e43806cd669ce53",
    "active": []
   },
   {
    "id": "425c05e1ae41466c86850e5a1aeaa0ff",
    "active": []
   },
   {
    "id": "5cedd4d586434b1a97e5554262dd6903",
=======
    "id": "38cfbcf5d0f346a8b4414b3d1fcb4d65",
    "active": []
   },
   {
    "id": "bf4f1621bca2426bb49b1fb94311f219",
    "active": []
   },
   {
    "id": "291a2d2f513640e2891ec69a18d74180",
    "active": []
   },
   {
    "id": "2936db8a1053427eb3d27a94c2abd60f",
    "active": []
   },
   {
    "id": "becce4e21f7941f1a545f910f9036ca7",
>>>>>>> 7452b547
    "active": []
   }
  ],
  "Generator": [
   {
<<<<<<< HEAD
    "id": "8b288e735460423f80ed96c8f8f0e970",
=======
    "id": "cb530281ec0b42388a239293fa007b57",
>>>>>>> 7452b547
    "active": [],
    "p": [],
    "v": [],
    "pf": []
   }
  ],
  "Load": [
   {
<<<<<<< HEAD
    "id": "ca59cbc5271741ea80db7d32b45e895b",
=======
    "id": "006031db9f084ea0b3cf64ae4c23799f",
>>>>>>> 7452b547
    "active": [],
    "p": [],
    "q": [],
    "ir": [],
    "ii": [],
    "g": [],
    "b": []
   },
   {
<<<<<<< HEAD
    "id": "ad77d55969a048dd92c836d7f03216c3",
=======
    "id": "b2a5323318f54f2b96d894df6132e4d4",
>>>>>>> 7452b547
    "active": [],
    "p": [],
    "q": [],
    "ir": [],
    "ii": [],
    "g": [],
    "b": []
   },
   {
<<<<<<< HEAD
    "id": "8611f24d3003466eb1f0d290b73ce7f6",
=======
    "id": "8394d30fd8124e12af3a8d77f167b6fe",
>>>>>>> 7452b547
    "active": [],
    "p": [],
    "q": [],
    "ir": [],
    "ii": [],
    "g": [],
    "b": []
   },
   {
<<<<<<< HEAD
    "id": "bae39fb11570404992a15930fee11ac3",
=======
    "id": "04312e481b5a4621b0e9df5812b94b65",
>>>>>>> 7452b547
    "active": [],
    "p": [],
    "q": [],
    "ir": [],
    "ii": [],
    "g": [],
    "b": []
   }
  ],
  "Line": [
   {
<<<<<<< HEAD
    "id": "0cde201b92df416792ba16f8d61ff891",
=======
    "id": "192c620611714b09b6c3472e7b09593a",
>>>>>>> 7452b547
    "active": [],
    "rate": []
   },
   {
<<<<<<< HEAD
    "id": "a381f1717dce4bc0a255320f2bccb515",
=======
    "id": "e90c93f95b2841f8a4dba5f1dce05a67",
>>>>>>> 7452b547
    "active": [],
    "rate": []
   },
   {
<<<<<<< HEAD
    "id": "e20f1c6caf104a3c87820f398a428b13",
=======
    "id": "01092d00c45e42fab9977d2760136720",
>>>>>>> 7452b547
    "active": [],
    "rate": []
   },
   {
<<<<<<< HEAD
    "id": "e49fb99eaa8f4be9a8f6b8e28641746c",
=======
    "id": "1ab9425b461e4edf9f225cfceccacfab",
>>>>>>> 7452b547
    "active": [],
    "rate": []
   },
   {
<<<<<<< HEAD
    "id": "2e2f530b8ce74572bb032009eb3ea3b4",
=======
    "id": "cd706094d3724270b78d430f140a2390",
>>>>>>> 7452b547
    "active": [],
    "rate": []
   },
   {
<<<<<<< HEAD
    "id": "681f020110c84b0eb8e6dad6e6510f86",
=======
    "id": "10be3aee2266423dbd060ab62b7e97a6",
>>>>>>> 7452b547
    "active": [],
    "rate": []
   },
   {
<<<<<<< HEAD
    "id": "6b8ccc65c7c04090bcb92cbfea393925",
=======
    "id": "0c9b204cf2de41b9aa2ba6f8ee8e47b6",
>>>>>>> 7452b547
    "active": [],
    "rate": []
   }
  ]
 },
 "results": {}
}<|MERGE_RESOLUTION|>--- conflicted
+++ resolved
@@ -57,74 +57,46 @@
  },
  "devices": {
   "Circuit": {
-<<<<<<< HEAD
-   "id": "c2d22f81b4d64008bc855f8a633fbde3",
-=======
    "id": "ea6d66691d864fd79058096795e7081d",
->>>>>>> 7452b547
    "phases": "ps",
    "name": "",
    "sbase": 100,
    "fbase": 50.0,
    "model_version": 2,
-<<<<<<< HEAD
-   "user_name": "162440611571762:santi",
-=======
    "user_name": "48751573507332:SPV86",
->>>>>>> 7452b547
    "comments": ""
   },
   "Substation": [
    {
-<<<<<<< HEAD
-    "id": "be5f95ccfd034a60a8f38f7560311141",
-=======
     "id": "c8aed36dd53f47aa8b7f2042cbb1b0c5",
->>>>>>> 7452b547
     "name": "Default substation",
     "code": ""
    }
   ],
   "Zone": [
    {
-<<<<<<< HEAD
-    "id": "6eddc4a5ad5348d2b1f93bb26d4cba32",
-=======
     "id": "d332965e480c44aa9182aff6eabf81a9",
->>>>>>> 7452b547
     "name": "Default zone",
     "code": ""
    }
   ],
   "Area": [
    {
-<<<<<<< HEAD
-    "id": "402f2090770948dfa07e0fb8fd7efe29",
-=======
     "id": "099402a58df543abb07222c6e0fc86cd",
->>>>>>> 7452b547
     "name": "Default area",
     "code": ""
    }
   ],
   "Country": [
    {
-<<<<<<< HEAD
-    "id": "034537db250d4dd38182b17ca2e5ccc9",
-=======
     "id": "28d646c174214d7da0a665d0ba72c240",
->>>>>>> 7452b547
     "name": "Default country",
     "code": ""
    }
   ],
   "Bus": [
    {
-<<<<<<< HEAD
-    "id": "48bd80e3f5a149a5be9b60ae8846c042",
-=======
     "id": "38cfbcf5d0f346a8b4414b3d1fcb4d65",
->>>>>>> 7452b547
     "type": 2,
     "phases": "ps",
     "name": "Bus 1",
@@ -143,15 +115,6 @@
     "lat": 0.0,
     "lon": 0.0,
     "alt": 0.0,
-<<<<<<< HEAD
-    "country": "034537db250d4dd38182b17ca2e5ccc9",
-    "area": "402f2090770948dfa07e0fb8fd7efe29",
-    "zone": "6eddc4a5ad5348d2b1f93bb26d4cba32",
-    "substation": "be5f95ccfd034a60a8f38f7560311141"
-   },
-   {
-    "id": "1df84fdf225644578c63c3da94bf9b10",
-=======
     "country": "28d646c174214d7da0a665d0ba72c240",
     "area": "099402a58df543abb07222c6e0fc86cd",
     "zone": "d332965e480c44aa9182aff6eabf81a9",
@@ -159,7 +122,6 @@
    },
    {
     "id": "bf4f1621bca2426bb49b1fb94311f219",
->>>>>>> 7452b547
     "type": 1,
     "phases": "ps",
     "name": "Bus 2",
@@ -178,15 +140,6 @@
     "lat": 0.0,
     "lon": 0.0,
     "alt": 0.0,
-<<<<<<< HEAD
-    "country": "034537db250d4dd38182b17ca2e5ccc9",
-    "area": "402f2090770948dfa07e0fb8fd7efe29",
-    "zone": "6eddc4a5ad5348d2b1f93bb26d4cba32",
-    "substation": "be5f95ccfd034a60a8f38f7560311141"
-   },
-   {
-    "id": "ac68de023cdf49069e43806cd669ce53",
-=======
     "country": "28d646c174214d7da0a665d0ba72c240",
     "area": "099402a58df543abb07222c6e0fc86cd",
     "zone": "d332965e480c44aa9182aff6eabf81a9",
@@ -194,7 +147,6 @@
    },
    {
     "id": "291a2d2f513640e2891ec69a18d74180",
->>>>>>> 7452b547
     "type": 1,
     "phases": "ps",
     "name": "Bus 3",
@@ -213,15 +165,6 @@
     "lat": 0.0,
     "lon": 0.0,
     "alt": 0.0,
-<<<<<<< HEAD
-    "country": "034537db250d4dd38182b17ca2e5ccc9",
-    "area": "402f2090770948dfa07e0fb8fd7efe29",
-    "zone": "6eddc4a5ad5348d2b1f93bb26d4cba32",
-    "substation": "be5f95ccfd034a60a8f38f7560311141"
-   },
-   {
-    "id": "425c05e1ae41466c86850e5a1aeaa0ff",
-=======
     "country": "28d646c174214d7da0a665d0ba72c240",
     "area": "099402a58df543abb07222c6e0fc86cd",
     "zone": "d332965e480c44aa9182aff6eabf81a9",
@@ -229,7 +172,6 @@
    },
    {
     "id": "2936db8a1053427eb3d27a94c2abd60f",
->>>>>>> 7452b547
     "type": 1,
     "phases": "ps",
     "name": "Bus 4",
@@ -248,15 +190,6 @@
     "lat": 0.0,
     "lon": 0.0,
     "alt": 0.0,
-<<<<<<< HEAD
-    "country": "034537db250d4dd38182b17ca2e5ccc9",
-    "area": "402f2090770948dfa07e0fb8fd7efe29",
-    "zone": "6eddc4a5ad5348d2b1f93bb26d4cba32",
-    "substation": "be5f95ccfd034a60a8f38f7560311141"
-   },
-   {
-    "id": "5cedd4d586434b1a97e5554262dd6903",
-=======
     "country": "28d646c174214d7da0a665d0ba72c240",
     "area": "099402a58df543abb07222c6e0fc86cd",
     "zone": "d332965e480c44aa9182aff6eabf81a9",
@@ -264,7 +197,6 @@
    },
    {
     "id": "becce4e21f7941f1a545f910f9036ca7",
->>>>>>> 7452b547
     "type": 1,
     "phases": "ps",
     "name": "Bus 5",
@@ -283,35 +215,20 @@
     "lat": 0.0,
     "lon": 0.0,
     "alt": 0.0,
-<<<<<<< HEAD
-    "country": "034537db250d4dd38182b17ca2e5ccc9",
-    "area": "402f2090770948dfa07e0fb8fd7efe29",
-    "zone": "6eddc4a5ad5348d2b1f93bb26d4cba32",
-    "substation": "be5f95ccfd034a60a8f38f7560311141"
-=======
     "country": "28d646c174214d7da0a665d0ba72c240",
     "area": "099402a58df543abb07222c6e0fc86cd",
     "zone": "d332965e480c44aa9182aff6eabf81a9",
     "substation": "c8aed36dd53f47aa8b7f2042cbb1b0c5"
->>>>>>> 7452b547
    }
   ],
   "Generator": [
    {
-<<<<<<< HEAD
-    "id": "8b288e735460423f80ed96c8f8f0e970",
-=======
     "id": "cb530281ec0b42388a239293fa007b57",
->>>>>>> 7452b547
     "type": "generator",
     "phases": "ps",
     "name": "Slack Generator",
     "name_code": "",
-<<<<<<< HEAD
-    "bus": "48bd80e3f5a149a5be9b60ae8846c042",
-=======
     "bus": "38cfbcf5d0f346a8b4414b3d1fcb4d65",
->>>>>>> 7452b547
     "active": true,
     "is_controlled": true,
     "p": 0.0,
@@ -328,20 +245,12 @@
   ],
   "Load": [
    {
-<<<<<<< HEAD
-    "id": "ca59cbc5271741ea80db7d32b45e895b",
-=======
     "id": "006031db9f084ea0b3cf64ae4c23799f",
->>>>>>> 7452b547
     "type": "load",
     "phases": "ps",
     "name": "load 2",
     "name_code": "",
-<<<<<<< HEAD
-    "bus": "1df84fdf225644578c63c3da94bf9b10",
-=======
     "bus": "bf4f1621bca2426bb49b1fb94311f219",
->>>>>>> 7452b547
     "active": true,
     "g": 0.0,
     "b": 0.0,
@@ -351,20 +260,12 @@
     "q": 20
    },
    {
-<<<<<<< HEAD
-    "id": "ad77d55969a048dd92c836d7f03216c3",
-=======
     "id": "b2a5323318f54f2b96d894df6132e4d4",
->>>>>>> 7452b547
     "type": "load",
     "phases": "ps",
     "name": "load 3",
     "name_code": "",
-<<<<<<< HEAD
-    "bus": "ac68de023cdf49069e43806cd669ce53",
-=======
     "bus": "291a2d2f513640e2891ec69a18d74180",
->>>>>>> 7452b547
     "active": true,
     "g": 0.0,
     "b": 0.0,
@@ -374,20 +275,12 @@
     "q": 15
    },
    {
-<<<<<<< HEAD
-    "id": "8611f24d3003466eb1f0d290b73ce7f6",
-=======
     "id": "8394d30fd8124e12af3a8d77f167b6fe",
->>>>>>> 7452b547
     "type": "load",
     "phases": "ps",
     "name": "load 4",
     "name_code": "",
-<<<<<<< HEAD
-    "bus": "425c05e1ae41466c86850e5a1aeaa0ff",
-=======
     "bus": "2936db8a1053427eb3d27a94c2abd60f",
->>>>>>> 7452b547
     "active": true,
     "g": 0.0,
     "b": 0.0,
@@ -397,20 +290,12 @@
     "q": 20
    },
    {
-<<<<<<< HEAD
-    "id": "bae39fb11570404992a15930fee11ac3",
-=======
     "id": "04312e481b5a4621b0e9df5812b94b65",
->>>>>>> 7452b547
     "type": "load",
     "phases": "ps",
     "name": "load 5",
     "name_code": "",
-<<<<<<< HEAD
-    "bus": "5cedd4d586434b1a97e5554262dd6903",
-=======
     "bus": "becce4e21f7941f1a545f910f9036ca7",
->>>>>>> 7452b547
     "active": true,
     "g": 0.0,
     "b": 0.0,
@@ -422,22 +307,13 @@
   ],
   "Line": [
    {
-<<<<<<< HEAD
-    "id": "0cde201b92df416792ba16f8d61ff891",
-=======
     "id": "192c620611714b09b6c3472e7b09593a",
->>>>>>> 7452b547
     "type": "line",
     "phases": "ps",
     "name": "line 1-2",
     "name_code": "",
-<<<<<<< HEAD
-    "bus_from": "48bd80e3f5a149a5be9b60ae8846c042",
-    "bus_to": "1df84fdf225644578c63c3da94bf9b10",
-=======
     "bus_from": "38cfbcf5d0f346a8b4414b3d1fcb4d65",
     "bus_to": "bf4f1621bca2426bb49b1fb94311f219",
->>>>>>> 7452b547
     "active": true,
     "rate": 1.0,
     "contingency_factor1": 1.0,
@@ -453,22 +329,13 @@
     "locations": []
    },
    {
-<<<<<<< HEAD
-    "id": "a381f1717dce4bc0a255320f2bccb515",
-=======
     "id": "e90c93f95b2841f8a4dba5f1dce05a67",
->>>>>>> 7452b547
     "type": "line",
     "phases": "ps",
     "name": "line 1-3",
     "name_code": "",
-<<<<<<< HEAD
-    "bus_from": "48bd80e3f5a149a5be9b60ae8846c042",
-    "bus_to": "ac68de023cdf49069e43806cd669ce53",
-=======
     "bus_from": "38cfbcf5d0f346a8b4414b3d1fcb4d65",
     "bus_to": "291a2d2f513640e2891ec69a18d74180",
->>>>>>> 7452b547
     "active": true,
     "rate": 1.0,
     "contingency_factor1": 1.0,
@@ -484,22 +351,13 @@
     "locations": []
    },
    {
-<<<<<<< HEAD
-    "id": "e20f1c6caf104a3c87820f398a428b13",
-=======
     "id": "01092d00c45e42fab9977d2760136720",
->>>>>>> 7452b547
     "type": "line",
     "phases": "ps",
     "name": "line 1-5",
     "name_code": "",
-<<<<<<< HEAD
-    "bus_from": "48bd80e3f5a149a5be9b60ae8846c042",
-    "bus_to": "5cedd4d586434b1a97e5554262dd6903",
-=======
     "bus_from": "38cfbcf5d0f346a8b4414b3d1fcb4d65",
     "bus_to": "becce4e21f7941f1a545f910f9036ca7",
->>>>>>> 7452b547
     "active": true,
     "rate": 1.0,
     "contingency_factor1": 1.0,
@@ -515,22 +373,13 @@
     "locations": []
    },
    {
-<<<<<<< HEAD
-    "id": "e49fb99eaa8f4be9a8f6b8e28641746c",
-=======
     "id": "1ab9425b461e4edf9f225cfceccacfab",
->>>>>>> 7452b547
     "type": "line",
     "phases": "ps",
     "name": "line 2-3",
     "name_code": "",
-<<<<<<< HEAD
-    "bus_from": "1df84fdf225644578c63c3da94bf9b10",
-    "bus_to": "ac68de023cdf49069e43806cd669ce53",
-=======
     "bus_from": "bf4f1621bca2426bb49b1fb94311f219",
     "bus_to": "291a2d2f513640e2891ec69a18d74180",
->>>>>>> 7452b547
     "active": true,
     "rate": 1.0,
     "contingency_factor1": 1.0,
@@ -546,22 +395,13 @@
     "locations": []
    },
    {
-<<<<<<< HEAD
-    "id": "2e2f530b8ce74572bb032009eb3ea3b4",
-=======
     "id": "cd706094d3724270b78d430f140a2390",
->>>>>>> 7452b547
     "type": "line",
     "phases": "ps",
     "name": "line 2-5",
     "name_code": "",
-<<<<<<< HEAD
-    "bus_from": "1df84fdf225644578c63c3da94bf9b10",
-    "bus_to": "5cedd4d586434b1a97e5554262dd6903",
-=======
     "bus_from": "bf4f1621bca2426bb49b1fb94311f219",
     "bus_to": "becce4e21f7941f1a545f910f9036ca7",
->>>>>>> 7452b547
     "active": true,
     "rate": 1.0,
     "contingency_factor1": 1.0,
@@ -577,22 +417,13 @@
     "locations": []
    },
    {
-<<<<<<< HEAD
-    "id": "681f020110c84b0eb8e6dad6e6510f86",
-=======
     "id": "10be3aee2266423dbd060ab62b7e97a6",
->>>>>>> 7452b547
     "type": "line",
     "phases": "ps",
     "name": "line 3-4",
     "name_code": "",
-<<<<<<< HEAD
-    "bus_from": "ac68de023cdf49069e43806cd669ce53",
-    "bus_to": "425c05e1ae41466c86850e5a1aeaa0ff",
-=======
     "bus_from": "291a2d2f513640e2891ec69a18d74180",
     "bus_to": "2936db8a1053427eb3d27a94c2abd60f",
->>>>>>> 7452b547
     "active": true,
     "rate": 1.0,
     "contingency_factor1": 1.0,
@@ -608,22 +439,13 @@
     "locations": []
    },
    {
-<<<<<<< HEAD
-    "id": "6b8ccc65c7c04090bcb92cbfea393925",
-=======
     "id": "0c9b204cf2de41b9aa2ba6f8ee8e47b6",
->>>>>>> 7452b547
     "type": "line",
     "phases": "ps",
     "name": "line 4-5",
     "name_code": "",
-<<<<<<< HEAD
-    "bus_from": "425c05e1ae41466c86850e5a1aeaa0ff",
-    "bus_to": "5cedd4d586434b1a97e5554262dd6903",
-=======
     "bus_from": "2936db8a1053427eb3d27a94c2abd60f",
     "bus_to": "becce4e21f7941f1a545f910f9036ca7",
->>>>>>> 7452b547
     "active": true,
     "rate": 1.0,
     "contingency_factor1": 1.0,
@@ -646,61 +468,26 @@
   },
   "Substation": [
    {
-<<<<<<< HEAD
-    "id": "be5f95ccfd034a60a8f38f7560311141"
-=======
     "id": "c8aed36dd53f47aa8b7f2042cbb1b0c5"
->>>>>>> 7452b547
    }
   ],
   "Zone": [
    {
-<<<<<<< HEAD
-    "id": "6eddc4a5ad5348d2b1f93bb26d4cba32"
-=======
     "id": "d332965e480c44aa9182aff6eabf81a9"
->>>>>>> 7452b547
    }
   ],
   "Area": [
    {
-<<<<<<< HEAD
-    "id": "402f2090770948dfa07e0fb8fd7efe29"
-=======
     "id": "099402a58df543abb07222c6e0fc86cd"
->>>>>>> 7452b547
    }
   ],
   "Country": [
    {
-<<<<<<< HEAD
-    "id": "034537db250d4dd38182b17ca2e5ccc9"
-=======
     "id": "28d646c174214d7da0a665d0ba72c240"
->>>>>>> 7452b547
    }
   ],
   "Bus": [
    {
-<<<<<<< HEAD
-    "id": "48bd80e3f5a149a5be9b60ae8846c042",
-    "active": []
-   },
-   {
-    "id": "1df84fdf225644578c63c3da94bf9b10",
-    "active": []
-   },
-   {
-    "id": "ac68de023cdf49069e43806cd669ce53",
-    "active": []
-   },
-   {
-    "id": "425c05e1ae41466c86850e5a1aeaa0ff",
-    "active": []
-   },
-   {
-    "id": "5cedd4d586434b1a97e5554262dd6903",
-=======
     "id": "38cfbcf5d0f346a8b4414b3d1fcb4d65",
     "active": []
    },
@@ -718,17 +505,12 @@
    },
    {
     "id": "becce4e21f7941f1a545f910f9036ca7",
->>>>>>> 7452b547
     "active": []
    }
   ],
   "Generator": [
    {
-<<<<<<< HEAD
-    "id": "8b288e735460423f80ed96c8f8f0e970",
-=======
     "id": "cb530281ec0b42388a239293fa007b57",
->>>>>>> 7452b547
     "active": [],
     "p": [],
     "v": [],
@@ -737,11 +519,7 @@
   ],
   "Load": [
    {
-<<<<<<< HEAD
-    "id": "ca59cbc5271741ea80db7d32b45e895b",
-=======
     "id": "006031db9f084ea0b3cf64ae4c23799f",
->>>>>>> 7452b547
     "active": [],
     "p": [],
     "q": [],
@@ -751,11 +529,7 @@
     "b": []
    },
    {
-<<<<<<< HEAD
-    "id": "ad77d55969a048dd92c836d7f03216c3",
-=======
     "id": "b2a5323318f54f2b96d894df6132e4d4",
->>>>>>> 7452b547
     "active": [],
     "p": [],
     "q": [],
@@ -765,11 +539,7 @@
     "b": []
    },
    {
-<<<<<<< HEAD
-    "id": "8611f24d3003466eb1f0d290b73ce7f6",
-=======
     "id": "8394d30fd8124e12af3a8d77f167b6fe",
->>>>>>> 7452b547
     "active": [],
     "p": [],
     "q": [],
@@ -779,11 +549,7 @@
     "b": []
    },
    {
-<<<<<<< HEAD
-    "id": "bae39fb11570404992a15930fee11ac3",
-=======
     "id": "04312e481b5a4621b0e9df5812b94b65",
->>>>>>> 7452b547
     "active": [],
     "p": [],
     "q": [],
@@ -795,65 +561,37 @@
   ],
   "Line": [
    {
-<<<<<<< HEAD
-    "id": "0cde201b92df416792ba16f8d61ff891",
-=======
     "id": "192c620611714b09b6c3472e7b09593a",
->>>>>>> 7452b547
     "active": [],
     "rate": []
    },
    {
-<<<<<<< HEAD
-    "id": "a381f1717dce4bc0a255320f2bccb515",
-=======
     "id": "e90c93f95b2841f8a4dba5f1dce05a67",
->>>>>>> 7452b547
     "active": [],
     "rate": []
    },
    {
-<<<<<<< HEAD
-    "id": "e20f1c6caf104a3c87820f398a428b13",
-=======
     "id": "01092d00c45e42fab9977d2760136720",
->>>>>>> 7452b547
     "active": [],
     "rate": []
    },
    {
-<<<<<<< HEAD
-    "id": "e49fb99eaa8f4be9a8f6b8e28641746c",
-=======
     "id": "1ab9425b461e4edf9f225cfceccacfab",
->>>>>>> 7452b547
     "active": [],
     "rate": []
    },
    {
-<<<<<<< HEAD
-    "id": "2e2f530b8ce74572bb032009eb3ea3b4",
-=======
     "id": "cd706094d3724270b78d430f140a2390",
->>>>>>> 7452b547
     "active": [],
     "rate": []
    },
    {
-<<<<<<< HEAD
-    "id": "681f020110c84b0eb8e6dad6e6510f86",
-=======
     "id": "10be3aee2266423dbd060ab62b7e97a6",
->>>>>>> 7452b547
     "active": [],
     "rate": []
    },
    {
-<<<<<<< HEAD
-    "id": "6b8ccc65c7c04090bcb92cbfea393925",
-=======
     "id": "0c9b204cf2de41b9aa2ba6f8ee8e47b6",
->>>>>>> 7452b547
     "active": [],
     "rate": []
    }
