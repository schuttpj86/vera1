--- conflicted
+++ resolved
@@ -174,15 +174,9 @@
 # fname = '/home/santi/Documentos/Git/GitHub/GridCal/Grids_and_profiles/grids/Grid4Bus-OPF.gridcal'
 # fname = '/home/santi/Documentos/Git/GitHub/GridCal/Grids_and_profiles/grids/IEEE 118 Bus - ntc_areas.gridcal'
 # fname = '/home/santi/Documentos/Git/GitHub/GridCal/Grids_and_profiles/grids/IEEE14 - ntc areas.gridcal'
-<<<<<<< HEAD
-# fname = r'C:\Users\penversa\Git\Github\GridCal\Grids_and_profiles\grids\IEEE 118 Bus - ntc_areas.gridcal'
-# fname = r'C:\Users\penversa\Git\Github\GridCal\Grids_and_profiles\grids\IEEE14 - ntc areas.gridcal'
-fname = r'D:\ReeGit\github\GridCal\Grids_and_profiles\grids\IEEE14 - ntc areas.gridcal'
-=======
 fname = r'C:\Users\penversa\Git\Github\GridCal\Grids_and_profiles\grids\IEEE 118 Bus - ntc_areas.gridcal'
 # fname = r'C:\Users\penversa\Git\Github\GridCal\Grids_and_profiles\grids\IEEE14 - ntc areas.gridcal'
 # fname = r'D:\ReeGit\github\GridCal\Grids_and_profiles\grids\PGOC_6bus(from .raw).gridcal'
->>>>>>> d87ffcf7
 
 grid = gc.FileOpen(fname).open()
 nc = gc.compile_snapshot_opf_circuit(grid)
@@ -225,7 +219,6 @@
 generation2 = list()
 Pgen1 = list()
 Pgen2 = list()
-
 for bus_idx, gen_idx in gens1:
     name = 'Gen_up_{}'.format(gen_idx)
     generation[gen_idx] = solver.NumVar(0, Pmax[gen_idx], name)
@@ -250,26 +243,19 @@
 for bus_idx, gen_idx in gens_out:
     generation[gen_idx] = Pgen[gen_idx]
 
-<<<<<<< HEAD
-total_power_slack = solver.NumVar(0, 99999, 'Total_slack')
-solver.Add(solver.Sum(dgen1) + solver.Sum(dgen2) == total_power_slack, 'Balance equality')
-=======
 area_power_slack = solver.NumVar(0, 99999, 'Area_slack')
 solver.Add(solver.Sum(dgen1) + solver.Sum(dgen2) == area_power_slack, 'Area equality')
 
 
 # objective function ---------------------------------------------------------------------------------------------------
 
->>>>>>> d87ffcf7
 
 # include the cost of generation
 # gen_cost_f = solver.Sum(gen_cost * delta)
 
-
-# objective function ---------------------------------------------------------------------------------------------------
-
+# objective function
 solver.Minimize(
-                + 1.0 * total_power_slack
+                + 1.0 * area_power_slack
                 # + 1.0 * gen_cost_f
                 )
 
