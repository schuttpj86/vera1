<?xml version="1.0" encoding="UTF-8"?>
<project version="4">
  <component name="AnalysisUIOptions">
    <option name="AUTOSCROLL_TO_SOURCE" value="true" />
    <option name="GROUP_BY_SEVERITY" value="true" />
    <option name="SCOPE_TYPE" value="8" />
    <option name="CUSTOM_SCOPE_NAME" value="Module 'GridCal'" />
  </component>
  <component name="AutoImportSettings">
    <option name="autoReloadType" value="SELECTIVE" />
  </component>
  <component name="BranchesTreeState">
    <expand>
      <path>
        <item name="ROOT" type="e8cecc67:BranchNodeDescriptor" />
        <item name="LOCAL_ROOT" type="e8cecc67:BranchNodeDescriptor" />
      </path>
      <path>
        <item name="ROOT" type="e8cecc67:BranchNodeDescriptor" />
        <item name="REMOTE_ROOT" type="e8cecc67:BranchNodeDescriptor" />
      </path>
      <path>
        <item name="ROOT" type="e8cecc67:BranchNodeDescriptor" />
        <item name="REMOTE_ROOT" type="e8cecc67:BranchNodeDescriptor" />
        <item name="GROUP_NODE:origin" type="e8cecc67:BranchNodeDescriptor" />
      </path>
    </expand>
    <select />
  </component>
  <component name="ChangeListManager">
<<<<<<< HEAD
    <list default="true" id="aa3ee678-6e91-470f-91a9-09e9d8a4756d" name="Changes" comment="Three-Phase Fault (LLL).">
      <change beforePath="$PROJECT_DIR$/.idea/workspace.xml" beforeDir="false" afterPath="$PROJECT_DIR$/.idea/workspace.xml" afterDir="false" />
=======
    <list default="true" id="aa3ee678-6e91-470f-91a9-09e9d8a4756d" name="Changes" comment="implemented the ptdf reduction and integrated with the diagram">
      <change beforePath="$PROJECT_DIR$/.idea/workspace.xml" beforeDir="false" afterPath="$PROJECT_DIR$/.idea/workspace.xml" afterDir="false" />
      <change beforePath="$PROJECT_DIR$/src/GridCalEngine/IO/raw/devices/area.py" beforeDir="false" afterPath="$PROJECT_DIR$/src/GridCalEngine/IO/raw/devices/area.py" afterDir="false" />
      <change beforePath="$PROJECT_DIR$/src/GridCalEngine/IO/raw/devices/branch.py" beforeDir="false" afterPath="$PROJECT_DIR$/src/GridCalEngine/IO/raw/devices/branch.py" afterDir="false" />
      <change beforePath="$PROJECT_DIR$/src/GridCalEngine/IO/raw/devices/bus.py" beforeDir="false" afterPath="$PROJECT_DIR$/src/GridCalEngine/IO/raw/devices/bus.py" afterDir="false" />
      <change beforePath="$PROJECT_DIR$/src/GridCalEngine/IO/raw/devices/fixed_shunt.py" beforeDir="false" afterPath="$PROJECT_DIR$/src/GridCalEngine/IO/raw/devices/fixed_shunt.py" afterDir="false" />
      <change beforePath="$PROJECT_DIR$/src/GridCalEngine/IO/raw/devices/inter_area.py" beforeDir="false" afterPath="$PROJECT_DIR$/src/GridCalEngine/IO/raw/devices/inter_area.py" afterDir="false" />
      <change beforePath="$PROJECT_DIR$/src/GridCalEngine/IO/raw/devices/load.py" beforeDir="false" afterPath="$PROJECT_DIR$/src/GridCalEngine/IO/raw/devices/load.py" afterDir="false" />
      <change beforePath="$PROJECT_DIR$/src/GridCalEngine/IO/raw/devices/psse_object.py" beforeDir="false" afterPath="$PROJECT_DIR$/src/GridCalEngine/IO/raw/devices/psse_object.py" afterDir="false" />
>>>>>>> 2f9304b1
    </list>
    <option name="SHOW_DIALOG" value="false" />
    <option name="HIGHLIGHT_CONFLICTS" value="true" />
    <option name="HIGHLIGHT_NON_ACTIVE_CHANGELIST" value="false" />
    <option name="LAST_RESOLUTION" value="IGNORE" />
  </component>
  <component name="FileTemplateManagerImpl">
    <option name="RECENT_TEMPLATES">
      <list>
        <option value="Python Script" />
      </list>
    </option>
  </component>
  <component name="FlaskConsoleOptions" custom-start-script="import sys&#10;sys.path.extend([WORKING_DIR_AND_PYTHON_PATHS])&#10;from flask.cli import ScriptInfo&#10;locals().update(ScriptInfo(create_app=None).load_app().make_shell_context())&#10;print(&quot;Python %s on %s\nApp: %s [%s]\nInstance: %s&quot; % (sys.version, sys.platform, app.import_name, app.env, app.instance_path))">
    <envs>
      <env key="FLASK_APP" value="app" />
    </envs>
    <option name="myCustomStartScript" value="import sys&#10;sys.path.extend([WORKING_DIR_AND_PYTHON_PATHS])&#10;from flask.cli import ScriptInfo&#10;locals().update(ScriptInfo(create_app=None).load_app().make_shell_context())&#10;print(&quot;Python %s on %s\nApp: %s [%s]\nInstance: %s&quot; % (sys.version, sys.platform, app.import_name, app.env, app.instance_path))" />
    <option name="myEnvs">
      <map>
        <entry key="FLASK_APP" value="app" />
      </map>
    </option>
  </component>
  <component name="Git.Settings">
    <favorite-branches>
      <branch-storage>
        <map>
          <entry type="LOCAL">
            <value>
              <list>
                <branch-info repo="$PROJECT_DIR$" source="215-Mejorar-la-representación-de-red-en-los-mapas" />
              </list>
            </value>
          </entry>
        </map>
      </branch-storage>
    </favorite-branches>
    <option name="RECENT_BRANCH_BY_REPOSITORY">
      <map>
        <entry key="$PROJECT_DIR$" value="Fix_equality_comparison" />
      </map>
    </option>
    <option name="RECENT_GIT_ROOT_PATH" value="$PROJECT_DIR$" />
    <option name="RESET_MODE" value="HARD" />
  </component>
  <component name="GitHubPullRequestSearchHistory">{
  &quot;lastFilter&quot;: {
    &quot;state&quot;: &quot;OPEN&quot;,
    &quot;assignee&quot;: &quot;soleralex&quot;
  }
}</component>
  <component name="GitSEFilterConfiguration">
    <file-type-list>
      <filtered-out-file-type name="LOCAL_BRANCH" />
      <filtered-out-file-type name="REMOTE_BRANCH" />
      <filtered-out-file-type name="TAG" />
      <filtered-out-file-type name="COMMIT_BY_MESSAGE" />
    </file-type-list>
  </component>
  <component name="GithubPullRequestsUISettings">{
  &quot;selectedUrlAndAccountId&quot;: {
    &quot;url&quot;: &quot;https://github.com/SanPen/GridCal.git&quot;,
    &quot;accountId&quot;: &quot;a469100a-0b87-435d-9c54-78aec8f24572&quot;
  }
}</component>
  <component name="HighlightingSettingsPerFile">
    <setting file="file://$PROJECT_DIR$/requirements.txt" root0="FORCE_HIGHLIGHTING" />
    <setting file="file://$PROJECT_DIR$/src/GridCal/Gui/ConsoleWidget.py" root0="FORCE_HIGHLIGHTING" />
    <setting file="file://$PROJECT_DIR$/src/GridCal/Gui/CoordinatesInput/coordinates_dialogue.py" root0="FORCE_HIGHLIGHTING" />
    <setting file="file://$PROJECT_DIR$/src/GridCal/Gui/Main/GridCalMain.py" root0="FORCE_HIGHLIGHTING" />
    <setting file="file://$PROJECT_DIR$/src/GridCal/Gui/Session/export_results_driver.py" root0="FORCE_HIGHLIGHTING" />
    <setting file="file://$PROJECT_DIR$/src/GridCal/Gui/Session/session.py" root0="FORCE_HIGHLIGHTING" />
    <setting file="file://$PROJECT_DIR$/src/GridCal/Gui/plot_config.py" root0="FORCE_HIGHLIGHTING" />
    <setting file="file://$PROJECT_DIR$/src/GridCal/__version__.py" root0="FORCE_HIGHLIGHTING" />
    <setting file="file://$PROJECT_DIR$/src/tests/test_unbalanced_faults.py" root0="FORCE_HIGHLIGHTING" />
  </component>
  <component name="JupyterTrust" id="3f3378b4-0928-4af1-9795-ba1c77415c18" />
  <component name="MarkdownSettingsMigration">
    <option name="stateVersion" value="1" />
  </component>
  <component name="NamedScopeManager">
    <order>
      <scope name="GridCal" />
    </order>
  </component>
  <component name="ProblemsViewState">
    <option name="selectedTabId" value="CurrentFile" />
  </component>
  <component name="ProjectColorInfo">{
  &quot;customColor&quot;: &quot;&quot;,
  &quot;associatedIndex&quot;: 8
}</component>
  <component name="ProjectId" id="1bGvT9JqoJhBes9WGdphyWxAfMi" />
  <component name="ProjectLevelVcsManager" settingsEditedManually="true">
    <OptionsSetting value="false" id="Update" />
    <ConfirmationsSetting value="2" id="Add" />
  </component>
  <component name="ProjectViewState">
    <option name="hideEmptyMiddlePackages" value="true" />
    <option name="showLibraryContents" value="true" />
  </component>
  <component name="PropertiesComponent">{
  &quot;keyToString&quot;: {
    &quot;ASKED_ADD_EXTERNAL_FILES&quot;: &quot;true&quot;,
    &quot;Git.Branch.Popup.ShowAllRemotes&quot;: &quot;true&quot;,
    &quot;MATLAB_INTERPRETER&quot;: &quot;/usr/local/MATLAB/R2018a/bin/matlab&quot;,
    &quot;Python tests.Nosetests for test_power_flow.test_zip.executor&quot;: &quot;Debug&quot;,
    &quot;Python tests.Nosetests for test_topology_processor.test_topology_rts.executor&quot;: &quot;Debug&quot;,
    &quot;Python tests.Nosetests for tests.test_ac_opf.executor&quot;: &quot;Run&quot;,
    &quot;Python tests.Nosetests for tests.test_ac_opf.test_pegase89.executor&quot;: &quot;Debug&quot;,
    &quot;Python tests.Nosetests for tests.test_hydro.executor&quot;: &quot;Run&quot;,
    &quot;Python tests.Nosetests for tests.test_latin_hypercube.test_lhs.executor&quot;: &quot;Run&quot;,
    &quot;Python tests.Nosetests for tests.test_opf_time_series.test_opf_ts.executor&quot;: &quot;Run&quot;,
    &quot;Python tests.Nosetests for tests.test_topology_processor.executor&quot;: &quot;Run&quot;,
    &quot;Python tests.Nosetests for tests.test_topology_processor.test_topology_rts.executor&quot;: &quot;Run&quot;,
    &quot;Python tests.Nosetests in admittance_matrix_test.py.executor&quot;: &quot;Run&quot;,
    &quot;Python tests.Nosetests in deep_copy_test.py.executor&quot;: &quot;Run&quot;,
    &quot;Python tests.Nosetests in test_topology_processor.py.executor&quot;: &quot;Run&quot;,
    &quot;Python tests.Nosetests in tests.executor&quot;: &quot;Run&quot;,
    &quot;Python tests.Python tests in tests.executor&quot;: &quot;Run&quot;,
    &quot;Python tests.pytest for src.tests.test_ac_opf.test_superconductors_handling.executor&quot;: &quot;Debug&quot;,
    &quot;Python tests.pytest for src.tests.test_basic.test_gridcal_basic_pi.executor&quot;: &quot;Debug&quot;,
    &quot;Python tests.pytest for src.tests.test_generator_q_control.test_q_control_true.executor&quot;: &quot;Run&quot;,
    &quot;Python tests.pytest for src.tests.test_load_save_load.test_load_save_load_xlsx.executor&quot;: &quot;Debug&quot;,
    &quot;Python tests.pytest for src.tests.test_transformer_type.test_transformer_type.executor&quot;: &quot;Debug&quot;,
    &quot;Python tests.pytest for test_ac_opf.test_superconductors_handling.executor&quot;: &quot;Run&quot;,
    &quot;Python tests.pytest for test_basic.test_gridcal_basic_pi.executor&quot;: &quot;Debug&quot;,
    &quot;Python tests.pytest for test_load_save_load.test_load_save_load2.executor&quot;: &quot;Run&quot;,
    &quot;Python tests.pytest for test_transformer_type.test_psse_conversion3.executor&quot;: &quot;Debug&quot;,
    &quot;Python tests.pytest for test_transformer_type.test_transformer_type.executor&quot;: &quot;Run&quot;,
    &quot;Python tests.pytest in test_ac_opf.py.executor&quot;: &quot;Run&quot;,
    &quot;Python tests.pytest in test_admitances.py.executor&quot;: &quot;Debug&quot;,
    &quot;Python tests.pytest in test_basic.py.executor&quot;: &quot;Run&quot;,
    &quot;Python tests.pytest in test_cgmes_ieeee.py.executor&quot;: &quot;Run&quot;,
    &quot;Python tests.pytest in test_copy.py.executor&quot;: &quot;Run&quot;,
    &quot;Python tests.pytest in test_load_save_load.py.executor&quot;: &quot;Run&quot;,
    &quot;Python tests.pytest in test_transformer_type.py.executor&quot;: &quot;Run&quot;,
    &quot;Python tests.pytest in tests.executor&quot;: &quot;Run&quot;,
    &quot;Python.AnalysisDialogue.executor&quot;: &quot;Run&quot;,
    &quot;Python.ExecuteGridCal.executor&quot;: &quot;Run&quot;,
    &quot;Python.GridCalMain.executor&quot;: &quot;Run&quot;,
    &quot;Python._callers.executor&quot;: &quot;Debug&quot;,
    &quot;Python.alex.executor&quot;: &quot;Debug&quot;,
    &quot;Python.cgmes_rdfs_graph.executor&quot;: &quot;Run&quot;,
    &quot;Python.circuit_to_optimods.executor&quot;: &quot;Run&quot;,
    &quot;Python.demo_code.executor&quot;: &quot;Run&quot;,
    &quot;Python.demo_code2.executor&quot;: &quot;Run&quot;,
    &quot;Python.demo_code3.executor&quot;: &quot;Debug&quot;,
    &quot;Python.demo_code4.executor&quot;: &quot;Run&quot;,
    &quot;Python.multi_circuit.executor&quot;: &quot;Debug&quot;,
    &quot;Python.new_circuit_objects.executor&quot;: &quot;Run&quot;,
    &quot;Python.profile.executor&quot;: &quot;Debug&quot;,
    &quot;Python.pymoo_example.executor&quot;: &quot;Debug&quot;,
    &quot;Python.python_console.executor&quot;: &quot;Run&quot;,
    &quot;Python.raw_imp_exp_test.executor&quot;: &quot;Run&quot;,
    &quot;Python.readme_checks.executor&quot;: &quot;Run&quot;,
    &quot;Python.substation_wizards.executor&quot;: &quot;Run&quot;,
    &quot;Python.substations_types.executor&quot;: &quot;Run&quot;,
    &quot;Python.test_power_flow.executor&quot;: &quot;Run&quot;,
    &quot;Python.test_raw_cgmes_cross_roundtrip.executor&quot;: &quot;Run&quot;,
    &quot;Python.update_gui_file.executor&quot;: &quot;Run&quot;,
    &quot;Python.upload_to_pypi.executor&quot;: &quot;Run&quot;,
    &quot;RunOnceActivity.OpenProjectViewOnStart&quot;: &quot;true&quot;,
    &quot;RunOnceActivity.ShowReadmeOnStart&quot;: &quot;true&quot;,
    &quot;RunOnceActivity.git.unshallow&quot;: &quot;true&quot;,
    &quot;WebServerToolWindowFactoryState&quot;: &quot;false&quot;,
    &quot;git-widget-placeholder&quot;: &quot;devel&quot;,
<<<<<<< HEAD
    &quot;last_opened_file_path&quot;: &quot;/home/santi/Documentos/Git/GitHub/GridCal_debug&quot;,
=======
    &quot;last_opened_file_path&quot;: &quot;C:/Users/eRoots1/PycharmProjects&quot;,
>>>>>>> 2f9304b1
    &quot;node.js.detected.package.eslint&quot;: &quot;true&quot;,
    &quot;node.js.selected.package.eslint&quot;: &quot;(autodetect)&quot;,
    &quot;node.js.selected.package.tslint&quot;: &quot;(autodetect)&quot;,
    &quot;nodejs_package_manager_path&quot;: &quot;npm&quot;,
    &quot;run.code.analysis.last.selected.profile&quot;: &quot;aDefault&quot;,
    &quot;settings.editor.selected.configurable&quot;: &quot;preferences.sourceCode.YAML&quot;,
    &quot;two.files.diff.last.used.file&quot;: &quot;C:/WorkProjects/PycharmProjects/GridCal/src/trunk/cgmes_py_generator/cgmes_v2_4_15/cgmes_enums.py&quot;,
    &quot;vue.rearranger.settings.migration&quot;: &quot;true&quot;
  }
}</component>
  <component name="PyDebuggerOptionsProvider">
    <option name="mySaveCallSignatures" value="true" />
    <option name="mySupportGeventDebugging" value="true" />
    <option name="myPyQtBackend" value="pyside6" />
  </component>
  <component name="RecentsManager">
    <key name="CopyFile.RECENT_KEYS">
      <recent name="C:\Work\git_local\GridCal\src\tests\data\grids\RAW" />
      <recent name="$PROJECT_DIR$/src/GridCal/Gui/Diagrams/MapWidget2" />
      <recent name="D:\SIROCO\GridCal\src\GridCal\Gui\Diagrams\MapWidget\Schema" />
      <recent name="$PROJECT_DIR$/src/GridCal/Gui/BusBranchEditorWidget/Injections" />
      <recent name="$PROJECT_DIR$/src/GridCalEngine/Simulations/ContingencyAnalysis/Methods" />
    </key>
    <key name="MoveFile.RECENT_KEYS">
      <recent name="C:\Users\eRoots1\PycharmProjects\GridCal\src\tests" />
      <recent name="$PROJECT_DIR$/src/tests/data/grids/RAW" />
      <recent name="D:\SIROCO\GridCal\src\GridCal\Gui\Diagrams\MapWidget\Substation" />
      <recent name="D:\SIROCO\GridCal\src\GridCal\Gui\Diagrams\MapWidget\Branches" />
      <recent name="D:\SIROCO\GridCal\doc\rst_source\figures\Diagrams" />
    </key>
  </component>
<<<<<<< HEAD
  <component name="RunManager" selected="Python.admittance_matrices">
    <configuration default="true" type="DjangoTestsConfigurationType">
      <module name="GridCalEngine" />
      <option name="ENV_FILES" value="" />
      <option name="INTERPRETER_OPTIONS" value="" />
      <option name="PARENT_ENVS" value="true" />
      <envs>
        <env name="PYTHONUNBUFFERED" value="1" />
      </envs>
      <option name="SDK_HOME" value="" />
      <option name="WORKING_DIRECTORY" value="" />
      <option name="IS_MODULE_SDK" value="false" />
      <option name="ADD_CONTENT_ROOTS" value="true" />
      <option name="ADD_SOURCE_ROOTS" value="true" />
      <EXTENSION ID="PythonCoverageRunConfigurationExtension" runner="coverage.py" />
      <option name="TARGET" value="" />
      <option name="SETTINGS_FILE" value="" />
      <option name="CUSTOM_SETTINGS" value="false" />
      <option name="USE_OPTIONS" value="false" />
      <option name="OPTIONS" value="" />
      <method v="2" />
    </configuration>
=======
  <component name="RunManager" selected="Python.update_gui_file">
>>>>>>> 2f9304b1
    <configuration default="true" type="DjangoTestsConfigurationType">
      <module name="GridCalEngine" />
      <option name="ENV_FILES" value="" />
      <option name="INTERPRETER_OPTIONS" value="" />
      <option name="PARENT_ENVS" value="true" />
      <envs>
        <env name="PYTHONUNBUFFERED" value="1" />
      </envs>
      <option name="SDK_HOME" value="" />
      <option name="WORKING_DIRECTORY" value="" />
      <option name="IS_MODULE_SDK" value="false" />
      <option name="ADD_CONTENT_ROOTS" value="true" />
      <option name="ADD_SOURCE_ROOTS" value="true" />
      <EXTENSION ID="PythonCoverageRunConfigurationExtension" runner="coverage.py" />
      <option name="TARGET" value="" />
      <option name="SETTINGS_FILE" value="" />
      <option name="CUSTOM_SETTINGS" value="false" />
      <option name="USE_OPTIONS" value="false" />
      <option name="OPTIONS" value="" />
      <method v="2" />
    </configuration>
    <configuration default="true" type="DjangoTestsConfigurationType">
      <module name="GridCalEngine" />
      <option name="ENV_FILES" value="" />
      <option name="INTERPRETER_OPTIONS" value="" />
      <option name="PARENT_ENVS" value="true" />
      <envs>
        <env name="PYTHONUNBUFFERED" value="1" />
      </envs>
      <option name="SDK_HOME" value="" />
      <option name="WORKING_DIRECTORY" value="" />
      <option name="IS_MODULE_SDK" value="false" />
      <option name="ADD_CONTENT_ROOTS" value="true" />
      <option name="ADD_SOURCE_ROOTS" value="true" />
      <EXTENSION ID="PythonCoverageRunConfigurationExtension" runner="coverage.py" />
      <option name="TARGET" value="" />
      <option name="SETTINGS_FILE" value="" />
      <option name="CUSTOM_SETTINGS" value="false" />
      <option name="USE_OPTIONS" value="false" />
      <option name="OPTIONS" value="" />
      <method v="2" />
    </configuration>
    <configuration default="true" type="MatlabApplication">
      <option name="FILE_PATH" value="" />
      <option name="INTERPRETER_PATH" value="" />
      <option name="WORKING_DIRECTORY" value="" />
      <option name="PARENT_ENVS" value="true" />
      <option name="PARAMETERS" value="" />
      <option name="INTERPRETER_OPTIONS" value="" />
      <method v="2" />
    </configuration>
    <configuration default="true" type="PyBehaveRunConfigurationType" factoryName="Behave">
      <module name="GridCalEngine" />
      <option name="INTERPRETER_OPTIONS" value="" />
      <option name="PARENT_ENVS" value="true" />
      <option name="SDK_HOME" value="" />
      <option name="WORKING_DIRECTORY" value="" />
      <option name="IS_MODULE_SDK" value="true" />
      <option name="ADD_CONTENT_ROOTS" value="true" />
      <option name="ADD_SOURCE_ROOTS" value="true" />
      <EXTENSION ID="PythonCoverageRunConfigurationExtension" runner="coverage.py" />
      <option name="ADDITIONAL_ARGS" value="" />
      <method v="2" />
    </configuration>
    <configuration default="true" type="PyBehaveRunConfigurationType" factoryName="Behave">
      <module name="GridCalEngine" />
      <option name="INTERPRETER_OPTIONS" value="" />
      <option name="PARENT_ENVS" value="true" />
      <option name="SDK_HOME" value="" />
      <option name="WORKING_DIRECTORY" value="" />
      <option name="IS_MODULE_SDK" value="true" />
      <option name="ADD_CONTENT_ROOTS" value="true" />
      <option name="ADD_SOURCE_ROOTS" value="true" />
      <EXTENSION ID="PythonCoverageRunConfigurationExtension" runner="coverage.py" />
      <option name="ADDITIONAL_ARGS" value="" />
      <method v="2" />
    </configuration>
    <configuration default="true" type="PythonConfigurationType" factoryName="Python">
      <module name="GridCalEngine" />
      <option name="INTERPRETER_OPTIONS" value="" />
      <option name="PARENT_ENVS" value="true" />
      <envs>
        <env name="PYTHONUNBUFFERED" value="1" />
      </envs>
      <option name="SDK_HOME" value="" />
      <option name="WORKING_DIRECTORY" value="" />
      <option name="IS_MODULE_SDK" value="false" />
      <option name="ADD_CONTENT_ROOTS" value="true" />
      <option name="ADD_SOURCE_ROOTS" value="true" />
      <EXTENSION ID="PythonCoverageRunConfigurationExtension" runner="coverage.py" />
      <option name="SCRIPT_NAME" value="" />
      <option name="PARAMETERS" value="" />
      <option name="SHOW_COMMAND_LINE" value="false" />
      <option name="EMULATE_TERMINAL" value="false" />
      <option name="MODULE_MODE" value="false" />
      <option name="REDIRECT_INPUT" value="false" />
      <option name="INPUT_FILE" value="" />
      <method v="2" />
    </configuration>
    <configuration default="true" type="Python.FlaskServer">
      <module name="GridCalEngine" />
      <option name="ENV_FILES" value="" />
      <option name="INTERPRETER_OPTIONS" value="" />
      <option name="PARENT_ENVS" value="true" />
      <option name="SDK_HOME" value="" />
      <option name="WORKING_DIRECTORY" value="" />
      <option name="IS_MODULE_SDK" value="false" />
      <option name="ADD_CONTENT_ROOTS" value="true" />
      <option name="ADD_SOURCE_ROOTS" value="true" />
      <EXTENSION ID="PythonCoverageRunConfigurationExtension" runner="coverage.py" />
      <option name="launchJavascriptDebuger" value="false" />
      <method v="2" />
    </configuration>
    <configuration default="true" type="Python.FlaskServer">
      <module name="GridCalEngine" />
      <option name="ENV_FILES" value="" />
      <option name="INTERPRETER_OPTIONS" value="" />
      <option name="PARENT_ENVS" value="true" />
      <option name="SDK_HOME" value="" />
      <option name="WORKING_DIRECTORY" value="" />
      <option name="IS_MODULE_SDK" value="false" />
      <option name="ADD_CONTENT_ROOTS" value="true" />
      <option name="ADD_SOURCE_ROOTS" value="true" />
      <EXTENSION ID="PythonCoverageRunConfigurationExtension" runner="coverage.py" />
      <option name="launchJavascriptDebuger" value="false" />
      <method v="2" />
    </configuration>
    <configuration default="true" type="Python.FlaskServer">
      <module name="GridCalEngine" />
      <option name="ENV_FILES" value="" />
      <option name="INTERPRETER_OPTIONS" value="" />
      <option name="PARENT_ENVS" value="true" />
      <option name="SDK_HOME" value="" />
      <option name="WORKING_DIRECTORY" value="" />
      <option name="IS_MODULE_SDK" value="false" />
      <option name="ADD_CONTENT_ROOTS" value="true" />
      <option name="ADD_SOURCE_ROOTS" value="true" />
      <EXTENSION ID="PythonCoverageRunConfigurationExtension" runner="coverage.py" />
      <option name="launchJavascriptDebuger" value="false" />
      <method v="2" />
    </configuration>
    <configuration default="true" type="Tox" factoryName="Tox">
      <module name="GridCalEngine" />
      <option name="INTERPRETER_OPTIONS" value="" />
      <option name="PARENT_ENVS" value="true" />
      <option name="SDK_HOME" value="" />
      <option name="WORKING_DIRECTORY" value="" />
      <option name="IS_MODULE_SDK" value="false" />
      <option name="ADD_CONTENT_ROOTS" value="true" />
      <option name="ADD_SOURCE_ROOTS" value="true" />
      <EXTENSION ID="PythonCoverageRunConfigurationExtension" runner="coverage.py" />
      <method v="2" />
    </configuration>
    <configuration default="true" type="docs" factoryName="Docutils task">
      <module name="GridCalEngine" />
      <option name="INTERPRETER_OPTIONS" value="" />
      <option name="PARENT_ENVS" value="true" />
      <option name="SDK_HOME" value="" />
      <option name="WORKING_DIRECTORY" value="" />
      <option name="IS_MODULE_SDK" value="false" />
      <option name="ADD_CONTENT_ROOTS" value="true" />
      <option name="ADD_SOURCE_ROOTS" value="true" />
      <EXTENSION ID="PythonCoverageRunConfigurationExtension" runner="coverage.py" />
      <option name="docutils_input_file" value="" />
      <option name="docutils_output_file" value="" />
      <option name="docutils_params" value="" />
      <option name="docutils_task" value="" />
      <option name="docutils_open_in_browser" value="false" />
      <method v="2" />
    </configuration>
    <configuration default="true" type="docs" factoryName="Sphinx task">
      <module name="GridCalEngine" />
      <option name="INTERPRETER_OPTIONS" value="" />
      <option name="PARENT_ENVS" value="true" />
      <option name="SDK_HOME" value="" />
      <option name="WORKING_DIRECTORY" value="" />
      <option name="IS_MODULE_SDK" value="false" />
      <option name="ADD_CONTENT_ROOTS" value="true" />
      <option name="ADD_SOURCE_ROOTS" value="true" />
      <EXTENSION ID="PythonCoverageRunConfigurationExtension" runner="coverage.py" />
      <option name="docutils_input_file" value="" />
      <option name="docutils_output_file" value="" />
      <option name="docutils_params" value="" />
      <option name="docutils_task" value="" />
      <option name="docutils_open_in_browser" value="false" />
      <method v="2" />
    </configuration>
    <configuration default="true" type="tests" factoryName="Doctests">
      <module name="GridCalEngine" />
      <option name="INTERPRETER_OPTIONS" value="" />
      <option name="PARENT_ENVS" value="true" />
      <option name="SDK_HOME" value="" />
      <option name="WORKING_DIRECTORY" value="" />
      <option name="IS_MODULE_SDK" value="false" />
      <option name="ADD_CONTENT_ROOTS" value="true" />
      <option name="ADD_SOURCE_ROOTS" value="true" />
      <EXTENSION ID="PythonCoverageRunConfigurationExtension" runner="coverage.py" />
      <option name="SCRIPT_NAME" value="" />
      <option name="CLASS_NAME" value="" />
      <option name="METHOD_NAME" value="" />
      <option name="FOLDER_NAME" value="" />
      <option name="TEST_TYPE" value="TEST_SCRIPT" />
      <option name="PATTERN" value="" />
      <option name="USE_PATTERN" value="false" />
      <method v="2" />
    </configuration>
    <configuration default="true" type="tests" factoryName="Nosetests">
      <module name="GridCalEngine" />
      <option name="INTERPRETER_OPTIONS" value="" />
      <option name="PARENT_ENVS" value="true" />
      <option name="SDK_HOME" value="" />
      <option name="WORKING_DIRECTORY" value="" />
      <option name="IS_MODULE_SDK" value="false" />
      <option name="ADD_CONTENT_ROOTS" value="true" />
      <option name="ADD_SOURCE_ROOTS" value="true" />
      <EXTENSION ID="PythonCoverageRunConfigurationExtension" runner="coverage.py" />
      <option name="_new_regexPattern" value="&quot;&quot;" />
      <option name="_new_additionalArguments" value="&quot;&quot;" />
      <option name="_new_target" value="&quot;&quot;" />
      <option name="_new_targetType" value="&quot;PATH&quot;" />
      <method v="2" />
    </configuration>
    <configuration default="true" type="tests" factoryName="py.test">
      <module name="GridCalEngine" />
      <option name="INTERPRETER_OPTIONS" value="" />
      <option name="PARENT_ENVS" value="true" />
      <option name="SDK_HOME" value="" />
      <option name="WORKING_DIRECTORY" value="" />
      <option name="IS_MODULE_SDK" value="false" />
      <option name="ADD_CONTENT_ROOTS" value="true" />
      <option name="ADD_SOURCE_ROOTS" value="true" />
      <EXTENSION ID="PythonCoverageRunConfigurationExtension" runner="coverage.py" />
      <option name="_new_keywords" value="&quot;&quot;" />
      <option name="_new_parameters" value="&quot;&quot;" />
      <option name="_new_additionalArguments" value="&quot;&quot;" />
      <option name="_new_target" value="&quot;&quot;" />
      <option name="_new_targetType" value="&quot;PATH&quot;" />
      <method v="2" />
    </configuration>
<<<<<<< HEAD
=======
    <configuration name="ExecuteGridCal" type="PythonConfigurationType" factoryName="Python" singleton="false" temporary="true" nameIsGenerated="true">
      <module name="GridCal" />
      <option name="INTERPRETER_OPTIONS" value="" />
      <option name="PARENT_ENVS" value="true" />
      <envs>
        <env name="PYTHONUNBUFFERED" value="1" />
      </envs>
      <option name="SDK_HOME" value="" />
      <option name="WORKING_DIRECTORY" value="$PROJECT_DIR$/src/GridCal" />
      <option name="IS_MODULE_SDK" value="true" />
      <option name="ADD_CONTENT_ROOTS" value="true" />
      <option name="ADD_SOURCE_ROOTS" value="true" />
      <EXTENSION ID="PythonCoverageRunConfigurationExtension" runner="coverage.py" />
      <option name="SCRIPT_NAME" value="$PROJECT_DIR$/src/GridCal/ExecuteGridCal.py" />
      <option name="PARAMETERS" value="" />
      <option name="SHOW_COMMAND_LINE" value="false" />
      <option name="EMULATE_TERMINAL" value="false" />
      <option name="MODULE_MODE" value="false" />
      <option name="REDIRECT_INPUT" value="false" />
      <option name="INPUT_FILE" value="" />
      <method v="2" />
    </configuration>
>>>>>>> 2f9304b1
    <configuration default="true" type="PythonConfigurationType" factoryName="Python">
      <module name="GridCalEngine" />
      <option name="INTERPRETER_OPTIONS" value="" />
      <option name="PARENT_ENVS" value="true" />
      <envs>
        <env name="PYTHONUNBUFFERED" value="1" />
      </envs>
      <option name="SDK_HOME" value="" />
      <option name="WORKING_DIRECTORY" value="" />
      <option name="IS_MODULE_SDK" value="false" />
      <option name="ADD_CONTENT_ROOTS" value="true" />
      <option name="ADD_SOURCE_ROOTS" value="true" />
      <EXTENSION ID="PythonCoverageRunConfigurationExtension" runner="coverage.py" />
      <option name="SCRIPT_NAME" value="" />
      <option name="PARAMETERS" value="" />
      <option name="SHOW_COMMAND_LINE" value="false" />
      <option name="EMULATE_TERMINAL" value="false" />
      <option name="MODULE_MODE" value="false" />
      <option name="REDIRECT_INPUT" value="false" />
      <option name="INPUT_FILE" value="" />
      <method v="2" />
    </configuration>
    <configuration name="substation_wizards" type="PythonConfigurationType" factoryName="Python" temporary="true" nameIsGenerated="true">
      <module name="GridCal" />
      <option name="INTERPRETER_OPTIONS" value="" />
      <option name="PARENT_ENVS" value="true" />
      <envs>
        <env name="PYTHONUNBUFFERED" value="1" />
      </envs>
      <option name="SDK_HOME" value="" />
      <option name="WORKING_DIRECTORY" value="$PROJECT_DIR$/src/GridCalEngine/Topology" />
      <option name="IS_MODULE_SDK" value="true" />
      <option name="ADD_CONTENT_ROOTS" value="true" />
      <option name="ADD_SOURCE_ROOTS" value="true" />
      <EXTENSION ID="PythonCoverageRunConfigurationExtension" runner="coverage.py" />
      <option name="SCRIPT_NAME" value="$PROJECT_DIR$/src/GridCalEngine/Topology/substation_wizards.py" />
      <option name="PARAMETERS" value="" />
      <option name="SHOW_COMMAND_LINE" value="false" />
      <option name="EMULATE_TERMINAL" value="false" />
      <option name="MODULE_MODE" value="false" />
      <option name="REDIRECT_INPUT" value="false" />
      <option name="INPUT_FILE" value="" />
      <method v="2" />
    </configuration>
    <configuration name="substations_types" type="PythonConfigurationType" factoryName="Python" temporary="true" nameIsGenerated="true">
      <module name="GridCal" />
      <option name="INTERPRETER_OPTIONS" value="" />
      <option name="PARENT_ENVS" value="true" />
      <envs>
        <env name="PYTHONUNBUFFERED" value="1" />
      </envs>
      <option name="SDK_HOME" value="" />
      <option name="WORKING_DIRECTORY" value="$PROJECT_DIR$/examples" />
      <option name="IS_MODULE_SDK" value="true" />
      <option name="ADD_CONTENT_ROOTS" value="true" />
      <option name="ADD_SOURCE_ROOTS" value="true" />
      <EXTENSION ID="PythonCoverageRunConfigurationExtension" runner="coverage.py" />
      <option name="SCRIPT_NAME" value="$PROJECT_DIR$/examples/substations_types.py" />
      <option name="PARAMETERS" value="" />
      <option name="SHOW_COMMAND_LINE" value="false" />
      <option name="EMULATE_TERMINAL" value="false" />
      <option name="MODULE_MODE" value="false" />
      <option name="REDIRECT_INPUT" value="false" />
      <option name="INPUT_FILE" value="" />
      <method v="2" />
    </configuration>
    <configuration name="test_power_flow" type="PythonConfigurationType" factoryName="Python">
      <module name="GridCal" />
      <option name="INTERPRETER_OPTIONS" value="" />
      <option name="PARENT_ENVS" value="true" />
      <envs>
        <env name="PYTHONUNBUFFERED" value="1" />
      </envs>
      <option name="SDK_HOME" value="" />
      <option name="WORKING_DIRECTORY" value="C:\Git\Github\GridCal\src\tests" />
      <option name="IS_MODULE_SDK" value="false" />
      <option name="ADD_CONTENT_ROOTS" value="true" />
      <option name="ADD_SOURCE_ROOTS" value="true" />
      <EXTENSION ID="PythonCoverageRunConfigurationExtension" runner="coverage.py" />
      <option name="SCRIPT_NAME" value="$PROJECT_DIR$/src/tests/test_power_flow.py" />
      <option name="PARAMETERS" value="" />
      <option name="SHOW_COMMAND_LINE" value="false" />
      <option name="EMULATE_TERMINAL" value="false" />
      <option name="MODULE_MODE" value="false" />
      <option name="REDIRECT_INPUT" value="false" />
      <option name="INPUT_FILE" value="" />
      <method v="2" />
    </configuration>
    <configuration name="test_raw_cgmes_cross_roundtrip" type="PythonConfigurationType" factoryName="Python" nameIsGenerated="true">
      <module name="GridCal" />
      <option name="INTERPRETER_OPTIONS" value="" />
      <option name="PARENT_ENVS" value="true" />
      <envs>
        <env name="PYTHONUNBUFFERED" value="1" />
      </envs>
      <option name="SDK_HOME" value="" />
      <option name="WORKING_DIRECTORY" value="C:\Git\Github\GridCal\src\tests" />
      <option name="IS_MODULE_SDK" value="false" />
      <option name="ADD_CONTENT_ROOTS" value="true" />
      <option name="ADD_SOURCE_ROOTS" value="true" />
      <EXTENSION ID="PythonCoverageRunConfigurationExtension" runner="coverage.py" />
      <option name="SCRIPT_NAME" value="$PROJECT_DIR$/src/tests/test_raw_cgmes_cross_roundtrip.py" />
      <option name="PARAMETERS" value="" />
      <option name="SHOW_COMMAND_LINE" value="false" />
      <option name="EMULATE_TERMINAL" value="false" />
      <option name="MODULE_MODE" value="false" />
      <option name="REDIRECT_INPUT" value="false" />
      <option name="INPUT_FILE" value="" />
      <method v="2" />
    </configuration>
    <configuration name="update_gui_file" type="PythonConfigurationType" factoryName="Python" temporary="true" nameIsGenerated="true">
      <module name="GridCal" />
      <option name="INTERPRETER_OPTIONS" value="" />
      <option name="PARENT_ENVS" value="true" />
      <envs>
        <env name="PYTHONUNBUFFERED" value="1" />
      </envs>
      <option name="SDK_HOME" value="" />
      <option name="WORKING_DIRECTORY" value="$PROJECT_DIR$/src/GridCal/Gui/GridReduce" />
      <option name="IS_MODULE_SDK" value="true" />
      <option name="ADD_CONTENT_ROOTS" value="true" />
      <option name="ADD_SOURCE_ROOTS" value="true" />
      <EXTENSION ID="PythonCoverageRunConfigurationExtension" runner="coverage.py" />
      <option name="SCRIPT_NAME" value="$PROJECT_DIR$/src/GridCal/Gui/GridReduce/update_gui_file.py" />
      <option name="PARAMETERS" value="" />
      <option name="SHOW_COMMAND_LINE" value="false" />
      <option name="EMULATE_TERMINAL" value="false" />
      <option name="MODULE_MODE" value="false" />
      <option name="REDIRECT_INPUT" value="false" />
      <option name="INPUT_FILE" value="" />
      <method v="2" />
    </configuration>
    <configuration default="true" type="Tox" factoryName="Tox">
      <module name="GridCalEngine" />
      <option name="INTERPRETER_OPTIONS" value="" />
      <option name="PARENT_ENVS" value="true" />
      <option name="SDK_HOME" value="" />
      <option name="WORKING_DIRECTORY" value="" />
      <option name="IS_MODULE_SDK" value="false" />
      <option name="ADD_CONTENT_ROOTS" value="true" />
      <option name="ADD_SOURCE_ROOTS" value="true" />
      <EXTENSION ID="PythonCoverageRunConfigurationExtension" runner="coverage.py" />
      <method v="2" />
    </configuration>
    <configuration default="true" type="docs" factoryName="Docutils task">
      <module name="GridCalEngine" />
      <option name="INTERPRETER_OPTIONS" value="" />
      <option name="PARENT_ENVS" value="true" />
      <option name="SDK_HOME" value="" />
      <option name="WORKING_DIRECTORY" value="" />
      <option name="IS_MODULE_SDK" value="false" />
      <option name="ADD_CONTENT_ROOTS" value="true" />
      <option name="ADD_SOURCE_ROOTS" value="true" />
      <EXTENSION ID="PythonCoverageRunConfigurationExtension" runner="coverage.py" />
      <option name="docutils_input_file" value="" />
      <option name="docutils_output_file" value="" />
      <option name="docutils_params" value="" />
      <option name="docutils_task" value="" />
      <option name="docutils_open_in_browser" value="false" />
      <method v="2" />
    </configuration>
    <configuration default="true" type="docs" factoryName="Sphinx task">
      <module name="GridCalEngine" />
      <option name="INTERPRETER_OPTIONS" value="" />
      <option name="PARENT_ENVS" value="true" />
      <option name="SDK_HOME" value="" />
      <option name="WORKING_DIRECTORY" value="" />
      <option name="IS_MODULE_SDK" value="false" />
      <option name="ADD_CONTENT_ROOTS" value="true" />
      <option name="ADD_SOURCE_ROOTS" value="true" />
      <EXTENSION ID="PythonCoverageRunConfigurationExtension" runner="coverage.py" />
      <option name="docutils_input_file" value="" />
      <option name="docutils_output_file" value="" />
      <option name="docutils_params" value="" />
      <option name="docutils_task" value="" />
      <option name="docutils_open_in_browser" value="false" />
      <method v="2" />
    </configuration>
    <configuration default="true" type="tests" factoryName="Doctests">
      <module name="GridCalEngine" />
      <option name="INTERPRETER_OPTIONS" value="" />
      <option name="PARENT_ENVS" value="true" />
      <option name="SDK_HOME" value="" />
<<<<<<< HEAD
      <option name="SDK_NAME" value="Python 3.11 (GridCal)" />
      <option name="WORKING_DIRECTORY" value="$PROJECT_DIR$/src/tests" />
      <option name="IS_MODULE_SDK" value="false" />
      <option name="ADD_CONTENT_ROOTS" value="true" />
      <option name="ADD_SOURCE_ROOTS" value="true" />
      <EXTENSION ID="PythonCoverageRunConfigurationExtension" runner="coverage.py" />
      <option name="SCRIPT_NAME" value="$PROJECT_DIR$/src/tests/test_raw_cgmes_cross_roundtrip.py" />
      <option name="PARAMETERS" value="" />
      <option name="SHOW_COMMAND_LINE" value="false" />
      <option name="EMULATE_TERMINAL" value="false" />
      <option name="MODULE_MODE" value="false" />
      <option name="REDIRECT_INPUT" value="false" />
      <option name="INPUT_FILE" value="" />
      <method v="2" />
    </configuration>
    <configuration name="test_raw_cgmes_cross_roundtrip" type="PythonConfigurationType" factoryName="Python" nameIsGenerated="true">
      <module name="GridCal" />
      <option name="ENV_FILES" value="" />
      <option name="INTERPRETER_OPTIONS" value="" />
      <option name="PARENT_ENVS" value="true" />
      <envs>
        <env name="PYTHONUNBUFFERED" value="1" />
      </envs>
      <option name="SDK_HOME" value="" />
      <option name="SDK_NAME" value="Python 3.11 (GridCal)" />
      <option name="WORKING_DIRECTORY" value="$PROJECT_DIR$/src/tests" />
      <option name="IS_MODULE_SDK" value="false" />
      <option name="ADD_CONTENT_ROOTS" value="true" />
      <option name="ADD_SOURCE_ROOTS" value="true" />
      <EXTENSION ID="PythonCoverageRunConfigurationExtension" runner="coverage.py" />
      <option name="SCRIPT_NAME" value="$PROJECT_DIR$/src/tests/test_raw_cgmes_cross_roundtrip.py" />
      <option name="PARAMETERS" value="" />
      <option name="SHOW_COMMAND_LINE" value="false" />
      <option name="EMULATE_TERMINAL" value="false" />
      <option name="MODULE_MODE" value="false" />
      <option name="REDIRECT_INPUT" value="false" />
      <option name="INPUT_FILE" value="" />
      <method v="2" />
    </configuration>
    <configuration default="true" type="Tox" factoryName="Tox">
      <module name="GridCalEngine" />
      <option name="ENV_FILES" value="" />
      <option name="INTERPRETER_OPTIONS" value="" />
      <option name="PARENT_ENVS" value="true" />
      <option name="SDK_HOME" value="" />
      <option name="WORKING_DIRECTORY" value="" />
      <option name="IS_MODULE_SDK" value="false" />
      <option name="ADD_CONTENT_ROOTS" value="true" />
      <option name="ADD_SOURCE_ROOTS" value="true" />
      <EXTENSION ID="PythonCoverageRunConfigurationExtension" runner="coverage.py" />
      <method v="2" />
    </configuration>
    <configuration default="true" type="docs" factoryName="Docutils task">
      <module name="GridCalEngine" />
      <option name="ENV_FILES" value="" />
      <option name="INTERPRETER_OPTIONS" value="" />
      <option name="PARENT_ENVS" value="true" />
      <option name="SDK_HOME" value="" />
      <option name="WORKING_DIRECTORY" value="" />
      <option name="IS_MODULE_SDK" value="false" />
      <option name="ADD_CONTENT_ROOTS" value="true" />
      <option name="ADD_SOURCE_ROOTS" value="true" />
      <EXTENSION ID="PythonCoverageRunConfigurationExtension" runner="coverage.py" />
      <option name="docutils_input_file" value="" />
      <option name="docutils_output_file" value="" />
      <option name="docutils_params" value="" />
      <option name="docutils_task" value="" />
      <option name="docutils_open_in_browser" value="false" />
      <method v="2" />
    </configuration>
    <configuration default="true" type="docs" factoryName="Sphinx task">
      <module name="GridCalEngine" />
      <option name="ENV_FILES" value="" />
      <option name="INTERPRETER_OPTIONS" value="" />
      <option name="PARENT_ENVS" value="true" />
      <option name="SDK_HOME" value="" />
      <option name="WORKING_DIRECTORY" value="" />
      <option name="IS_MODULE_SDK" value="false" />
      <option name="ADD_CONTENT_ROOTS" value="true" />
      <option name="ADD_SOURCE_ROOTS" value="true" />
      <EXTENSION ID="PythonCoverageRunConfigurationExtension" runner="coverage.py" />
      <option name="docutils_input_file" value="" />
      <option name="docutils_output_file" value="" />
      <option name="docutils_params" value="" />
      <option name="docutils_task" value="" />
      <option name="docutils_open_in_browser" value="false" />
      <method v="2" />
    </configuration>
    <configuration name="Python tests for test_power_flow.test_qf_control_with_ltc" type="tests" factoryName="Autodetect" temporary="true" nameIsGenerated="true">
      <module name="GridCal" />
      <option name="ENV_FILES" value="" />
      <option name="INTERPRETER_OPTIONS" value="" />
      <option name="PARENT_ENVS" value="true" />
      <option name="SDK_HOME" value="" />
      <option name="WORKING_DIRECTORY" value="$PROJECT_DIR$/src/tests" />
      <option name="IS_MODULE_SDK" value="true" />
      <option name="ADD_CONTENT_ROOTS" value="true" />
      <option name="ADD_SOURCE_ROOTS" value="true" />
      <EXTENSION ID="PythonCoverageRunConfigurationExtension" runner="coverage.py" />
      <option name="_new_additionalArguments" value="&quot;&quot;" />
      <option name="_new_target" value="&quot;test_power_flow.test_qf_control_with_ltc&quot;" />
      <option name="_new_targetType" value="&quot;PYTHON&quot;" />
      <method v="2" />
    </configuration>
    <configuration name="Python tests for test_power_flow.test_qt_control_with_ltc" type="tests" factoryName="Autodetect" temporary="true" nameIsGenerated="true">
      <module name="GridCal" />
      <option name="ENV_FILES" value="" />
      <option name="INTERPRETER_OPTIONS" value="" />
      <option name="PARENT_ENVS" value="true" />
      <option name="SDK_HOME" value="" />
      <option name="WORKING_DIRECTORY" value="$PROJECT_DIR$/src/tests" />
      <option name="IS_MODULE_SDK" value="true" />
      <option name="ADD_CONTENT_ROOTS" value="true" />
      <option name="ADD_SOURCE_ROOTS" value="true" />
      <EXTENSION ID="PythonCoverageRunConfigurationExtension" runner="coverage.py" />
      <option name="_new_additionalArguments" value="&quot;&quot;" />
      <option name="_new_target" value="&quot;test_power_flow.test_qt_control_with_ltc&quot;" />
      <option name="_new_targetType" value="&quot;PYTHON&quot;" />
      <method v="2" />
    </configuration>
    <configuration name="Python tests for test_power_flow.test_reactive_power_splitting" type="tests" factoryName="Autodetect" temporary="true" nameIsGenerated="true">
      <module name="GridCal" />
      <option name="ENV_FILES" value="" />
      <option name="INTERPRETER_OPTIONS" value="" />
      <option name="PARENT_ENVS" value="true" />
      <option name="SDK_HOME" value="" />
      <option name="WORKING_DIRECTORY" value="$PROJECT_DIR$/src/tests" />
      <option name="IS_MODULE_SDK" value="true" />
      <option name="ADD_CONTENT_ROOTS" value="true" />
      <option name="ADD_SOURCE_ROOTS" value="true" />
      <EXTENSION ID="PythonCoverageRunConfigurationExtension" runner="coverage.py" />
      <option name="_new_additionalArguments" value="&quot;&quot;" />
      <option name="_new_target" value="&quot;test_power_flow.test_reactive_power_splitting&quot;" />
      <option name="_new_targetType" value="&quot;PYTHON&quot;" />
      <method v="2" />
    </configuration>
    <configuration default="true" type="tests" factoryName="Doctests">
      <module name="GridCalEngine" />
      <option name="ENV_FILES" value="" />
      <option name="INTERPRETER_OPTIONS" value="" />
      <option name="PARENT_ENVS" value="true" />
      <option name="SDK_HOME" value="" />
=======
>>>>>>> 2f9304b1
      <option name="WORKING_DIRECTORY" value="" />
      <option name="IS_MODULE_SDK" value="false" />
      <option name="ADD_CONTENT_ROOTS" value="true" />
      <option name="ADD_SOURCE_ROOTS" value="true" />
      <EXTENSION ID="PythonCoverageRunConfigurationExtension" runner="coverage.py" />
      <option name="SCRIPT_NAME" value="" />
      <option name="CLASS_NAME" value="" />
      <option name="METHOD_NAME" value="" />
      <option name="FOLDER_NAME" value="" />
      <option name="TEST_TYPE" value="TEST_SCRIPT" />
      <option name="PATTERN" value="" />
      <option name="USE_PATTERN" value="false" />
      <method v="2" />
    </configuration>
    <configuration default="true" type="tests" factoryName="Nosetests">
      <module name="GridCalEngine" />
      <option name="INTERPRETER_OPTIONS" value="" />
      <option name="PARENT_ENVS" value="true" />
      <option name="SDK_HOME" value="" />
      <option name="WORKING_DIRECTORY" value="" />
      <option name="IS_MODULE_SDK" value="false" />
      <option name="ADD_CONTENT_ROOTS" value="true" />
      <option name="ADD_SOURCE_ROOTS" value="true" />
      <EXTENSION ID="PythonCoverageRunConfigurationExtension" runner="coverage.py" />
      <option name="_new_regexPattern" value="&quot;&quot;" />
      <option name="_new_additionalArguments" value="&quot;&quot;" />
      <option name="_new_target" value="&quot;&quot;" />
      <option name="_new_targetType" value="&quot;PATH&quot;" />
      <method v="2" />
    </configuration>
    <configuration default="true" type="tests" factoryName="py.test">
      <module name="GridCalEngine" />
      <option name="INTERPRETER_OPTIONS" value="" />
      <option name="PARENT_ENVS" value="true" />
      <option name="SDK_HOME" value="" />
      <option name="WORKING_DIRECTORY" value="" />
      <option name="IS_MODULE_SDK" value="false" />
      <option name="ADD_CONTENT_ROOTS" value="true" />
      <option name="ADD_SOURCE_ROOTS" value="true" />
      <EXTENSION ID="PythonCoverageRunConfigurationExtension" runner="coverage.py" />
      <option name="_new_keywords" value="&quot;&quot;" />
      <option name="_new_parameters" value="&quot;&quot;" />
      <option name="_new_additionalArguments" value="&quot;&quot;" />
      <option name="_new_target" value="&quot;&quot;" />
      <option name="_new_targetType" value="&quot;PATH&quot;" />
      <method v="2" />
    </configuration>
    <configuration name="pytest for test_grid_reduction.test_ward_reduction" type="tests" factoryName="py.test" temporary="true" nameIsGenerated="true">
      <module name="GridCal" />
      <option name="INTERPRETER_OPTIONS" value="" />
      <option name="PARENT_ENVS" value="true" />
      <option name="SDK_HOME" value="" />
      <option name="WORKING_DIRECTORY" value="$PROJECT_DIR$/src/tests" />
      <option name="IS_MODULE_SDK" value="true" />
      <option name="ADD_CONTENT_ROOTS" value="true" />
      <option name="ADD_SOURCE_ROOTS" value="true" />
      <EXTENSION ID="PythonCoverageRunConfigurationExtension" runner="coverage.py" />
      <option name="_new_keywords" value="&quot;&quot;" />
      <option name="_new_parameters" value="&quot;&quot;" />
      <option name="_new_additionalArguments" value="&quot;&quot;" />
      <option name="_new_target" value="&quot;test_grid_reduction.test_ward_reduction&quot;" />
      <option name="_new_targetType" value="&quot;PYTHON&quot;" />
      <method v="2" />
    </configuration>
    <list>
      <item itemvalue="Python.test_power_flow" />
      <item itemvalue="Python.test_raw_cgmes_cross_roundtrip" />
      <item itemvalue="Python.update_gui_file" />
      <item itemvalue="Python.substation_wizards" />
      <item itemvalue="Python.ExecuteGridCal" />
      <item itemvalue="Python.substations_types" />
      <item itemvalue="Python tests.pytest for test_grid_reduction.test_ward_reduction" />
    </list>
    <recent_temporary>
      <list>
        <item itemvalue="Python.update_gui_file" />
        <item itemvalue="Python tests.pytest for test_grid_reduction.test_ward_reduction" />
        <item itemvalue="Python.substations_types" />
        <item itemvalue="Python.substation_wizards" />
        <item itemvalue="Python.ExecuteGridCal" />
      </list>
    </recent_temporary>
  </component>
  <component name="SharedIndexes">
    <attachedChunks>
      <set>
        <option value="bundled-python-sdk-14705d77f0bb-aa17d162503b-com.jetbrains.pycharm.community.sharedIndexes.bundled-PC-243.25659.43" />
      </set>
    </attachedChunks>
  </component>
  <component name="SpellCheckerSettings" RuntimeDictionaries="0" Folders="0" CustomDictionaries="0" DefaultDictionary="project-level" UseSingleDictionary="true" transferred="true" />
  <component name="SvnConfiguration">
    <configuration />
  </component>
  <component name="TaskManager">
    <task active="true" id="Default" summary="Default task">
      <changelist id="aa3ee678-6e91-470f-91a9-09e9d8a4756d" name="Changes" comment="removed ntcFeseabilityCheck" />
      <created>1588271249557</created>
      <option name="number" value="Default" />
      <option name="presentableId" value="Default" />
      <updated>1588271249557</updated>
      <workItem from="1589895359918" duration="10268000" />
      <workItem from="1590919263139" duration="10750000" />
      <workItem from="1590956221061" duration="676000" />
      <workItem from="1590991743018" duration="2827000" />
      <workItem from="1591084389337" duration="1954000" />
      <workItem from="1591092354918" duration="610000" />
      <workItem from="1591100606353" duration="759000" />
      <workItem from="1591131187264" duration="602000" />
      <workItem from="1591211393262" duration="599000" />
      <workItem from="1591256240018" duration="1211000" />
      <workItem from="1591339457754" duration="2599000" />
      <workItem from="1591372413209" duration="2974000" />
      <workItem from="1591377231735" duration="911000" />
      <workItem from="1591537119291" duration="634000" />
      <workItem from="1591543512193" duration="6696000" />
      <workItem from="1591551342530" duration="6097000" />
      <workItem from="1591627505450" duration="622000" />
      <workItem from="1591688251964" duration="6313000" />
      <workItem from="1591943317762" duration="432000" />
      <workItem from="1591948290180" duration="509000" />
      <workItem from="1591971567239" duration="965000" />
      <workItem from="1591974309641" duration="10220000" />
      <workItem from="1591990100150" duration="629000" />
      <workItem from="1592049190496" duration="4165000" />
      <workItem from="1592207315038" duration="761000" />
      <workItem from="1592220268190" duration="1210000" />
      <workItem from="1592233629381" duration="7188000" />
      <workItem from="1592291151708" duration="788000" />
      <workItem from="1592465395968" duration="2826000" />
      <workItem from="1592472589637" duration="4719000" />
      <workItem from="1592481185829" duration="916000" />
      <workItem from="1592493759872" duration="599000" />
      <workItem from="1592554257861" duration="1752000" />
      <workItem from="1592574561211" duration="5579000" />
      <workItem from="1592807972382" duration="6818000" />
      <workItem from="1592855619028" duration="1047000" />
      <workItem from="1593068363123" duration="2620000" />
      <workItem from="1593103268096" duration="3456000" />
      <workItem from="1593108243655" duration="2871000" />
      <workItem from="1593162066973" duration="609000" />
      <workItem from="1593523103289" duration="9394000" />
      <workItem from="1593592757532" duration="2560000" />
      <workItem from="1593599650537" duration="3281000" />
      <workItem from="1593677096014" duration="1362000" />
      <workItem from="1593678517833" duration="2161000" />
      <workItem from="1594020984872" duration="1026000" />
      <workItem from="1594033907518" duration="1220000" />
      <workItem from="1594065919706" duration="1436000" />
      <workItem from="1594136029322" duration="5034000" />
      <workItem from="1594150820414" duration="2729000" />
      <workItem from="1594219085234" duration="2461000" />
      <workItem from="1594222476659" duration="4777000" />
      <workItem from="1594234051524" duration="3724000" />
      <workItem from="1594277120099" duration="3756000" />
      <workItem from="1594301693601" duration="92000" />
      <workItem from="1594315069860" duration="89000" />
      <workItem from="1594324716362" duration="2117000" />
      <workItem from="1594712939518" duration="632000" />
      <workItem from="1594795179489" duration="5806000" />
      <workItem from="1594837055944" duration="6504000" />
      <workItem from="1594880165041" duration="4355000" />
      <workItem from="1594909539241" duration="7898000" />
      <workItem from="1594978879930" duration="8903000" />
      <workItem from="1595071819521" duration="1210000" />
      <workItem from="1596094471931" duration="1140000" />
      <workItem from="1596189597826" duration="5778000" />
      <workItem from="1596276780990" duration="2262000" />
      <workItem from="1596446360592" duration="4211000" />
      <workItem from="1596458290546" duration="4240000" />
      <workItem from="1596484821930" duration="1220000" />
      <workItem from="1596532577619" duration="5496000" />
      <workItem from="1596618975004" duration="11320000" />
      <workItem from="1596700757288" duration="2889000" />
      <workItem from="1596717748973" duration="7993000" />
      <workItem from="1596790722004" duration="5512000" />
      <workItem from="1596877994135" duration="10344000" />
      <workItem from="1596902735557" duration="44000" />
      <workItem from="1597052379506" duration="8527000" />
      <workItem from="1597134944634" duration="3335000" />
      <workItem from="1597143183167" duration="8923000" />
      <workItem from="1597221715720" duration="10747000" />
      <workItem from="1597309141506" duration="4921000" />
      <workItem from="1597322550944" duration="5161000" />
      <workItem from="1597395686148" duration="7568000" />
      <workItem from="1597480664209" duration="14300000" />
      <workItem from="1597524032449" duration="565000" />
      <workItem from="1597565975707" duration="3876000" />
      <workItem from="1597588052179" duration="2535000" />
      <workItem from="1597644137547" duration="11693000" />
      <workItem from="1597666611719" duration="5227000" />
      <workItem from="1598082089212" duration="1977000" />
      <workItem from="1598511089528" duration="58000" />
      <workItem from="1598521093560" duration="654000" />
      <workItem from="1598538147345" duration="625000" />
      <workItem from="1598594202382" duration="971000" />
      <workItem from="1598604122600" duration="378000" />
      <workItem from="1598608136957" duration="612000" />
      <workItem from="1598691416875" duration="1305000" />
      <workItem from="1598707119631" duration="5000" />
      <workItem from="1598784312350" duration="7527000" />
      <workItem from="1599201955828" duration="141000" />
      <workItem from="1599321758810" duration="2445000" />
      <workItem from="1599379094019" duration="562000" />
      <workItem from="1599416301119" duration="2141000" />
      <workItem from="1599459000444" duration="603000" />
      <workItem from="1599507774015" duration="1609000" />
      <workItem from="1599509455319" duration="1213000" />
      <workItem from="1599547156150" duration="43000" />
      <workItem from="1599547890346" duration="8000" />
      <workItem from="1599580507755" duration="3406000" />
      <workItem from="1599634638510" duration="20000" />
      <workItem from="1599828541741" duration="1039000" />
      <workItem from="1599921347123" duration="3571000" />
      <workItem from="1599988129162" duration="20823000" />
      <workItem from="1600068056794" duration="5699000" />
      <workItem from="1600093036487" duration="9304000" />
      <workItem from="1600153881237" duration="18944000" />
      <workItem from="1600178592789" duration="6696000" />
      <workItem from="1600190477330" duration="897000" />
      <workItem from="1600196427070" duration="13001000" />
      <workItem from="1600273197879" duration="4026000" />
      <workItem from="1600331620660" duration="276000" />
      <workItem from="1600353710081" duration="2936000" />
      <workItem from="1600612256416" duration="8000" />
      <workItem from="1600704894594" duration="6902000" />
      <workItem from="1600940030653" duration="5072000" />
      <workItem from="1601029550023" duration="19000" />
      <workItem from="1601282632959" duration="4296000" />
      <workItem from="1601297741537" duration="2184000" />
      <workItem from="1601359890629" duration="1225000" />
      <workItem from="1601385223325" duration="759000" />
      <workItem from="1601396675294" duration="2387000" />
      <workItem from="1601445615791" duration="5727000" />
      <workItem from="1601459397359" duration="10357000" />
      <workItem from="1601488096243" duration="1737000" />
      <workItem from="1601533150367" duration="7101000" />
      <workItem from="1601718062452" duration="6765000" />
      <workItem from="1601740767155" duration="14219000" />
      <workItem from="1601757125284" duration="1826000" />
      <workItem from="1601799169898" duration="1630000" />
      <workItem from="1601824111313" duration="876000" />
      <workItem from="1601836128266" duration="10221000" />
      <workItem from="1601877514433" duration="9976000" />
      <workItem from="1602487437099" duration="16308000" />
      <workItem from="1602601892056" duration="11926000" />
      <workItem from="1602655893224" duration="2897000" />
      <workItem from="1602828829775" duration="805000" />
      <workItem from="1602854762843" duration="4933000" />
      <workItem from="1602926267901" duration="13667000" />
      <workItem from="1603019936798" duration="625000" />
      <workItem from="1603042178055" duration="6840000" />
      <workItem from="1603218678423" duration="3644000" />
      <workItem from="1603262417027" duration="5477000" />
      <workItem from="1603289113028" duration="9612000" />
      <workItem from="1603348011750" duration="4596000" />
      <workItem from="1603372713787" duration="4621000" />
      <workItem from="1603388444467" duration="733000" />
      <workItem from="1603394599748" duration="1508000" />
      <workItem from="1603398871500" duration="26000" />
      <workItem from="1603435070063" duration="1885000" />
      <workItem from="1603444844448" duration="1616000" />
      <workItem from="1603453637970" duration="660000" />
      <workItem from="1603464211600" duration="1675000" />
      <workItem from="1603530409284" duration="4004000" />
      <workItem from="1603641294362" duration="10316000" />
      <workItem from="1603725769993" duration="1494000" />
      <workItem from="1604072027876" duration="2712000" />
      <workItem from="1604153017906" duration="7669000" />
      <workItem from="1604221035446" duration="4238000" />
      <workItem from="1604309600326" duration="1709000" />
      <workItem from="1604313792804" duration="10486000" />
      <workItem from="1604413166358" duration="605000" />
      <workItem from="1604484662096" duration="705000" />
      <workItem from="1604491095600" duration="6668000" />
      <workItem from="1604508873574" duration="216000" />
      <workItem from="1604509489510" duration="3557000" />
      <workItem from="1604674048634" duration="1027000" />
      <workItem from="1604745047192" duration="698000" />
      <workItem from="1604857415534" duration="612000" />
      <workItem from="1604917087056" duration="1484000" />
      <workItem from="1605166432706" duration="618000" />
      <workItem from="1605202950098" duration="525000" />
      <workItem from="1605207988622" duration="5700000" />
      <workItem from="1605277853640" duration="409000" />
      <workItem from="1605816946494" duration="1773000" />
      <workItem from="1605963351851" duration="183000" />
      <workItem from="1605964528636" duration="726000" />
      <workItem from="1606038210682" duration="3271000" />
      <workItem from="1606241809483" duration="641000" />
      <workItem from="1606245884473" duration="2351000" />
      <workItem from="1606496136181" duration="621000" />
      <workItem from="1606578952079" duration="600000" />
      <workItem from="1606597380048" duration="598000" />
      <workItem from="1606652791183" duration="6749000" />
      <workItem from="1606685855107" duration="691000" />
      <workItem from="1606723182684" duration="968000" />
      <workItem from="1606840982015" duration="982000" />
      <workItem from="1606847473373" duration="415000" />
      <workItem from="1606930575174" duration="4091000" />
      <workItem from="1607023327160" duration="1243000" />
      <workItem from="1607031439134" duration="278000" />
      <workItem from="1607164242158" duration="14264000" />
      <workItem from="1607250424528" duration="2076000" />
      <workItem from="1607262183160" duration="1866000" />
      <workItem from="1607340140114" duration="6418000" />
      <workItem from="1607363241964" duration="7298000" />
      <workItem from="1607434782682" duration="432000" />
      <workItem from="1607526278172" duration="9367000" />
      <workItem from="1607621352515" duration="1877000" />
      <workItem from="1607721652591" duration="8322000" />
      <workItem from="1607765520529" duration="1820000" />
      <workItem from="1607805562284" duration="1905000" />
      <workItem from="1608138367888" duration="20000" />
      <workItem from="1608142832825" duration="1015000" />
      <workItem from="1608487478079" duration="778000" />
      <workItem from="1608491074730" duration="6000" />
      <workItem from="1608636253698" duration="27004000" />
      <workItem from="1608731835249" duration="3642000" />
      <workItem from="1608802814913" duration="9666000" />
      <workItem from="1608887623031" duration="19411000" />
      <workItem from="1608920467869" duration="3205000" />
      <workItem from="1608973531169" duration="2259000" />
      <workItem from="1608977391872" duration="162000" />
      <workItem from="1608977585806" duration="4876000" />
      <workItem from="1608986876914" duration="2935000" />
      <workItem from="1609061783942" duration="9983000" />
      <workItem from="1609079050745" duration="2866000" />
      <workItem from="1609240695443" duration="23146000" />
      <workItem from="1609324878639" duration="883000" />
      <workItem from="1609335572326" duration="3941000" />
      <workItem from="1609410015083" duration="19756000" />
      <workItem from="1609454013195" duration="2045000" />
      <workItem from="1609499886705" duration="13581000" />
      <workItem from="1609582489823" duration="2818000" />
      <workItem from="1609592197775" duration="1253000" />
      <workItem from="1609610924663" duration="936000" />
      <workItem from="1609675154735" duration="610000" />
      <workItem from="1609678633371" duration="1059000" />
      <workItem from="1609710124978" duration="599000" />
      <workItem from="1609755261455" duration="10908000" />
      <workItem from="1609859257056" duration="2139000" />
      <workItem from="1609949521273" duration="2417000" />
      <workItem from="1610014418946" duration="7648000" />
      <workItem from="1610106503240" duration="10211000" />
      <workItem from="1610131876031" duration="5363000" />
      <workItem from="1610142305402" duration="7149000" />
      <workItem from="1610189175335" duration="6862000" />
      <workItem from="1610199051533" duration="3849000" />
      <workItem from="1610211756202" duration="600000" />
      <workItem from="1610275403650" duration="444000" />
      <workItem from="1610277801863" duration="4025000" />
      <workItem from="1610288643200" duration="115000" />
      <workItem from="1610290921181" duration="600000" />
      <workItem from="1610296481278" duration="1251000" />
      <workItem from="1610301360712" duration="1077000" />
      <workItem from="1610361361653" duration="2537000" />
      <workItem from="1610443844292" duration="11810000" />
      <workItem from="1610483657934" duration="2851000" />
      <workItem from="1610523527219" duration="5604000" />
      <workItem from="1610548268156" duration="3210000" />
      <workItem from="1610609505449" duration="6582000" />
      <workItem from="1610635862375" duration="4361000" />
      <workItem from="1617042036530" duration="495000" />
      <workItem from="1617131634552" duration="308000" />
      <workItem from="1617133517276" duration="899000" />
      <workItem from="1617201882508" duration="2661000" />
      <workItem from="1617214069875" duration="978000" />
      <workItem from="1617227653777" duration="433000" />
      <workItem from="1617268722858" duration="844000" />
      <workItem from="1617355070392" duration="916000" />
      <workItem from="1617399510378" duration="689000" />
      <workItem from="1617443932375" duration="3383000" />
      <workItem from="1617477106548" duration="1296000" />
      <workItem from="1617540879297" duration="1142000" />
      <workItem from="1617632797911" duration="3094000" />
      <workItem from="1617652313409" duration="1856000" />
      <workItem from="1617730621442" duration="9547000" />
      <workItem from="1617902953439" duration="731000" />
      <workItem from="1617915771224" duration="174000" />
      <workItem from="1618129444777" duration="640000" />
      <workItem from="1618135905676" duration="1114000" />
      <workItem from="1618774909354" duration="3936000" />
      <workItem from="1618908273485" duration="7636000" />
      <workItem from="1618945173718" duration="6409000" />
      <workItem from="1618987367489" duration="712000" />
      <workItem from="1619016709084" duration="13793000" />
      <workItem from="1619631136767" duration="2984000" />
      <workItem from="1619678684518" duration="9419000" />
      <workItem from="1619764088210" duration="8742000" />
      <workItem from="1619798217511" duration="7990000" />
      <workItem from="1619811877012" duration="2422000" />
      <workItem from="1619860366686" duration="7880000" />
      <workItem from="1619947882981" duration="10437000" />
      <workItem from="1619979911950" duration="2730000" />
      <workItem from="1620023945215" duration="7882000" />
      <workItem from="1620039756921" duration="1294000" />
      <workItem from="1620043582054" duration="2078000" />
      <workItem from="1620046832034" duration="697000" />
      <workItem from="1620122664571" duration="8108000" />
      <workItem from="1620238962143" duration="737000" />
      <workItem from="1620282753704" duration="2111000" />
      <workItem from="1620367724587" duration="6080000" />
      <workItem from="1620668289392" duration="1247000" />
      <workItem from="1625664112275" duration="3917000" />
      <workItem from="1625673915499" duration="30000" />
      <workItem from="1625749875528" duration="516000" />
      <workItem from="1625764769053" duration="4797000" />
      <workItem from="1625827412259" duration="679000" />
      <workItem from="1626122245940" duration="3083000" />
      <workItem from="1626189016389" duration="15000" />
      <workItem from="1626245588926" duration="448000" />
      <workItem from="1626253539340" duration="608000" />
      <workItem from="1626274194384" duration="5781000" />
      <workItem from="1626283501242" duration="281000" />
      <workItem from="1626284706213" duration="4588000" />
      <workItem from="1626339485250" duration="9000" />
      <workItem from="1626341995795" duration="253000" />
      <workItem from="1626419879888" duration="23000" />
      <workItem from="1626424274562" duration="1312000" />
      <workItem from="1626428859227" duration="792000" />
      <workItem from="1626442465582" duration="5630000" />
      <workItem from="1626514504727" duration="2369000" />
      <workItem from="1626549426876" duration="3530000" />
      <workItem from="1626554075347" duration="1581000" />
      <workItem from="1626555853991" duration="1460000" />
      <workItem from="1626599181837" duration="2583000" />
      <workItem from="1626691098400" duration="4767000" />
      <workItem from="1626724982196" duration="618000" />
      <workItem from="1626763697942" duration="662000" />
      <workItem from="1626851222026" duration="658000" />
      <workItem from="1626885996060" duration="1240000" />
      <workItem from="1626896648179" duration="2307000" />
      <workItem from="1626935370294" duration="1328000" />
      <workItem from="1626948355278" duration="9884000" />
      <workItem from="1626976059440" duration="5831000" />
      <workItem from="1627119812554" duration="13434000" />
      <workItem from="1627209818028" duration="600000" />
      <workItem from="1627284278398" duration="8042000" />
      <workItem from="1627295798752" duration="1869000" />
      <workItem from="1627323320680" duration="412000" />
      <workItem from="1627330396441" duration="1199000" />
      <workItem from="1627368564559" duration="2890000" />
      <workItem from="1627454758054" duration="12000" />
      <workItem from="1627459702892" duration="613000" />
      <workItem from="1627546650524" duration="8161000" />
      <workItem from="1627576235635" duration="2989000" />
      <workItem from="1627627560359" duration="1748000" />
      <workItem from="1627724252182" duration="1230000" />
      <workItem from="1627816581686" duration="694000" />
      <workItem from="1627818804702" duration="2655000" />
      <workItem from="1627852450749" duration="14000" />
      <workItem from="1628070700207" duration="2470000" />
      <workItem from="1629195194793" duration="4229000" />
      <workItem from="1629698486926" duration="4746000" />
      <workItem from="1631305007078" duration="1323000" />
      <workItem from="1631553006226" duration="1499000" />
      <workItem from="1631600422997" duration="4272000" />
      <workItem from="1631617025303" duration="14317000" />
      <workItem from="1631652491451" duration="634000" />
      <workItem from="1631686727133" duration="10475000" />
      <workItem from="1631882661154" duration="2939000" />
      <workItem from="1631907202584" duration="1361000" />
      <workItem from="1632513802680" duration="1196000" />
      <workItem from="1632556392083" duration="2867000" />
      <workItem from="1632724478822" duration="7730000" />
      <workItem from="1632764073720" duration="601000" />
      <workItem from="1632810180431" duration="14045000" />
      <workItem from="1632915709734" duration="3229000" />
      <workItem from="1632933306045" duration="7119000" />
      <workItem from="1632982464938" duration="12781000" />
      <workItem from="1633070946995" duration="7840000" />
      <workItem from="1633101859656" duration="1909000" />
      <workItem from="1633171343469" duration="619000" />
      <workItem from="1633720322637" duration="657000" />
      <workItem from="1633729733367" duration="2031000" />
      <workItem from="1633767794296" duration="325000" />
      <workItem from="1633772059194" duration="9102000" />
      <workItem from="1633787830301" duration="791000" />
      <workItem from="1633789071270" duration="7694000" />
      <workItem from="1633855780926" duration="15843000" />
      <workItem from="1633933119827" duration="11000" />
      <workItem from="1633942761979" duration="636000" />
      <workItem from="1633950153160" duration="452000" />
      <workItem from="1633962674822" duration="468000" />
      <workItem from="1634037950002" duration="3130000" />
      <workItem from="1634106599152" duration="23651000" />
      <workItem from="1634213938353" duration="1133000" />
      <workItem from="1634223591028" duration="392000" />
      <workItem from="1634570464002" duration="2370000" />
      <workItem from="1634649543353" duration="12917000" />
      <workItem from="1634737011977" duration="1571000" />
      <workItem from="1634829000406" duration="36000" />
      <workItem from="1634829216499" duration="168000" />
      <workItem from="1635706071416" duration="264000" />
      <workItem from="1635762680652" duration="605000" />
      <workItem from="1635768046211" duration="3357000" />
      <workItem from="1635876621310" duration="2732000" />
      <workItem from="1635948954969" duration="3919000" />
      <workItem from="1635955126039" duration="28000" />
      <workItem from="1635957977516" duration="3081000" />
      <workItem from="1636234599331" duration="2540000" />
      <workItem from="1636278312764" duration="4677000" />
      <workItem from="1636356870558" duration="6910000" />
      <workItem from="1636368471973" duration="6854000" />
      <workItem from="1636460431342" duration="1353000" />
      <workItem from="1636482316185" duration="630000" />
      <workItem from="1636531307098" duration="3424000" />
      <workItem from="1636616099940" duration="7881000" />
      <workItem from="1636714098985" duration="5162000" />
      <workItem from="1641245917031" duration="1783000" />
      <workItem from="1641292416750" duration="11537000" />
      <workItem from="1642058915637" duration="8601000" />
      <workItem from="1642145208905" duration="6757000" />
      <workItem from="1642405995681" duration="11562000" />
      <workItem from="1642445073918" duration="3119000" />
      <workItem from="1642492356909" duration="9995000" />
      <workItem from="1642532568418" duration="7428000" />
      <workItem from="1642578402785" duration="15289000" />
      <workItem from="1642603851071" duration="4791000" />
      <workItem from="1642610723451" duration="5554000" />
      <workItem from="1642684891365" duration="10000" />
      <workItem from="1642687102844" duration="1329000" />
      <workItem from="1642751964602" duration="4418000" />
      <workItem from="1642846969572" duration="1816000" />
      <workItem from="1642850142198" duration="8598000" />
      <workItem from="1642874409910" duration="8751000" />
      <workItem from="1642932470390" duration="2948000" />
      <workItem from="1643097143760" duration="699000" />
      <workItem from="1643110881228" duration="10000" />
      <workItem from="1643304837264" duration="986000" />
      <workItem from="1643376380999" duration="843000" />
      <workItem from="1643475504383" duration="605000" />
      <workItem from="1643654941357" duration="60000" />
      <workItem from="1643709025792" duration="2286000" />
      <workItem from="1643735872292" duration="1745000" />
      <workItem from="1643791009671" duration="14000" />
      <workItem from="1646129868130" duration="6445000" />
      <workItem from="1646596754247" duration="5002000" />
      <workItem from="1646637733706" duration="432000" />
      <workItem from="1648649205491" duration="4560000" />
      <workItem from="1649501375083" duration="5751000" />
      <workItem from="1649581743319" duration="8783000" />
      <workItem from="1649600429828" duration="6259000" />
      <workItem from="1649666303937" duration="10742000" />
      <workItem from="1649702195505" duration="3571000" />
      <workItem from="1649857889680" duration="599000" />
      <workItem from="1650015505494" duration="245000" />
      <workItem from="1650051138238" duration="2124000" />
      <workItem from="1650102707008" duration="3177000" />
      <workItem from="1650224395267" duration="560000" />
      <workItem from="1650225040102" duration="1813000" />
      <workItem from="1650264631384" duration="2510000" />
      <workItem from="1650291008202" duration="373000" />
      <workItem from="1650291579365" duration="331000" />
      <workItem from="1650302049101" duration="64000" />
      <workItem from="1650523164086" duration="2052000" />
      <workItem from="1650570172087" duration="615000" />
      <workItem from="1650620358730" duration="5930000" />
      <workItem from="1650956332576" duration="748000" />
      <workItem from="1650957903435" duration="10734000" />
      <workItem from="1651168162969" duration="673000" />
      <workItem from="1651172320696" duration="923000" />
      <workItem from="1651216261316" duration="29000" />
      <workItem from="1651216301976" duration="59000" />
      <workItem from="1651219320184" duration="921000" />
      <workItem from="1651256536087" duration="780000" />
      <workItem from="1651305012998" duration="4495000" />
      <workItem from="1651324208863" duration="5778000" />
      <workItem from="1651392728926" duration="6689000" />
      <workItem from="1651474237116" duration="53000" />
      <workItem from="1651479863976" duration="4651000" />
      <workItem from="1651495057388" duration="4743000" />
      <workItem from="1651683255333" duration="1819000" />
      <workItem from="1651690446923" duration="3521000" />
      <workItem from="1651747350228" duration="634000" />
      <workItem from="1651825041196" duration="117000" />
      <workItem from="1651825182151" duration="7213000" />
      <workItem from="1652210602812" duration="1801000" />
      <workItem from="1652258882427" duration="19000" />
      <workItem from="1652280862957" duration="11284000" />
      <workItem from="1652342083104" duration="876000" />
      <workItem from="1652440996267" duration="3339000" />
      <workItem from="1652520188536" duration="11881000" />
      <workItem from="1652603391227" duration="2207000" />
      <workItem from="1652690000575" duration="2272000" />
      <workItem from="1652695551751" duration="4595000" />
      <workItem from="1653029895077" duration="606000" />
      <workItem from="1653293063916" duration="608000" />
      <workItem from="1653569248453" duration="75000" />
      <workItem from="1653899198641" duration="6872000" />
      <workItem from="1654263945148" duration="668000" />
      <workItem from="1654806791732" duration="899000" />
      <workItem from="1654849284125" duration="6441000" />
      <workItem from="1654951997189" duration="2479000" />
      <workItem from="1655051172715" duration="3450000" />
      <workItem from="1655206923944" duration="1132000" />
      <workItem from="1655553463181" duration="5942000" />
      <workItem from="1655565442818" duration="862000" />
      <workItem from="1655623260561" duration="9874000" />
      <workItem from="1655664670110" duration="1381000" />
      <workItem from="1655809372619" duration="1275000" />
      <workItem from="1655834648584" duration="5999000" />
      <workItem from="1655881935961" duration="989000" />
      <workItem from="1655892264820" duration="1210000" />
      <workItem from="1655912773345" duration="1519000" />
      <workItem from="1656058112284" duration="5344000" />
      <workItem from="1656092131666" duration="2481000" />
      <workItem from="1656167255528" duration="599000" />
      <workItem from="1656322717752" duration="599000" />
      <workItem from="1656531713821" duration="1168000" />
      <workItem from="1656703373706" duration="2713000" />
      <workItem from="1656750081471" duration="13607000" />
      <workItem from="1656770302021" duration="1637000" />
      <workItem from="1656837146907" duration="750000" />
      <workItem from="1656837906838" duration="137000" />
      <workItem from="1656838696118" duration="2205000" />
      <workItem from="1656840914928" duration="4199000" />
      <workItem from="1656857995510" duration="3849000" />
      <workItem from="1656920130995" duration="8772000" />
      <workItem from="1656953080404" duration="626000" />
      <workItem from="1656960347941" duration="1526000" />
      <workItem from="1656967101634" duration="1077000" />
      <workItem from="1657007458466" duration="2165000" />
      <workItem from="1657011690726" duration="62000" />
      <workItem from="1657014935131" duration="3122000" />
      <workItem from="1657090095662" duration="1228000" />
      <workItem from="1657105281953" duration="410000" />
      <workItem from="1657175888387" duration="1266000" />
      <workItem from="1657521467054" duration="1166000" />
      <workItem from="1657531869109" duration="1208000" />
      <workItem from="1657536757491" duration="1988000" />
      <workItem from="1657546062569" duration="386000" />
      <workItem from="1657742494504" duration="1986000" />
      <workItem from="1657803010343" duration="5515000" />
      <workItem from="1658140351215" duration="7391000" />
      <workItem from="1658219890133" duration="2653000" />
      <workItem from="1658387067470" duration="2648000" />
      <workItem from="1658390897998" duration="6014000" />
      <workItem from="1658430367046" duration="923000" />
      <workItem from="1658479799611" duration="10438000" />
      <workItem from="1658569711524" duration="852000" />
      <workItem from="1658687008774" duration="564000" />
      <workItem from="1658735423195" duration="616000" />
      <workItem from="1658848712007" duration="631000" />
      <workItem from="1658904207181" duration="1200000" />
      <workItem from="1658990098229" duration="178000" />
      <workItem from="1658996879806" duration="7249000" />
      <workItem from="1659032093533" duration="6871000" />
      <workItem from="1659077810338" duration="8843000" />
      <workItem from="1659177800242" duration="16748000" />
      <workItem from="1659275356579" duration="4562000" />
      <workItem from="1659344498426" duration="1009000" />
      <workItem from="1659434447885" duration="3973000" />
      <workItem from="1659479867375" duration="4848000" />
      <workItem from="1659514234360" duration="8435000" />
      <workItem from="1659690641797" duration="194000" />
      <workItem from="1659690849202" duration="2096000" />
      <workItem from="1659724903666" duration="2482000" />
      <workItem from="1659876181880" duration="623000" />
      <workItem from="1659955281066" duration="8000" />
      <workItem from="1660050974157" duration="3947000" />
      <workItem from="1660223822294" duration="717000" />
      <workItem from="1660324282064" duration="3858000" />
      <workItem from="1660395165647" duration="237000" />
      <workItem from="1660562391371" duration="8857000" />
      <workItem from="1660633700301" duration="5557000" />
      <workItem from="1660720938660" duration="1197000" />
      <workItem from="1660808157538" duration="6754000" />
      <workItem from="1660832620930" duration="184000" />
      <workItem from="1660894747842" duration="4125000" />
      <workItem from="1660921175278" duration="4464000" />
      <workItem from="1661151354308" duration="10470000" />
      <workItem from="1661779339944" duration="668000" />
      <workItem from="1661840557395" duration="7874000" />
      <workItem from="1661936450869" duration="4325000" />
      <workItem from="1662057124587" duration="4751000" />
      <workItem from="1662067830182" duration="1211000" />
      <workItem from="1662359262233" duration="956000" />
      <workItem from="1698829696357" duration="9620000" />
      <workItem from="1698913871767" duration="18784000" />
      <workItem from="1698953701354" duration="2358000" />
      <workItem from="1698996592752" duration="11711000" />
      <workItem from="1699271674571" duration="13491000" />
      <workItem from="1699341650956" duration="3059000" />
      <workItem from="1699355765219" duration="1095000" />
      <workItem from="1699428982391" duration="6556000" />
      <workItem from="1699436121896" duration="2930000" />
      <workItem from="1699439391061" duration="512000" />
      <workItem from="1699439908976" duration="17736000" />
      <workItem from="1699603123310" duration="15700000" />
      <workItem from="1699635720383" duration="3314000" />
      <workItem from="1699697247913" duration="4574000" />
      <workItem from="1699708986716" duration="25000" />
      <workItem from="1699710852134" duration="609000" />
      <workItem from="1699860978077" duration="22093000" />
      <workItem from="1699946763282" duration="33000" />
      <workItem from="1699949346151" duration="4130000" />
      <workItem from="1700033837256" duration="19744000" />
      <workItem from="1700121324590" duration="3442000" />
      <workItem from="1700207672195" duration="531000" />
      <workItem from="1700208207765" duration="1470000" />
      <workItem from="1700308883043" duration="1345000" />
      <workItem from="1700312701584" duration="3902000" />
      <workItem from="1700326869167" duration="471000" />
      <workItem from="1700470463152" duration="4362000" />
      <workItem from="1700553657394" duration="14781000" />
      <workItem from="1700578116404" duration="1396000" />
      <workItem from="1700637891675" duration="14641000" />
      <workItem from="1700686676102" duration="5000" />
      <workItem from="1700724835256" duration="8974000" />
      <workItem from="1700811718560" duration="405000" />
      <workItem from="1700903996560" duration="4018000" />
      <workItem from="1701073755235" duration="1826000" />
      <workItem from="1701095421326" duration="1859000" />
      <workItem from="1701162061060" duration="5274000" />
      <workItem from="1701168598414" duration="3582000" />
      <workItem from="1701177452262" duration="932000" />
      <workItem from="1701182230848" duration="2306000" />
      <workItem from="1701262178348" duration="9580000" />
      <workItem from="1701289311090" duration="35000" />
      <workItem from="1701335755260" duration="1356000" />
      <workItem from="1701337492557" duration="6473000" />
      <workItem from="1701359521945" duration="3165000" />
      <workItem from="1701371589436" duration="14000" />
      <workItem from="1701372871930" duration="3916000" />
      <workItem from="1701414413988" duration="1196000" />
      <workItem from="1701439321660" duration="5923000" />
      <workItem from="1701515185476" duration="6030000" />
      <workItem from="1701619255897" duration="5741000" />
      <workItem from="1701678938702" duration="2528000" />
      <workItem from="1706528316593" duration="1656000" />
      <workItem from="1706531848593" duration="1592000" />
      <workItem from="1706617844883" duration="1339000" />
      <workItem from="1706621328028" duration="78000" />
      <workItem from="1708464280264" duration="15926000" />
      <workItem from="1708538016328" duration="9653000" />
      <workItem from="1708587621872" duration="5067000" />
      <workItem from="1708978215152" duration="5497000" />
      <workItem from="1709019607988" duration="10470000" />
      <workItem from="1709060765952" duration="5263000" />
      <workItem from="1709072351748" duration="352000" />
      <workItem from="1709106611813" duration="16118000" />
      <workItem from="1709310522456" duration="2091000" />
      <workItem from="1709497057108" duration="184000" />
      <workItem from="1709540656745" duration="12560000" />
      <workItem from="1709565306279" duration="3137000" />
      <workItem from="1709626829664" duration="5096000" />
      <workItem from="1711433776806" duration="11575000" />
      <workItem from="1711520304957" duration="12206000" />
      <workItem from="1712037147031" duration="11146000" />
      <workItem from="1712121608780" duration="14660000" />
      <workItem from="1712211413837" duration="4146000" />
      <workItem from="1712298698541" duration="1643000" />
      <workItem from="1712555222985" duration="3094000" />
      <workItem from="1712645180485" duration="5434000" />
      <workItem from="1712728521677" duration="7346000" />
      <workItem from="1712818532496" duration="12521000" />
      <workItem from="1712911535024" duration="6031000" />
      <workItem from="1713162127089" duration="10986000" />
      <workItem from="1713252112652" duration="3523000" />
      <workItem from="1713331472544" duration="12080000" />
      <workItem from="1713419205632" duration="14099000" />
      <workItem from="1713508990550" duration="3837000" />
      <workItem from="1713782991651" duration="6006000" />
      <workItem from="1713849980440" duration="15345000" />
      <workItem from="1713937440551" duration="10009000" />
      <workItem from="1714024894508" duration="3854000" />
      <workItem from="1714104182501" duration="4849000" />
      <workItem from="1714384112305" duration="2901000" />
      <workItem from="1714628885178" duration="14195000" />
      <workItem from="1714715925050" duration="7833000" />
      <workItem from="1714972178937" duration="15407000" />
      <workItem from="1715062772497" duration="7290000" />
      <workItem from="1715145404611" duration="19650000" />
      <workItem from="1715230238712" duration="8724000" />
      <workItem from="1715321708111" duration="21467000" />
      <workItem from="1715579546371" duration="12845000" />
      <workItem from="1715667859849" duration="12370000" />
      <workItem from="1715752433409" duration="6874000" />
      <workItem from="1715839302015" duration="23440000" />
      <workItem from="1716195886852" duration="14101000" />
      <workItem from="1716302012648" duration="816000" />
      <workItem from="1716303540829" duration="1489000" />
      <workItem from="1716354038681" duration="13373000" />
      <workItem from="1716446844184" duration="7677000" />
      <workItem from="1716531817974" duration="13189000" />
      <workItem from="1716820063858" duration="2040000" />
      <workItem from="1716873073404" duration="4874000" />
      <workItem from="1716980159574" duration="2816000" />
      <workItem from="1717048464148" duration="3661000" />
      <workItem from="1717487477199" duration="13406000" />
      <workItem from="1717573528264" duration="724000" />
      <workItem from="1717649226167" duration="22196000" />
      <workItem from="1717739034035" duration="1977000" />
      <workItem from="1717753366237" duration="8613000" />
      <workItem from="1717997901133" duration="21818000" />
      <workItem from="1718086338186" duration="12976000" />
      <workItem from="1718351277171" duration="1784000" />
      <workItem from="1718559073660" duration="5819000" />
      <workItem from="1718598464428" duration="22090000" />
      <workItem from="1718695148182" duration="8403000" />
      <workItem from="1718776324043" duration="20396000" />
      <workItem from="1718802272877" duration="1025000" />
      <workItem from="1718861828976" duration="6869000" />
      <workItem from="1719257946124" duration="1395000" />
      <workItem from="1719294240120" duration="19593000" />
      <workItem from="1719319007492" duration="2795000" />
      <workItem from="1719378648306" duration="20552000" />
      <workItem from="1719464680465" duration="4441000" />
      <workItem from="1719482800402" duration="13461000" />
      <workItem from="1719554981114" duration="10171000" />
      <workItem from="1719812628723" duration="24196000" />
      <workItem from="1719899296567" duration="17567000" />
      <workItem from="1719982641428" duration="12336000" />
      <workItem from="1720076479107" duration="9502000" />
      <workItem from="1720154319278" duration="1268000" />
      <workItem from="1720162325027" duration="16440000" />
      <workItem from="1720413732386" duration="22160000" />
      <workItem from="1720502112314" duration="10869000" />
      <workItem from="1720683785264" duration="3978000" />
      <workItem from="1721034917058" duration="1323000" />
      <workItem from="1721631288287" duration="14200000" />
      <workItem from="1721718450037" duration="2825000" />
      <workItem from="1721810546863" duration="7724000" />
      <workItem from="1721825063346" duration="1433000" />
      <workItem from="1722323020357" duration="994000" />
      <workItem from="1722418696429" duration="3189000" />
      <workItem from="1722497159715" duration="9835000" />
      <workItem from="1736174474540" duration="4435000" />
      <workItem from="1736182856766" duration="362000" />
      <workItem from="1736426280195" duration="45200000" />
      <workItem from="1736756671489" duration="9920000" />
      <workItem from="1736845831112" duration="33448000" />
      <workItem from="1737102578866" duration="19869000" />
      <workItem from="1737152203336" duration="8393000" />
      <workItem from="1737363043869" duration="18467000" />
      <workItem from="1737456489579" duration="2603000" />
      <workItem from="1737475464832" duration="1783000" />
      <workItem from="1737536328809" duration="14140000" />
      <workItem from="1737621432378" duration="19730000" />
      <workItem from="1738340046967" duration="1292000" />
      <workItem from="1738660020078" duration="529000" />
      <workItem from="1738745776281" duration="415000" />
      <workItem from="1738751505844" duration="5638000" />
      <workItem from="1738867098751" duration="16000" />
      <workItem from="1738930852501" duration="940000" />
      <workItem from="1738934603157" duration="9573000" />
      <workItem from="1739017576525" duration="579000" />
      <workItem from="1739267209780" duration="1948000" />
      <workItem from="1739281159897" duration="1763000" />
      <workItem from="1739349393907" duration="3868000" />
      <workItem from="1739357990952" duration="5650000" />
      <workItem from="1739396121469" duration="4321000" />
      <workItem from="1739434458524" duration="8658000" />
      <workItem from="1739517071431" duration="4371000" />
      <workItem from="1739535841840" duration="4719000" />
      <workItem from="1739541919845" duration="758000" />
      <workItem from="1739542858069" duration="9268000" />
      <workItem from="1739698588425" duration="8022000" />
      <workItem from="1739783149402" duration="22830000" />
      <workItem from="1739864557422" duration="26226000" />
      <workItem from="1739956932484" duration="9128000" />
      <workItem from="1740000862314" duration="3373000" />
      <workItem from="1740045012834" duration="3376000" />
    </task>
    <task id="LOCAL-00310" summary="implemented newtonPA time series">
      <created>1656059954202</created>
      <option name="number" value="00310" />
      <option name="presentableId" value="LOCAL-00310" />
      <option name="project" value="LOCAL" />
      <updated>1656059954202</updated>
    </task>
    <task id="LOCAL-00311" summary="parallel threads in newton_pa">
      <created>1656068672004</created>
      <option name="number" value="00311" />
      <option name="presentableId" value="LOCAL-00311" />
      <option name="project" value="LOCAL" />
      <updated>1656068672004</updated>
    </task>
    <task id="LOCAL-00312" summary="implemented sparse profiles in the json v3 export">
      <created>1656757347766</created>
      <option name="number" value="00312" />
      <option name="presentableId" value="LOCAL-00312" />
      <option name="project" value="LOCAL" />
      <updated>1656757347774</updated>
    </task>
    <task id="LOCAL-00313" summary="moved the Gui package out as GridCalGui and refactored all that was necessary">
      <created>1656759710081</created>
      <option name="number" value="00313" />
      <option name="presentableId" value="LOCAL-00313" />
      <option name="project" value="LOCAL" />
      <updated>1656759710081</updated>
    </task>
    <task id="LOCAL-00314" summary="Some more refactoring of missing imports">
      <created>1656760923750</created>
      <option name="number" value="00314" />
      <option name="presentableId" value="LOCAL-00314" />
      <option name="project" value="LOCAL" />
      <updated>1656760923751</updated>
    </task>
    <task id="LOCAL-00315" summary="refactoring changes">
      <created>1656838027113</created>
      <option name="number" value="00315" />
      <option name="presentableId" value="LOCAL-00315" />
      <option name="project" value="LOCAL" />
      <updated>1656838027114</updated>
    </task>
    <task id="LOCAL-00316" summary="Implemented profile sparsity in the ejson v3">
      <created>1656844513018</created>
      <option name="number" value="00316" />
      <option name="presentableId" value="LOCAL-00316" />
      <option name="project" value="LOCAL" />
      <updated>1656844513019</updated>
    </task>
    <task id="LOCAL-00317" summary="added the newtonpa time series error reading">
      <created>1657011725858</created>
      <option name="number" value="00317" />
      <option name="presentableId" value="LOCAL-00317" />
      <option name="project" value="LOCAL" />
      <updated>1657011725858</updated>
    </task>
    <task id="LOCAL-00318" summary="Added if condition to prevent bug with time series">
      <created>1658234803791</created>
      <option name="number" value="00318" />
      <option name="presentableId" value="LOCAL-00318" />
      <option name="project" value="LOCAL" />
      <updated>1658234803791</updated>
    </task>
    <task id="LOCAL-00319" summary="4.5.5">
      <created>1658390864104</created>
      <option name="number" value="00319" />
      <option name="presentableId" value="LOCAL-00319" />
      <option name="project" value="LOCAL" />
      <updated>1658390864104</updated>
    </task>
    <task id="LOCAL-00320" summary="Improved newtonpa integration">
      <created>1658852227239</created>
      <option name="number" value="00320" />
      <option name="presentableId" value="LOCAL-00320" />
      <option name="project" value="LOCAL" />
      <updated>1658852227240</updated>
    </task>
    <task id="LOCAL-00321" summary="Derivatives investigation">
      <created>1659088731980</created>
      <option name="number" value="00321" />
      <option name="presentableId" value="LOCAL-00321" />
      <option name="project" value="LOCAL" />
      <updated>1659088731981</updated>
    </task>
    <task id="LOCAL-00322" summary="added newton pa support for clustering time series">
      <created>1659101561988</created>
      <option name="number" value="00322" />
      <option name="presentableId" value="LOCAL-00322" />
      <option name="project" value="LOCAL" />
      <updated>1659101561988</updated>
    </task>
    <task id="LOCAL-00323" summary="Worked on new expressions">
      <created>1659198521514</created>
      <option name="number" value="00323" />
      <option name="presentableId" value="LOCAL-00323" />
      <option name="project" value="LOCAL" />
      <updated>1659198521515</updated>
    </task>
    <task id="LOCAL-00324" summary="added negative and zero sequence magnitudes to the branches">
      <created>1659278447975</created>
      <option name="number" value="00324" />
      <option name="presentableId" value="LOCAL-00324" />
      <option name="project" value="LOCAL" />
      <updated>1659278447975</updated>
    </task>
    <task id="LOCAL-00325" summary="Added DPI support">
      <created>1659344870126</created>
      <option name="number" value="00325" />
      <option name="presentableId" value="LOCAL-00325" />
      <option name="project" value="LOCAL" />
      <updated>1659344870126</updated>
    </task>
    <task id="LOCAL-00326" summary="Added sequence components to the generator and battery&#10;Modelled the south island of new zealand as per arrillaga's book">
      <created>1659437894876</created>
      <option name="number" value="00326" />
      <option name="presentableId" value="LOCAL-00326" />
      <option name="project" value="LOCAL" />
      <updated>1659437894877</updated>
    </task>
    <task id="LOCAL-00327" summary="Fixed the matpower expression making the new derivatives exact as matpowers'">
      <created>1659531463759</created>
      <option name="number" value="00327" />
      <option name="presentableId" value="LOCAL-00327" />
      <option name="project" value="LOCAL" />
      <updated>1659531463759</updated>
    </task>
    <task id="LOCAL-00328" summary="Merged the unbalanced short circuit and removed the sympy import">
      <created>1660324468177</created>
      <option name="number" value="00328" />
      <option name="presentableId" value="LOCAL-00328" />
      <option name="project" value="LOCAL" />
      <updated>1660324468178</updated>
    </task>
    <task id="LOCAL-00329" summary="Integrated the new short circuit logic in the GUI">
      <created>1660327016158</created>
      <option name="number" value="00329" />
      <option name="presentableId" value="LOCAL-00329" />
      <option name="project" value="LOCAL" />
      <updated>1660327016158</updated>
    </task>
    <task id="LOCAL-00330" summary="Refactored the short circuit functions">
      <created>1660327579581</created>
      <option name="number" value="00330" />
      <option name="presentableId" value="LOCAL-00330" />
      <option name="project" value="LOCAL" />
      <updated>1660327579582</updated>
    </task>
    <task id="LOCAL-00331" summary="added docstrings and deleted commented code">
      <created>1660328109870</created>
      <option name="number" value="00331" />
      <option name="presentableId" value="LOCAL-00331" />
      <option name="project" value="LOCAL" />
      <updated>1660328109870</updated>
    </task>
    <task id="LOCAL-00332" summary="completely refactored the ShortCircuitResults object to properly represent the sequence results">
      <created>1660568962484</created>
      <option name="number" value="00332" />
      <option name="presentableId" value="LOCAL-00332" />
      <option name="project" value="LOCAL" />
      <updated>1660568962485</updated>
    </task>
    <task id="LOCAL-00333" summary="Added icons to the results tree view">
      <created>1660571615657</created>
      <option name="number" value="00333" />
      <option name="presentableId" value="LOCAL-00333" />
      <option name="project" value="LOCAL" />
      <updated>1660571615657</updated>
    </task>
    <task id="LOCAL-00334" summary="major refactor in the short circuit study">
      <created>1660636533200</created>
      <option name="number" value="00334" />
      <option name="presentableId" value="LOCAL-00334" />
      <option name="project" value="LOCAL" />
      <updated>1660636533201</updated>
    </task>
    <task id="LOCAL-00335" summary="Set the SC loading values to display in %">
      <created>1660640003161</created>
      <option name="number" value="00335" />
      <option name="presentableId" value="LOCAL-00335" />
      <option name="project" value="LOCAL" />
      <updated>1660640003162</updated>
    </task>
    <task id="LOCAL-00336" summary="fixed issue with no-slack islands">
      <created>1660895719767</created>
      <option name="number" value="00336" />
      <option name="presentableId" value="LOCAL-00336" />
      <option name="project" value="LOCAL" />
      <updated>1660895719768</updated>
    </task>
    <task id="LOCAL-00337" summary="Minor refactor of the newer get admmitance functions in generatorDate and BatteryData">
      <created>1660908328753</created>
      <option name="number" value="00337" />
      <option name="presentableId" value="LOCAL-00337" />
      <option name="project" value="LOCAL" />
      <updated>1660908328753</updated>
    </task>
    <task id="LOCAL-00338" summary="Made the short circuit vastly more efficient by avoiding Y inversions">
      <created>1660923842529</created>
      <option name="number" value="00338" />
      <option name="presentableId" value="LOCAL-00338" />
      <option name="project" value="LOCAL" />
      <updated>1660923842529</updated>
    </task>
    <task id="LOCAL-00339" summary="slight refactor">
      <created>1660924026298</created>
      <option name="number" value="00339" />
      <option name="presentableId" value="LOCAL-00339" />
      <option name="project" value="LOCAL" />
      <updated>1660924026298</updated>
    </task>
    <task id="LOCAL-00340" summary="slight refactor">
      <created>1661166574525</created>
      <option name="number" value="00340" />
      <option name="presentableId" value="LOCAL-00340" />
      <option name="project" value="LOCAL" />
      <updated>1661166574526</updated>
    </task>
    <task id="LOCAL-00341" summary="Modified the text of some results' naming">
      <created>1661846548882</created>
      <option name="number" value="00341" />
      <option name="presentableId" value="LOCAL-00341" />
      <option name="project" value="LOCAL" />
      <updated>1661846548883</updated>
    </task>
    <task id="LOCAL-00342" summary="Fixed short circuit indexing bug in islands">
      <created>1661863735026</created>
      <option name="number" value="00342" />
      <option name="presentableId" value="LOCAL-00342" />
      <option name="project" value="LOCAL" />
      <updated>1661863735027</updated>
    </task>
    <task id="LOCAL-00343" summary="Merged devel with devel_REE (successfully)">
      <created>1662028943800</created>
      <option name="number" value="00343" />
      <option name="presentableId" value="LOCAL-00343" />
      <option name="project" value="LOCAL" />
      <updated>1662028943800</updated>
    </task>
    <task id="LOCAL-00344" summary="updated version">
      <created>1662028986050</created>
      <option name="number" value="00344" />
      <option name="presentableId" value="LOCAL-00344" />
      <option name="project" value="LOCAL" />
      <updated>1662028986050</updated>
    </task>
    <task id="LOCAL-00345" summary="Updated the version file">
      <created>1662029493419</created>
      <option name="number" value="00345" />
      <option name="presentableId" value="LOCAL-00345" />
      <option name="project" value="LOCAL" />
      <updated>1662029493419</updated>
    </task>
    <task id="LOCAL-00346" summary="Added losses % to the power flow time series&#10;Minor refactors of the GUI">
      <created>1662042947521</created>
      <option name="number" value="00346" />
      <option name="presentableId" value="LOCAL-00346" />
      <option name="project" value="LOCAL" />
      <updated>1662042947521</updated>
    </task>
    <task id="LOCAL-00347" summary="csc sparse branch derivatives">
      <created>1662061867029</created>
      <option name="number" value="00347" />
      <option name="presentableId" value="LOCAL-00347" />
      <option name="project" value="LOCAL" />
      <updated>1662061867029</updated>
    </task>
    <task id="LOCAL-00348" summary="removed ntcFeseabilityCheck">
      <created>1669381559126</created>
      <option name="number" value="00348" />
      <option name="presentableId" value="LOCAL-00348" />
      <option name="project" value="LOCAL" />
      <updated>1669381559127</updated>
    </task>
    <task id="LOCAL-00349" summary="removed ntcFeseabilityCheck">
      <created>1675071155909</created>
      <option name="number" value="00349" />
      <option name="presentableId" value="LOCAL-00349" />
      <option name="project" value="LOCAL" />
      <updated>1675071155913</updated>
    </task>
    <task id="LOCAL-00350" summary="Union types fixed">
      <created>1697446931261</created>
      <option name="number" value="00350" />
      <option name="presentableId" value="LOCAL-00350" />
      <option name="project" value="LOCAL" />
      <updated>1697446931261</updated>
    </task>
    <task id="LOCAL-00351" summary="Fixed report title">
      <created>1697454826422</created>
      <option name="number" value="00351" />
      <option name="presentableId" value="LOCAL-00351" />
      <option name="project" value="LOCAL" />
      <updated>1697454826422</updated>
    </task>
    <task id="LOCAL-00352" summary="Start refactoring NTC optimization">
      <created>1697641065079</created>
      <option name="number" value="00352" />
      <option name="presentableId" value="LOCAL-00352" />
      <option name="project" value="LOCAL" />
      <updated>1697641065079</updated>
    </task>
    <task id="LOCAL-00353" summary="Added Pbus">
      <created>1698144136175</created>
      <option name="number" value="00353" />
      <option name="presentableId" value="LOCAL-00353" />
      <option name="project" value="LOCAL" />
      <updated>1698144136178</updated>
    </task>
    <task id="LOCAL-00354" summary="renamed time_grouping">
      <created>1698144175357</created>
      <option name="number" value="00354" />
      <option name="presentableId" value="LOCAL-00354" />
      <option name="project" value="LOCAL" />
      <updated>1698144175357</updated>
    </task>
    <task id="LOCAL-00355" summary="renamed time_grouping">
      <created>1698144214107</created>
      <option name="number" value="00355" />
      <option name="presentableId" value="LOCAL-00355" />
      <option name="project" value="LOCAL" />
      <updated>1698144214107</updated>
    </task>
    <task id="LOCAL-00356" summary="ntc refactoring">
      <created>1698144237875</created>
      <option name="number" value="00356" />
      <option name="presentableId" value="LOCAL-00356" />
      <option name="project" value="LOCAL" />
      <updated>1698144237875</updated>
    </task>
    <task id="LOCAL-00357" summary="ntc refactoring">
      <created>1698144450245</created>
      <option name="number" value="00357" />
      <option name="presentableId" value="LOCAL-00357" />
      <option name="project" value="LOCAL" />
      <updated>1698144450245</updated>
    </task>
    <task id="LOCAL-00358" summary="ntc refactoring II">
      <created>1698766404661</created>
      <option name="number" value="00358" />
      <option name="presentableId" value="LOCAL-00358" />
      <option name="project" value="LOCAL" />
      <updated>1698766404661</updated>
    </task>
    <option name="localTasksCounter" value="584" />
    <servers />
  </component>
  <component name="TypeScriptGeneratedFilesManager">
    <option name="version" value="3" />
  </component>
  <component name="Vcs.Log.History.Properties">
    <option name="COLUMN_ID_ORDER">
      <list>
        <option value="Default.Root" />
        <option value="Default.Author" />
        <option value="Default.Date" />
        <option value="Default.Subject" />
        <option value="Space.CommitStatus" />
      </list>
    </option>
  </component>
  <component name="Vcs.Log.Tabs.Properties">
    <option name="TAB_STATES">
      <map>
        <entry key="1">
          <value>
            <State />
          </value>
        </entry>
        <entry key="MAIN">
          <value>
            <State>
              <option name="FILTERS">
                <map>
                  <entry key="branch">
                    <value>
                      <list>
                        <option value="HEAD" />
                      </list>
                    </value>
                  </entry>
                </map>
              </option>
            </State>
          </value>
        </entry>
      </map>
    </option>
  </component>
  <component name="VcsManagerConfiguration">
    <MESSAGE value="Some fixes and small refactoring" />
    <MESSAGE value="changed exec_() to exec()" />
    <MESSAGE value="maybe a fix to #335" />
    <MESSAGE value="Fixed bug in line.apply_template, now each template is handled independently" />
    <MESSAGE value="Added format_lines to raw_parser_writer.py to format lines" />
    <MESSAGE value="5.3.10" />
    <MESSAGE value="Now we keep the wire configuration that was lost in overhead_line_type" />
    <MESSAGE value="Improved tests to check different Sbase" />
    <MESSAGE value="Handle that requests may fail loading" />
    <MESSAGE value="Refactored the transformers short-circuit definition to system per-unit" />
    <MESSAGE value="Improved docs" />
    <MESSAGE value="1e6 factor update" />
    <MESSAGE value="Corrected grid.copy() by adding deepcopy method to ListSet object." />
    <MESSAGE value="Added a test for the grid.copy() method" />
    <MESSAGE value="Added threshold in the compare property of EditableDevice to avoid numerical issues." />
    <MESSAGE value="Fix comparison numerical issues + fix tests" />
    <MESSAGE value="Fixen unversioned files." />
    <MESSAGE value="Updated smart_compare in editable devices." />
    <MESSAGE value="Small changes solving datatable BUG." />
    <MESSAGE value="Solved issue when creating new diagram from selection of substations of a filtered table." />
    <MESSAGE value="Added more substations configs" />
    <MESSAGE value="Susbtation type configurations updates" />
    <MESSAGE value="Substation type configurations updates v2" />
    <MESSAGE value="Substation type configurations updates v3" />
    <MESSAGE value="implemented the ptdf reduction and integrated with the diagram" />
    <option name="LAST_COMMIT_MESSAGE" value="implemented the ptdf reduction and integrated with the diagram" />
  </component>
  <component name="XDebuggerManager">
    <breakpoint-manager>
      <breakpoints>
        <line-breakpoint enabled="true" suspend="THREAD" type="python-line">
          <url>file://$USER_HOME$/Comparison/GridCal/src/research/power_flow/asd/josep/v3_pv.py</url>
          <line>163</line>
          <option name="timeStamp" value="189" />
        </line-breakpoint>
        <line-breakpoint enabled="true" suspend="THREAD" type="python-line">
          <url>file://$USER_HOME$/Comparison/GridCal/src/GridCal/Engine/Simulations/OPF/ac_opf_ts.py</url>
          <line>403</line>
          <option name="timeStamp" value="328" />
        </line-breakpoint>
        <line-breakpoint enabled="true" suspend="THREAD" type="python-line">
          <url>file://$USER_HOME$/Comparison/GridCal/src/tests/test_transformer_regulator.py</url>
          <line>185</line>
          <option name="timeStamp" value="352" />
        </line-breakpoint>
        <line-breakpoint enabled="true" suspend="THREAD" type="python-line">
          <condition expression="conv == DeviceType" language="Python" />
          <url>file://$USER_HOME$/Comparison/GridCal/src/GridCal/Engine/IO/excel_interface.py</url>
          <line>276</line>
          <option name="timeStamp" value="402" />
        </line-breakpoint>
        <line-breakpoint enabled="true" suspend="THREAD" type="python-line">
          <url>file://$USER_HOME$/Comparison/GridCal/src/GridCal/Engine/Simulations/PowerFlow/NumericalMethods/helm_power_flow.py</url>
          <line>185</line>
          <option name="timeStamp" value="407" />
        </line-breakpoint>
        <line-breakpoint enabled="true" suspend="THREAD" type="python-line">
          <url>file://$USER_HOME$/Comparison/GridCal/src/GridCal/Engine/Simulations/PowerFlow/NumericalMethods/jacobian_based_power_flow.py</url>
          <line>1166</line>
          <option name="timeStamp" value="418" />
        </line-breakpoint>
        <line-breakpoint enabled="true" suspend="THREAD" type="python-line">
          <url>file://$USER_HOME$/Comparison/GridCal/src/GridCal/Engine/Simulations/PowerFlow/NumericalMethods/jacobian_based_power_flow.py</url>
          <line>1192</line>
          <option name="timeStamp" value="419" />
        </line-breakpoint>
        <line-breakpoint enabled="true" suspend="THREAD" type="python-line">
          <url>file://$USER_HOME$/Comparison/GridCal/src/GridCal/Engine/Simulations/PowerFlow/NumericalMethods/jacobian_based_power_flow.py</url>
          <line>1189</line>
          <option name="timeStamp" value="420" />
        </line-breakpoint>
        <line-breakpoint enabled="true" suspend="THREAD" type="python-line">
          <url>file://$USER_HOME$/Comparison/GridCal/src/GridCal/Engine/Sparse/sparse_utils.py</url>
          <line>453</line>
          <option name="timeStamp" value="486" />
        </line-breakpoint>
        <line-breakpoint enabled="true" suspend="THREAD" type="python-line">
          <url>file://$USER_HOME$/Comparison/GridCal/src/GridCal/Engine/IO/h5_interface.py</url>
          <line>101</line>
          <option name="timeStamp" value="625" />
        </line-breakpoint>
        <line-breakpoint enabled="true" suspend="THREAD" type="python-line">
          <url>file://$USER_HOME$/Comparison/GridCal/src/GridCal/Engine/Core/DataStructures/generator_data.py</url>
          <line>173</line>
          <option name="timeStamp" value="740" />
        </line-breakpoint>
        <line-breakpoint enabled="true" suspend="THREAD" type="python-line">
          <url>file://$USER_HOME$/Comparison/GridCal/src/GridCal/Engine/IO/power_world_parser.py</url>
          <line>237</line>
          <option name="timeStamp" value="808" />
        </line-breakpoint>
        <line-breakpoint enabled="true" suspend="THREAD" type="python-line">
          <url>file://$USER_HOME$/Comparison/GridCal/src/GridCal/Engine/Simulations/StateEstimation/state_estimation.py</url>
          <line>285</line>
          <option name="timeStamp" value="851" />
        </line-breakpoint>
        <line-breakpoint enabled="true" suspend="THREAD" type="python-line">
          <url>file://$USER_HOME$/Comparison/GridCal/src/GridCal/ThirdParty/pulp/solver_interfaces/cplex.py</url>
          <line>127</line>
          <option name="timeStamp" value="922" />
        </line-breakpoint>
        <line-breakpoint enabled="true" suspend="THREAD" type="python-line">
          <url>file://$USER_HOME$/Comparison/GridCal/src/GridCal/Engine/Simulations/PowerFlow/NumericalMethods/jacobian_based_power_flow.py</url>
          <line>551</line>
          <option name="timeStamp" value="995" />
        </line-breakpoint>
        <line-breakpoint enabled="true" suspend="THREAD" type="python-line">
          <url>file://$USER_HOME$/Comparison/GridCal/src/GridCal/Engine/Simulations/PowerFlow/NumericalMethods/jacobian_based_power_flow.py</url>
          <line>543</line>
          <option name="timeStamp" value="996" />
        </line-breakpoint>
        <line-breakpoint enabled="true" suspend="THREAD" type="python-line">
          <url>file://$USER_HOME$/Comparison/GridCal/src/GridCal/Engine/Core/admittance_matrices.py</url>
          <line>296</line>
          <option name="timeStamp" value="1032" />
        </line-breakpoint>
        <line-breakpoint enabled="true" suspend="THREAD" type="python-line">
          <condition expression="nnz == 10" language="Python" />
          <url>file://$USER_HOME$/Comparison/GridCal/src/GridCal/Engine/Simulations/PowerFlow/NumericalMethods/ac_jacobian.py</url>
          <line>140</line>
          <option name="timeStamp" value="1045" />
        </line-breakpoint>
        <line-breakpoint enabled="true" suspend="THREAD" type="python-line">
          <url>file://$USER_HOME$/Comparison/GridCal/src/GridCal/Engine/Simulations/PowerFlow/NumericalMethods/derivatives.py</url>
          <line>165</line>
          <option name="timeStamp" value="1048" />
        </line-breakpoint>
        <line-breakpoint enabled="true" suspend="THREAD" type="python-line">
          <condition expression="k == 7" language="Python" />
          <url>file://$USER_HOME$/Comparison/GridCal/src/GridCal/Engine/Simulations/PowerFlow/NumericalMethods/derivatives.py</url>
          <line>159</line>
          <option name="timeStamp" value="1050" />
        </line-breakpoint>
        <line-breakpoint enabled="true" suspend="THREAD" type="python-line">
          <condition expression="k == 7" language="Python" />
          <url>file://$USER_HOME$/Comparison/GridCal/src/GridCal/Engine/Simulations/PowerFlow/NumericalMethods/derivatives.py</url>
          <line>145</line>
          <option name="timeStamp" value="1051" />
        </line-breakpoint>
        <line-breakpoint enabled="true" suspend="THREAD" type="python-line">
          <url>file://$USER_HOME$/Comparison/GridCal/src/GridCal/Engine/Simulations/PowerFlow/NumericalMethods/newton_raphson.py</url>
          <line>121</line>
          <option name="timeStamp" value="1056" />
        </line-breakpoint>
        <line-breakpoint enabled="true" suspend="THREAD" type="python-line">
          <url>file://$USER_HOME$/Comparison/GridCal/src/GridCal/Engine/Simulations/PowerFlow/power_flow_worker.py</url>
          <line>503</line>
          <option name="timeStamp" value="1115" />
        </line-breakpoint>
        <line-breakpoint enabled="true" suspend="THREAD" type="python-line">
          <url>file://$USER_HOME$/Comparison/GridCal/src/GridCal/Engine/IO/cim/cim_parser.py</url>
          <line>848</line>
          <option name="timeStamp" value="1116" />
        </line-breakpoint>
        <line-breakpoint enabled="true" suspend="THREAD" type="python-line">
          <url>file://$USER_HOME$/Comparison/GridCal/src/research/derivatives_and_jacobian/branch_power_2.py</url>
          <line>200</line>
          <option name="timeStamp" value="1133" />
        </line-breakpoint>
        <line-breakpoint enabled="true" suspend="THREAD" type="python-line">
          <url>file://$USER_HOME$/Comparison/GridCal/src/research/derivatives_and_jacobian/branch_power_2.py</url>
          <line>545</line>
          <option name="timeStamp" value="1135" />
        </line-breakpoint>
        <line-breakpoint enabled="true" suspend="THREAD" type="python-line">
          <url>file://$USER_HOME$/Comparison/GridCal/src/research/derivatives_and_jacobian/branch_power_2.py</url>
          <line>543</line>
          <option name="timeStamp" value="1136" />
        </line-breakpoint>
        <line-breakpoint enabled="true" suspend="THREAD" type="python-line">
          <url>file://$USER_HOME$/Comparison/GridCal/src/research/derivatives_and_jacobian/branch_power_2.py</url>
          <line>531</line>
          <option name="timeStamp" value="1137" />
        </line-breakpoint>
        <line-breakpoint enabled="true" suspend="THREAD" type="python-line">
          <url>file://$USER_HOME$/Comparison/GridCal/src/research/derivatives_and_jacobian/branch_power_3.py</url>
          <line>22</line>
          <option name="timeStamp" value="1144" />
        </line-breakpoint>
        <line-breakpoint enabled="true" suspend="THREAD" type="python-line">
          <url>file://$USER_HOME$/Comparison/GridCal/src/research/experimental_readers/arrillagas_book_grids_to_gridcal.py</url>
          <line>58</line>
          <option name="timeStamp" value="1145" />
        </line-breakpoint>
        <line-breakpoint enabled="true" suspend="THREAD" type="python-line">
          <url>file://$USER_HOME$/Comparison/GridCal/src/GridCal/Engine/Simulations/ShortCircuitStudies/short_circuit_driver.py</url>
          <line>238</line>
          <option name="timeStamp" value="1160" />
        </line-breakpoint>
        <line-breakpoint enabled="true" suspend="THREAD" type="python-line">
          <url>file://$USER_HOME$/Comparison/GridCal/src/GridCal/Engine/Simulations/ShortCircuitStudies/short_circuit_driver.py</url>
          <line>240</line>
          <option name="timeStamp" value="1161" />
        </line-breakpoint>
        <line-breakpoint enabled="true" suspend="THREAD" type="python-line">
          <url>file://$USER_HOME$/Comparison/GridCal/src/GridCal/Engine/Simulations/ShortCircuitStudies/short_circuit.py</url>
          <line>98</line>
          <option name="timeStamp" value="1177" />
        </line-breakpoint>
        <line-breakpoint enabled="true" suspend="THREAD" type="python-line">
          <url>file://$USER_HOME$/Comparison/GridCal/src/GridCal/Engine/Simulations/ShortCircuitStudies/short_circuit_worker.py</url>
          <line>270</line>
          <option name="timeStamp" value="1178" />
        </line-breakpoint>
        <line-breakpoint enabled="true" suspend="THREAD" type="python-line">
          <url>file://$USER_HOME$/Comparison/GridCal/src/GridCal/Engine/Simulations/ShortCircuitStudies/short_circuit_worker.py</url>
          <line>108</line>
          <option name="timeStamp" value="1179" />
        </line-breakpoint>
        <line-breakpoint enabled="true" suspend="THREAD" type="python-line">
          <url>file://$USER_HOME$/Comparison/GridCal/src/trunk/qt_related/se_editor.py</url>
          <line>78</line>
          <option name="timeStamp" value="1829" />
        </line-breakpoint>
        <line-breakpoint enabled="true" suspend="THREAD" type="python-line">
          <url>file://$USER_HOME$/Comparison/GridCal/src/GridCal/Gui/Main/update_gui_file.py</url>
          <line>23</line>
          <option name="timeStamp" value="2078" />
        </line-breakpoint>
        <line-breakpoint enabled="true" suspend="THREAD" type="python-line">
          <url>file://$PROJECT_DIR$/src/GridCalEngine/Simulations/PowerFlow/NumericalMethods/helm_power_flow.py</url>
          <line>507</line>
          <option name="timeStamp" value="2362" />
        </line-breakpoint>
        <line-breakpoint enabled="true" suspend="THREAD" type="python-line">
          <url>file://$PROJECT_DIR$/src/GridCalEngine/Simulations/PowerFlow/NumericalMethods/helm_power_flow.py</url>
          <line>463</line>
          <option name="timeStamp" value="2367" />
        </line-breakpoint>
        <line-breakpoint enabled="true" suspend="THREAD" type="python-line">
          <url>file://$PROJECT_DIR$/src/GridCalEngine/Simulations/PowerFlow/NumericalMethods/helm_power_flow.py</url>
          <line>474</line>
          <option name="timeStamp" value="2368" />
        </line-breakpoint>
        <line-breakpoint enabled="true" suspend="THREAD" type="python-line">
          <url>file://$PROJECT_DIR$/src/GridCalEngine/IO/others/pypsa_parser.py</url>
          <line>438</line>
          <option name="timeStamp" value="2382" />
        </line-breakpoint>
        <line-breakpoint enabled="true" suspend="THREAD" type="python-line">
          <url>file://$PROJECT_DIR$/src/GridCalEngine/IO/others/pypsa_parser.py</url>
          <line>440</line>
          <option name="timeStamp" value="2383" />
        </line-breakpoint>
        <line-breakpoint enabled="true" suspend="THREAD" type="python-line">
          <url>file://$PROJECT_DIR$/venv3.11/lib/python3.11/site-packages/scipy/sparse/_base.py</url>
          <line>653</line>
          <option name="timeStamp" value="2387" />
        </line-breakpoint>
        <line-breakpoint enabled="true" suspend="THREAD" type="python-line">
          <url>file://$PROJECT_DIR$/src/GridCal/Gui/Diagrams/MapWidget/map_widget.py</url>
          <line>1917</line>
          <option name="timeStamp" value="2391" />
        </line-breakpoint>
        <line-breakpoint enabled="true" suspend="THREAD" type="python-line">
          <url>file://$PROJECT_DIR$/src/GridCal/Gui/Diagrams/MapWidget/map_widget.py</url>
          <line>1929</line>
          <option name="timeStamp" value="2392" />
        </line-breakpoint>
        <line-breakpoint enabled="true" suspend="THREAD" type="python-line">
          <url>file://$PROJECT_DIR$/src/GridCal/Gui/Diagrams/MapWidget/map_widget.py</url>
          <line>1582</line>
          <option name="timeStamp" value="2394" />
        </line-breakpoint>
        <line-breakpoint enabled="true" suspend="THREAD" type="python-line">
          <url>file://$PROJECT_DIR$/src/GridCalEngine/IO/file_handler.py</url>
          <line>441</line>
          <option name="timeStamp" value="2406" />
        </line-breakpoint>
        <line-breakpoint enabled="true" suspend="THREAD" type="python-line">
          <url>file://$PROJECT_DIR$/src/GridCalEngine/IO/ucte/ucte_to_gridcal.py</url>
          <line>234</line>
          <option name="timeStamp" value="2407" />
        </line-breakpoint>
        <line-breakpoint enabled="true" suspend="THREAD" type="python-line">
          <url>file://$PROJECT_DIR$/src/GridCalEngine/IO/ucte/devices/ucte_node.py</url>
          <line>57</line>
          <option name="timeStamp" value="2409" />
        </line-breakpoint>
        <line-breakpoint enabled="true" suspend="THREAD" type="python-line">
          <url>file://$PROJECT_DIR$/src/GridCalEngine/IO/ucte/devices/ucte_node.py</url>
          <line>61</line>
          <option name="timeStamp" value="2410" />
        </line-breakpoint>
        <line-breakpoint enabled="true" suspend="THREAD" type="python-line">
          <url>file://$PROJECT_DIR$/src/GridCalEngine/IO/ucte/devices/ucte_node.py</url>
          <line>53</line>
          <option name="timeStamp" value="2411" />
        </line-breakpoint>
        <line-breakpoint enabled="true" suspend="THREAD" type="python-line">
          <url>file://$PROJECT_DIR$/src/GridCalEngine/Compilers/circuit_to_optimods.py</url>
          <line>5</line>
          <option name="timeStamp" value="2421" />
        </line-breakpoint>
        <line-breakpoint enabled="true" suspend="THREAD" type="python-line">
          <url>file://$PROJECT_DIR$/src/tests/test_transformer_type.py</url>
          <line>43</line>
          <option name="timeStamp" value="2428" />
        </line-breakpoint>
        <line-breakpoint enabled="true" suspend="THREAD" type="python-line">
          <url>file://$PROJECT_DIR$/src/GridCalEngine/Simulations/PowerFlow/NumericalMethods/powell_fx.py</url>
          <line>96</line>
          <option name="timeStamp" value="2446" />
        </line-breakpoint>
        <line-breakpoint enabled="true" suspend="THREAD" type="python-line">
          <url>file://$PROJECT_DIR$/src/GridCalEngine/Simulations/PowerFlow/NumericalMethods/powell_fx.py</url>
          <line>157</line>
          <option name="timeStamp" value="2448" />
        </line-breakpoint>
        <line-breakpoint enabled="true" suspend="THREAD" type="python-line">
          <url>file://$PROJECT_DIR$/src/GridCalEngine/Simulations/PowerFlow/NumericalMethods/levenberg_marquadt_fx.py</url>
          <line>146</line>
          <option name="timeStamp" value="2452" />
        </line-breakpoint>
        <line-breakpoint enabled="true" suspend="THREAD" type="python-line">
          <url>file://$PROJECT_DIR$/src/GridCalEngine/Simulations/PowerFlow/NumericalMethods/levenberg_marquadt_fx.py</url>
          <line>143</line>
          <option name="timeStamp" value="2453" />
        </line-breakpoint>
        <line-breakpoint enabled="true" suspend="THREAD" type="python-line">
          <url>file://$PROJECT_DIR$/src/tests/test_CDF.py</url>
          <option name="timeStamp" value="2463" />
        </line-breakpoint>
        <line-breakpoint enabled="true" suspend="THREAD" type="python-line">
          <url>file://$PROJECT_DIR$/src/trunk/deepcopy/alex.py</url>
          <line>31</line>
          <option name="timeStamp" value="2467" />
        </line-breakpoint>
        <line-breakpoint enabled="true" suspend="THREAD" type="python-line">
          <url>file://$PROJECT_DIR$/src/GridCalEngine/Devices/Branches/hvdc_line.py</url>
          <line>482</line>
          <option name="timeStamp" value="2477" />
        </line-breakpoint>
        <line-breakpoint enabled="true" suspend="THREAD" type="python-line">
          <url>file://$PROJECT_DIR$/src/GridCalEngine/Devices/Branches/dc_line.py</url>
          <line>214</line>
          <option name="timeStamp" value="2478" />
        </line-breakpoint>
        <line-breakpoint enabled="true" suspend="THREAD" type="python-line">
          <url>file://$PROJECT_DIR$/src/GridCal/Gui/Main/SubClasses/Model/data_base.py</url>
          <line>439</line>
          <option name="timeStamp" value="2479" />
        </line-breakpoint>
        <line-breakpoint enabled="true" suspend="THREAD" type="python-line">
          <condition expression="graphic == None" language="Python" />
          <url>file://$PROJECT_DIR$/src/GridCal/Gui/Diagrams/graphics_manager.py</url>
          <line>95</line>
          <option name="timeStamp" value="2488" />
        </line-breakpoint>
        <line-breakpoint enabled="true" suspend="THREAD" type="python-line">
          <condition expression="location.api_object == None" language="Python" />
          <url>file://$PROJECT_DIR$/src/GridCal/Gui/Diagrams/MapWidget/grid_map_widget.py</url>
          <line>836</line>
          <option name="timeStamp" value="2489" />
        </line-breakpoint>
        <line-breakpoint enabled="true" suspend="THREAD" type="python-line">
          <condition expression="parent == None" language="Python" />
          <url>file://$PROJECT_DIR$/src/GridCal/Gui/Diagrams/MapWidget/Substation/voltage_level_graphic_item.py</url>
          <line>47</line>
          <option name="timeStamp" value="2490" />
        </line-breakpoint>
        <line-breakpoint enabled="true" suspend="THREAD" type="python-line">
          <condition expression="substation_graphics == None" language="Python" />
          <url>file://$PROJECT_DIR$/src/GridCal/Gui/Diagrams/MapWidget/grid_map_widget.py</url>
          <line>801</line>
          <option name="timeStamp" value="2491" />
        </line-breakpoint>
        <line-breakpoint enabled="true" suspend="THREAD" type="python-line">
          <url>file://$PROJECT_DIR$/src/GridCal/Gui/Diagrams/SchematicWidget/schematic_widget.py</url>
          <line>4078</line>
          <option name="timeStamp" value="2492" />
        </line-breakpoint>
        <line-breakpoint enabled="true" suspend="THREAD" type="python-line">
          <url>file://$PROJECT_DIR$/src/tests/test_grid_reduction.py</url>
          <line>33</line>
          <option name="timeStamp" value="2494" />
        </line-breakpoint>
      </breakpoints>
    </breakpoint-manager>
  </component>
  <component name="com.intellij.coverage.CoverageDataManagerImpl">
    <SUITE FILE_PATH="coverage/GridCal$update_gui_common.coverage" NAME="update_gui_common Coverage Results" MODIFIED="1662040207238" SOURCE_PROVIDER="com.intellij.coverage.DefaultCoverageFileProvider" RUNNER="coverage.py" COVERAGE_BY_TEST_ENABLED="true" COVERAGE_TRACING_ENABLED="false" WORKING_DIRECTORY="$PROJECT_DIR$/src/GridCal/Gui" />
    <SUITE FILE_PATH="coverage/GridCal$load_designer_ui.coverage" NAME="load_designer_ui Coverage Results" MODIFIED="1710496736230" SOURCE_PROVIDER="com.intellij.coverage.DefaultCoverageFileProvider" RUNNER="coverage.py" COVERAGE_BY_TEST_ENABLED="true" COVERAGE_TRACING_ENABLED="false" WORKING_DIRECTORY="$PROJECT_DIR$/src/GridCal/Gui/LoadDesigner" />
    <SUITE FILE_PATH="coverage/GridCal$newton_svc.coverage" NAME="newton_svc Coverage Results" MODIFIED="1616106111862" SOURCE_PROVIDER="com.intellij.coverage.DefaultCoverageFileProvider" RUNNER="coverage.py" COVERAGE_BY_TEST_ENABLED="true" COVERAGE_TRACING_ENABLED="false" WORKING_DIRECTORY="$PROJECT_DIR$/src/research/power_flow" />
    <SUITE FILE_PATH="coverage/GridCal$Nosetests_for_tests_test_topology_processor_test_topology_rts.coverage" NAME="Nosetests for tests.test_topology_processor.test_topology_rts Coverage Results" MODIFIED="1709292306565" SOURCE_PROVIDER="com.intellij.coverage.DefaultCoverageFileProvider" RUNNER="coverage.py" COVERAGE_BY_TEST_ENABLED="true" COVERAGE_TRACING_ENABLED="false" WORKING_DIRECTORY="$PROJECT_DIR$/src/tests" />
    <SUITE FILE_PATH="coverage/GridCal$run.coverage" NAME="run Coverage Results" MODIFIED="1717077522843" SOURCE_PROVIDER="com.intellij.coverage.DefaultCoverageFileProvider" RUNNER="coverage.py" COVERAGE_BY_TEST_ENABLED="true" COVERAGE_TRACING_ENABLED="false" WORKING_DIRECTORY="$PROJECT_DIR$/src/GridCalServer" />
    <SUITE FILE_PATH="coverage/GridCal$Nosetests_in_test_ptdf_py.coverage" NAME="Nosetests in test_ptdf.py Coverage Results" MODIFIED="1646939632819" SOURCE_PROVIDER="com.intellij.coverage.DefaultCoverageFileProvider" RUNNER="coverage.py" COVERAGE_BY_TEST_ENABLED="true" COVERAGE_TRACING_ENABLED="false" WORKING_DIRECTORY="$PROJECT_DIR$/src/tests" />
    <SUITE FILE_PATH="coverage/GridCal$pulp.coverage" NAME="pulp Coverage Results" MODIFIED="1642610724509" SOURCE_PROVIDER="com.intellij.coverage.DefaultCoverageFileProvider" RUNNER="coverage.py" COVERAGE_BY_TEST_ENABLED="true" COVERAGE_TRACING_ENABLED="false" WORKING_DIRECTORY="$PROJECT_DIR$/src/GridCal/ThirdParty/pulp" />
    <SUITE FILE_PATH="coverage/GridCal$test_raw_cgmes_cross_roundtrip.coverage" NAME="test_raw_cgmes_cross_roundtrip Coverage Results" MODIFIED="1736415475477" SOURCE_PROVIDER="com.intellij.coverage.DefaultCoverageFileProvider" RUNNER="coverage.py" COVERAGE_BY_TEST_ENABLED="false" COVERAGE_TRACING_ENABLED="false" WORKING_DIRECTORY="C:\Git\Github\GridCal\src\tests" />
    <SUITE FILE_PATH="coverage/GridCal$reactive_power_curve.coverage" NAME="reactive_power_curve Coverage Results" MODIFIED="1606723746932" SOURCE_PROVIDER="com.intellij.coverage.DefaultCoverageFileProvider" RUNNER="coverage.py" COVERAGE_BY_TEST_ENABLED="true" COVERAGE_TRACING_ENABLED="false" WORKING_DIRECTORY="$PROJECT_DIR$/src/research/generator" />
    <SUITE FILE_PATH="coverage/GridCal$pytest_for_src_tests_test_raw_roundtrip_test_rawx_roundtrip.coverage" NAME="pytest for src.tests.test_raw_roundtrip.test_rawx_roundtrip Coverage Results" MODIFIED="1729673989039" SOURCE_PROVIDER="com.intellij.coverage.DefaultCoverageFileProvider" RUNNER="coverage.py" COVERAGE_BY_TEST_ENABLED="false" COVERAGE_TRACING_ENABLED="false" WORKING_DIRECTORY="$PROJECT_DIR$/src/tests" />
    <SUITE FILE_PATH="coverage/GridCal$pack_unpack.coverage" NAME="pack_unpack Coverage Results" MODIFIED="1706043017781" SOURCE_PROVIDER="com.intellij.coverage.DefaultCoverageFileProvider" RUNNER="coverage.py" COVERAGE_BY_TEST_ENABLED="true" COVERAGE_TRACING_ENABLED="false" WORKING_DIRECTORY="$PROJECT_DIR$/src/GridCalEngine/IO/gridcal" />
    <SUITE FILE_PATH="coverage/GridCal$line_arrow.coverage" NAME="line_arrow Coverage Results" MODIFIED="1640989833222" SOURCE_PROVIDER="com.intellij.coverage.DefaultCoverageFileProvider" RUNNER="coverage.py" COVERAGE_BY_TEST_ENABLED="true" COVERAGE_TRACING_ENABLED="false" WORKING_DIRECTORY="$PROJECT_DIR$/src/research/qt_related" />
    <SUITE FILE_PATH="coverage/GridCal$python_console.coverage" NAME="python_console Coverage Results" MODIFIED="1739810186307" SOURCE_PROVIDER="com.intellij.coverage.DefaultCoverageFileProvider" RUNNER="coverage.py" COVERAGE_BY_TEST_ENABLED="false" COVERAGE_TRACING_ENABLED="false" WORKING_DIRECTORY="$PROJECT_DIR$/src/GridCal/Gui" />
    <SUITE FILE_PATH="coverage/GridCal$6bus_example.coverage" NAME="6bus_example Coverage Results" MODIFIED="1702919236424" SOURCE_PROVIDER="com.intellij.coverage.DefaultCoverageFileProvider" RUNNER="coverage.py" COVERAGE_BY_TEST_ENABLED="true" COVERAGE_TRACING_ENABLED="false" WORKING_DIRECTORY="$PROJECT_DIR$/examples/trunk/acdc_pf" />
    <SUITE FILE_PATH="coverage/GridCal$Nosetests_in_ACPTDF_research_py.coverage" NAME="Nosetests in ACPTDF_research.py Coverage Results" MODIFIED="1601970337931" SOURCE_PROVIDER="com.intellij.coverage.DefaultCoverageFileProvider" RUNNER="coverage.py" COVERAGE_BY_TEST_ENABLED="true" COVERAGE_TRACING_ENABLED="false" WORKING_DIRECTORY="$PROJECT_DIR$/src/research/PTDF" />
    <SUITE FILE_PATH="coverage/GridCal$Nosetests_for_tests_admittance_matrix_test_test1.coverage" NAME="Nosetests for tests.admittance_matrix_test.test1 Coverage Results" MODIFIED="1694884103963" SOURCE_PROVIDER="com.intellij.coverage.DefaultCoverageFileProvider" RUNNER="coverage.py" COVERAGE_BY_TEST_ENABLED="true" COVERAGE_TRACING_ENABLED="false" WORKING_DIRECTORY="$PROJECT_DIR$/src/tests" />
    <SUITE FILE_PATH="coverage/GridCal$schematic_widget.coverage" NAME="schematic_widget Coverage Results" MODIFIED="1717166908091" SOURCE_PROVIDER="com.intellij.coverage.DefaultCoverageFileProvider" RUNNER="coverage.py" COVERAGE_BY_TEST_ENABLED="true" COVERAGE_TRACING_ENABLED="false" WORKING_DIRECTORY="$PROJECT_DIR$/src/GridCal/Gui/Diagrams/SchematicWidget" />
    <SUITE FILE_PATH="coverage/GridCal$map_test_2.coverage" NAME="map_test_2 Coverage Results" MODIFIED="1655834800485" SOURCE_PROVIDER="com.intellij.coverage.DefaultCoverageFileProvider" RUNNER="coverage.py" COVERAGE_BY_TEST_ENABLED="true" COVERAGE_TRACING_ENABLED="false" WORKING_DIRECTORY="$PROJECT_DIR$/src/research/map" />
    <SUITE FILE_PATH="coverage/GridCal$zip_interface.coverage" NAME="zip_interface Coverage Results" MODIFIED="1620029421103" SOURCE_PROVIDER="com.intellij.coverage.DefaultCoverageFileProvider" RUNNER="coverage.py" COVERAGE_BY_TEST_ENABLED="true" COVERAGE_TRACING_ENABLED="false" WORKING_DIRECTORY="$PROJECT_DIR$/src/GridCal/Engine/IO" />
    <SUITE FILE_PATH="coverage/GridCal$tap_changer_steps_2.coverage" NAME="tap_changer_steps_2 Coverage Results" MODIFIED="1727963069267" SOURCE_PROVIDER="com.intellij.coverage.DefaultCoverageFileProvider" RUNNER="coverage.py" COVERAGE_BY_TEST_ENABLED="true" COVERAGE_TRACING_ENABLED="false" WORKING_DIRECTORY="$PROJECT_DIR$/src/trunk/controls/scripts" />
    <SUITE FILE_PATH="coverage/GridCal$cgmes_imp_exp_test.coverage" NAME="cgmes_imp_exp_test Coverage Results" MODIFIED="1718780786979" SOURCE_PROVIDER="com.intellij.coverage.DefaultCoverageFileProvider" RUNNER="coverage.py" COVERAGE_BY_TEST_ENABLED="true" COVERAGE_TRACING_ENABLED="false" WORKING_DIRECTORY="$PROJECT_DIR$/src/tests/cgmes_import_check" />
    <SUITE FILE_PATH="coverage/GridCal$defining_a_grid_from_scratch_without_profiles.coverage" NAME="defining_a_grid_from_scratch_without_profiles Coverage Results" MODIFIED="1616960198337" SOURCE_PROVIDER="com.intellij.coverage.DefaultCoverageFileProvider" RUNNER="coverage.py" COVERAGE_BY_TEST_ENABLED="true" COVERAGE_TRACING_ENABLED="false" WORKING_DIRECTORY="$PROJECT_DIR$/src/Tutorials" />
    <SUITE FILE_PATH="coverage/GridCal$power_flow_research_hvdc.coverage" NAME="power_flow_research_hvdc Coverage Results" MODIFIED="1706536782322" SOURCE_PROVIDER="com.intellij.coverage.DefaultCoverageFileProvider" RUNNER="coverage.py" COVERAGE_BY_TEST_ENABLED="true" COVERAGE_TRACING_ENABLED="false" WORKING_DIRECTORY="$PROJECT_DIR$/src/trunk/pf" />
    <SUITE FILE_PATH="coverage/GridCal$nr_improvement_on_ill_conditioned_grid.coverage" NAME="nr_improvement_on_ill_conditioned_grid Coverage Results" MODIFIED="1729602163558" SOURCE_PROVIDER="com.intellij.coverage.DefaultCoverageFileProvider" RUNNER="coverage.py" COVERAGE_BY_TEST_ENABLED="false" COVERAGE_TRACING_ENABLED="false" WORKING_DIRECTORY="$PROJECT_DIR$/src/trunk/pf" />
    <SUITE FILE_PATH="coverage/GridCal$GeneralDialogues.coverage" NAME="GeneralDialogues Coverage Results" MODIFIED="1698838468153" SOURCE_PROVIDER="com.intellij.coverage.DefaultCoverageFileProvider" RUNNER="coverage.py" COVERAGE_BY_TEST_ENABLED="true" COVERAGE_TRACING_ENABLED="false" WORKING_DIRECTORY="$PROJECT_DIR$/src/GridCal/Gui" />
    <SUITE FILE_PATH="coverage/GridCal$Nosetests_in_test_opf_time_series_py.coverage" NAME="Nosetests in test_opf_time_series.py Coverage Results" MODIFIED="1617046142412" SOURCE_PROVIDER="com.intellij.coverage.DefaultCoverageFileProvider" RUNNER="coverage.py" COVERAGE_BY_TEST_ENABLED="true" COVERAGE_TRACING_ENABLED="false" WORKING_DIRECTORY="$PROJECT_DIR$/src/tests" />
    <SUITE FILE_PATH="coverage/GridCal$hydro_opf.coverage" NAME="hydro_opf Coverage Results" MODIFIED="1704400043683" SOURCE_PROVIDER="com.intellij.coverage.DefaultCoverageFileProvider" RUNNER="coverage.py" COVERAGE_BY_TEST_ENABLED="true" COVERAGE_TRACING_ENABLED="false" WORKING_DIRECTORY="$PROJECT_DIR$/examples" />
    <SUITE FILE_PATH="coverage/GridCal$switch_reduction_dense.coverage" NAME="switch_reduction_dense Coverage Results" MODIFIED="1615742845150" SOURCE_PROVIDER="com.intellij.coverage.DefaultCoverageFileProvider" RUNNER="coverage.py" COVERAGE_BY_TEST_ENABLED="true" COVERAGE_TRACING_ENABLED="false" WORKING_DIRECTORY="$PROJECT_DIR$/src/research/grid_reduction/substation_reduction" />
    <SUITE FILE_PATH="coverage/GridCal$Nosetests_in_ACPTDF_research2_py.coverage" NAME="Nosetests in ACPTDF_research2.py Coverage Results" MODIFIED="1601969138193" SOURCE_PROVIDER="com.intellij.coverage.DefaultCoverageFileProvider" RUNNER="coverage.py" COVERAGE_BY_TEST_ENABLED="true" COVERAGE_TRACING_ENABLED="false" WORKING_DIRECTORY="$PROJECT_DIR$/src/research/PTDF" />
    <SUITE FILE_PATH="coverage/GridCal$Nosetests_in_test_line_losses_py.coverage" NAME="Nosetests in test_line_losses.py Coverage Results" MODIFIED="1634139762786" SOURCE_PROVIDER="com.intellij.coverage.DefaultCoverageFileProvider" RUNNER="coverage.py" COVERAGE_BY_TEST_ENABLED="true" COVERAGE_TRACING_ENABLED="false" WORKING_DIRECTORY="$PROJECT_DIR$/src/tests" />
    <SUITE FILE_PATH="coverage/GridCal$ips.coverage" NAME="ips Coverage Results" MODIFIED="1706275663285" SOURCE_PROVIDER="com.intellij.coverage.DefaultCoverageFileProvider" RUNNER="coverage.py" COVERAGE_BY_TEST_ENABLED="true" COVERAGE_TRACING_ENABLED="false" WORKING_DIRECTORY="$PROJECT_DIR$/src/GridCalEngine/Utils/NumericalMethods" />
    <SUITE FILE_PATH="coverage/GridCal$Nosetests_in_test_hydro_py.coverage" NAME="Nosetests in test_hydro.py Coverage Results" MODIFIED="1708506945654" SOURCE_PROVIDER="com.intellij.coverage.DefaultCoverageFileProvider" RUNNER="coverage.py" COVERAGE_BY_TEST_ENABLED="true" COVERAGE_TRACING_ENABLED="false" WORKING_DIRECTORY="$PROJECT_DIR$/src/tests" />
    <SUITE FILE_PATH="coverage/GridCal$Nosetests_for_tests_test_tutorials_test_define_grid_from_scratch_with_profiles.coverage" NAME="Nosetests for tests.test_tutorials.test_define_grid_from_scratch_with_profiles Coverage Results" MODIFIED="1687769163010" SOURCE_PROVIDER="com.intellij.coverage.DefaultCoverageFileProvider" RUNNER="coverage.py" COVERAGE_BY_TEST_ENABLED="true" COVERAGE_TRACING_ENABLED="false" WORKING_DIRECTORY="$PROJECT_DIR$/src/tests" />
    <SUITE FILE_PATH="coverage/GridCal$sergio_dorado_example_good.coverage" NAME="sergio_dorado_example_good Coverage Results" MODIFIED="1715020077652" SOURCE_PROVIDER="com.intellij.coverage.DefaultCoverageFileProvider" RUNNER="coverage.py" COVERAGE_BY_TEST_ENABLED="true" COVERAGE_TRACING_ENABLED="false" WORKING_DIRECTORY="$PROJECT_DIR$/src/trunk/substation_reduction" />
    <SUITE FILE_PATH="coverage/GridCal$Nosetests_in_test_latin_hypercube_py.coverage" NAME="Nosetests in test_latin_hypercube.py Coverage Results" MODIFIED="1617046286335" SOURCE_PROVIDER="com.intellij.coverage.DefaultCoverageFileProvider" RUNNER="coverage.py" COVERAGE_BY_TEST_ENABLED="true" COVERAGE_TRACING_ENABLED="false" WORKING_DIRECTORY="$PROJECT_DIR$/src/tests" />
    <SUITE FILE_PATH="coverage/GridCal$pytest_for_test_load_save_load_test_load_save_load2.coverage" NAME="pytest for test_load_save_load.test_load_save_load2 Coverage Results" MODIFIED="1739963510114" SOURCE_PROVIDER="com.intellij.coverage.DefaultCoverageFileProvider" RUNNER="coverage.py" COVERAGE_BY_TEST_ENABLED="false" COVERAGE_TRACING_ENABLED="false" WORKING_DIRECTORY="$PROJECT_DIR$/src/tests" />
    <SUITE FILE_PATH="coverage/GridCal$psse_transformer_impedance_conversion.coverage" NAME="psse_transformer_impedance_conversion Coverage Results" MODIFIED="1632831296503" SOURCE_PROVIDER="com.intellij.coverage.DefaultCoverageFileProvider" RUNNER="coverage.py" COVERAGE_BY_TEST_ENABLED="true" COVERAGE_TRACING_ENABLED="false" WORKING_DIRECTORY="$PROJECT_DIR$/src/research" />
    <SUITE FILE_PATH="coverage/GridCal$Nosetests_in_test_demo_5_node_py.coverage" NAME="Nosetests in test_demo_5_node.py Coverage Results" MODIFIED="1614631013763" SOURCE_PROVIDER="com.intellij.coverage.DefaultCoverageFileProvider" RUNNER="coverage.py" COVERAGE_BY_TEST_ENABLED="true" COVERAGE_TRACING_ENABLED="false" WORKING_DIRECTORY="$PROJECT_DIR$/src/tests" />
    <SUITE FILE_PATH="coverage/GridCal$Nosetests_for_tests_test_continuation_power_flow_test_cpf.coverage" NAME="Nosetests for tests.test_continuation_power_flow.test_cpf Coverage Results" MODIFIED="1712337251546" SOURCE_PROVIDER="com.intellij.coverage.DefaultCoverageFileProvider" RUNNER="coverage.py" COVERAGE_BY_TEST_ENABLED="true" COVERAGE_TRACING_ENABLED="false" WORKING_DIRECTORY="$PROJECT_DIR$/src/tests" />
    <SUITE FILE_PATH="coverage/GridCal$pytest_for_src_tests.coverage" NAME="pytest for src.tests Coverage Results" MODIFIED="1730402748621" SOURCE_PROVIDER="com.intellij.coverage.DefaultCoverageFileProvider" RUNNER="coverage.py" COVERAGE_BY_TEST_ENABLED="false" COVERAGE_TRACING_ENABLED="false" WORKING_DIRECTORY="$PROJECT_DIR$/src/tests" />
    <SUITE FILE_PATH="coverage/GridCal$switch_reduction_sparse.coverage" NAME="switch_reduction_sparse Coverage Results" MODIFIED="1615742705813" SOURCE_PROVIDER="com.intellij.coverage.DefaultCoverageFileProvider" RUNNER="coverage.py" COVERAGE_BY_TEST_ENABLED="true" COVERAGE_TRACING_ENABLED="false" WORKING_DIRECTORY="$PROJECT_DIR$/src/research/grid_reduction/substation_reduction" />
    <SUITE FILE_PATH="coverage/GridCal$pytest_for_src_tests_test_ac_opf_test_superconductors_handling.coverage" NAME="pytest for src.tests.test_ac_opf.test_superconductors_handling Coverage Results" MODIFIED="1739521598286" SOURCE_PROVIDER="com.intellij.coverage.DefaultCoverageFileProvider" RUNNER="coverage.py" COVERAGE_BY_TEST_ENABLED="false" COVERAGE_TRACING_ENABLED="false" WORKING_DIRECTORY="$PROJECT_DIR$/src/tests" />
    <SUITE FILE_PATH="coverage/GridCal$Nosetests_for_tests_test_nodal_capacity.coverage" NAME="Nosetests for tests.test_nodal_capacity Coverage Results" MODIFIED="1716970474923" SOURCE_PROVIDER="com.intellij.coverage.DefaultCoverageFileProvider" RUNNER="coverage.py" COVERAGE_BY_TEST_ENABLED="true" COVERAGE_TRACING_ENABLED="false" WORKING_DIRECTORY="$PROJECT_DIR$/src/tests" />
    <SUITE FILE_PATH="coverage/GridCal$raw_parser.coverage" NAME="raw_parser Coverage Results" MODIFIED="1619379740833" SOURCE_PROVIDER="com.intellij.coverage.DefaultCoverageFileProvider" RUNNER="coverage.py" COVERAGE_BY_TEST_ENABLED="true" COVERAGE_TRACING_ENABLED="false" WORKING_DIRECTORY="$PROJECT_DIR$/src/GridCal/Engine/IO" />
    <SUITE FILE_PATH="coverage/GridCal$example_pvlib.coverage" NAME="example_pvlib Coverage Results" MODIFIED="1689672238811" SOURCE_PROVIDER="com.intellij.coverage.DefaultCoverageFileProvider" RUNNER="coverage.py" COVERAGE_BY_TEST_ENABLED="true" COVERAGE_TRACING_ENABLED="false" WORKING_DIRECTORY="$PROJECT_DIR$/examples" />
    <SUITE FILE_PATH="coverage/GridCal$Nosetests_for_tests_test_hydro_test_hydro_opf2.coverage" NAME="Nosetests for tests.test_hydro.test_hydro_opf2 Coverage Results" MODIFIED="1704897106653" SOURCE_PROVIDER="com.intellij.coverage.DefaultCoverageFileProvider" RUNNER="coverage.py" COVERAGE_BY_TEST_ENABLED="true" COVERAGE_TRACING_ENABLED="false" WORKING_DIRECTORY="$PROJECT_DIR$/src/tests" />
    <SUITE FILE_PATH="coverage/GridCal$system_scaler.coverage" NAME="system_scaler Coverage Results" MODIFIED="1710502330985" SOURCE_PROVIDER="com.intellij.coverage.DefaultCoverageFileProvider" RUNNER="coverage.py" COVERAGE_BY_TEST_ENABLED="true" COVERAGE_TRACING_ENABLED="false" WORKING_DIRECTORY="$PROJECT_DIR$/src/GridCal/Gui/SystemScaler" />
    <SUITE FILE_PATH="coverage/GridCal$profile_dialogue.coverage" NAME="profile_dialogue Coverage Results" MODIFIED="1674068478204" SOURCE_PROVIDER="com.intellij.coverage.DefaultCoverageFileProvider" RUNNER="coverage.py" COVERAGE_BY_TEST_ENABLED="true" COVERAGE_TRACING_ENABLED="false" WORKING_DIRECTORY="$PROJECT_DIR$/src/GridCal/Gui/ProfilesInput" />
    <SUITE FILE_PATH="coverage/GridCal$pytest_for_src_tests_test_api_helm_test_api_helm.coverage" NAME="pytest for src.tests.test_api_helm.test_api_helm Coverage Results" MODIFIED="1732903304629" SOURCE_PROVIDER="com.intellij.coverage.DefaultCoverageFileProvider" RUNNER="coverage.py" COVERAGE_BY_TEST_ENABLED="false" COVERAGE_TRACING_ENABLED="false" WORKING_DIRECTORY="" />
    <SUITE FILE_PATH="coverage/GridCal$make.coverage" NAME="make Coverage Results" MODIFIED="1693923404879" SOURCE_PROVIDER="com.intellij.coverage.DefaultCoverageFileProvider" RUNNER="coverage.py" COVERAGE_BY_TEST_ENABLED="true" COVERAGE_TRACING_ENABLED="false" WORKING_DIRECTORY="$PROJECT_DIR$/doc" />
    <SUITE FILE_PATH="coverage/GridCal$newton_equivalence_test.coverage" NAME="newton_equivalence_test Coverage Results" MODIFIED="1678866293763" SOURCE_PROVIDER="com.intellij.coverage.DefaultCoverageFileProvider" RUNNER="coverage.py" COVERAGE_BY_TEST_ENABLED="true" COVERAGE_TRACING_ENABLED="false" WORKING_DIRECTORY="$PROJECT_DIR$/src/tests" />
    <SUITE FILE_PATH="coverage/GridCal$Nosetests_in_test_time_series_py.coverage" NAME="Nosetests in test_time_series.py Coverage Results" MODIFIED="1686759385773" SOURCE_PROVIDER="com.intellij.coverage.DefaultCoverageFileProvider" RUNNER="coverage.py" COVERAGE_BY_TEST_ENABLED="true" COVERAGE_TRACING_ENABLED="false" WORKING_DIRECTORY="$PROJECT_DIR$/src/tests" />
    <SUITE FILE_PATH="coverage/GridCal$update_gui_file__1_.coverage" NAME="update_gui_file (1) Coverage Results" MODIFIED="1698247343674" SOURCE_PROVIDER="com.intellij.coverage.DefaultCoverageFileProvider" RUNNER="coverage.py" COVERAGE_BY_TEST_ENABLED="true" COVERAGE_TRACING_ENABLED="false" WORKING_DIRECTORY="$PROJECT_DIR$/src/GridCal/Gui/AboutDialogue" />
    <SUITE FILE_PATH="coverage/GridCal$Nosetests_for_test_ptdf_test_lodf_ieee14_psse.coverage" NAME="Nosetests for test_ptdf.test_lodf_ieee14_psse Coverage Results" MODIFIED="1701812627784" SOURCE_PROVIDER="com.intellij.coverage.DefaultCoverageFileProvider" RUNNER="coverage.py" COVERAGE_BY_TEST_ENABLED="true" COVERAGE_TRACING_ENABLED="false" WORKING_DIRECTORY="$PROJECT_DIR$/src/tests" />
    <SUITE FILE_PATH="coverage/GridCal$Nosetests_in_test_ac_opf_py.coverage" NAME="Nosetests in test_ac_opf.py Coverage Results" MODIFIED="1706780866579" SOURCE_PROVIDER="com.intellij.coverage.DefaultCoverageFileProvider" RUNNER="coverage.py" COVERAGE_BY_TEST_ENABLED="true" COVERAGE_TRACING_ENABLED="false" WORKING_DIRECTORY="$PROJECT_DIR$/src/tests" />
    <SUITE FILE_PATH="coverage/GridCal$matpower_parser.coverage" NAME="matpower_parser Coverage Results" MODIFIED="1600002676691" SOURCE_PROVIDER="com.intellij.coverage.DefaultCoverageFileProvider" RUNNER="coverage.py" COVERAGE_BY_TEST_ENABLED="true" COVERAGE_TRACING_ENABLED="false" WORKING_DIRECTORY="$PROJECT_DIR$/src/GridCal/Engine/IO" />
    <SUITE FILE_PATH="coverage/GridCal$Sensitivity_research_AchaDaza.coverage" NAME="Sensitivity_research_AchaDaza Coverage Results" MODIFIED="1640084668993" SOURCE_PROVIDER="com.intellij.coverage.DefaultCoverageFileProvider" RUNNER="coverage.py" COVERAGE_BY_TEST_ENABLED="true" COVERAGE_TRACING_ENABLED="false" WORKING_DIRECTORY="$PROJECT_DIR$/src/research/PTDF" />
    <SUITE FILE_PATH="coverage/GridCal$5_bus_se.coverage" NAME="5_bus_se Coverage Results" MODIFIED="1635960804767" SOURCE_PROVIDER="com.intellij.coverage.DefaultCoverageFileProvider" RUNNER="coverage.py" COVERAGE_BY_TEST_ENABLED="true" COVERAGE_TRACING_ENABLED="false" WORKING_DIRECTORY="$PROJECT_DIR$/src/research/state_estimation" />
    <SUITE FILE_PATH="coverage/GridCal$Nosetests_for_test_srap_test_srap.coverage" NAME="Nosetests for test_srap.test_srap Coverage Results" MODIFIED="1706791719546" SOURCE_PROVIDER="com.intellij.coverage.DefaultCoverageFileProvider" RUNNER="coverage.py" COVERAGE_BY_TEST_ENABLED="true" COVERAGE_TRACING_ENABLED="false" WORKING_DIRECTORY="$PROJECT_DIR$/src/tests" />
    <SUITE FILE_PATH="coverage/GridCal$dc_linear_opf_ts_example.coverage" NAME="dc_linear_opf_ts_example Coverage Results" MODIFIED="1688480027790" SOURCE_PROVIDER="com.intellij.coverage.DefaultCoverageFileProvider" RUNNER="coverage.py" COVERAGE_BY_TEST_ENABLED="true" COVERAGE_TRACING_ENABLED="false" WORKING_DIRECTORY="$PROJECT_DIR$/examples" />
    <SUITE FILE_PATH="coverage/GridCal$integral_por_tramos.coverage" NAME="srap_interpolation_example Coverage Results" MODIFIED="1705345454539" SOURCE_PROVIDER="com.intellij.coverage.DefaultCoverageFileProvider" RUNNER="coverage.py" COVERAGE_BY_TEST_ENABLED="true" COVERAGE_TRACING_ENABLED="false" WORKING_DIRECTORY="$PROJECT_DIR$/examples/trunk/srap" />
    <SUITE FILE_PATH="coverage/GridCal$rectangular_nr1.coverage" NAME="rectangular_nr1 Coverage Results" MODIFIED="1602866013486" SOURCE_PROVIDER="com.intellij.coverage.DefaultCoverageFileProvider" RUNNER="coverage.py" COVERAGE_BY_TEST_ENABLED="true" COVERAGE_TRACING_ENABLED="false" WORKING_DIRECTORY="$PROJECT_DIR$/src/research/power_flow/rectangular" />
    <SUITE FILE_PATH="coverage/GridCal$Nosetests_for_test_ptdf_test_mlodf_sanpen.coverage" NAME="Nosetests for test_ptdf.test_mlodf_sanpen Coverage Results" MODIFIED="1706266201035" SOURCE_PROVIDER="com.intellij.coverage.DefaultCoverageFileProvider" RUNNER="coverage.py" COVERAGE_BY_TEST_ENABLED="true" COVERAGE_TRACING_ENABLED="false" WORKING_DIRECTORY="$PROJECT_DIR$/src/tests" />
    <SUITE FILE_PATH="coverage/GridCal$pytest_for_src_tests_test_topology_processor_test_topology_NL_microgrid.coverage" NAME="pytest for src.tests.test_topology_processor.test_topology_NL_microgrid Coverage Results" MODIFIED="1729081781552" SOURCE_PROVIDER="com.intellij.coverage.DefaultCoverageFileProvider" RUNNER="coverage.py" COVERAGE_BY_TEST_ENABLED="false" COVERAGE_TRACING_ENABLED="false" WORKING_DIRECTORY="$PROJECT_DIR$/src/tests" />
    <SUITE FILE_PATH="coverage/GridCal$Nosetests_for_test_numerical_circuit_test_bus_indexing_remap.coverage" NAME="Nosetests for test_numerical_circuit.test_bus_indexing_remap Coverage Results" MODIFIED="1707314056583" SOURCE_PROVIDER="com.intellij.coverage.DefaultCoverageFileProvider" RUNNER="coverage.py" COVERAGE_BY_TEST_ENABLED="true" COVERAGE_TRACING_ENABLED="false" WORKING_DIRECTORY="$PROJECT_DIR$/src/tests" />
    <SUITE FILE_PATH="coverage/GridCal$fubm_example.coverage" NAME="fubm_example Coverage Results" MODIFIED="1699631757375" SOURCE_PROVIDER="com.intellij.coverage.DefaultCoverageFileProvider" RUNNER="coverage.py" COVERAGE_BY_TEST_ENABLED="true" COVERAGE_TRACING_ENABLED="false" WORKING_DIRECTORY="$PROJECT_DIR$/examples/trunk" />
    <SUITE FILE_PATH="coverage/GridCal$Nosetests_for_test_numerical_circuit_test_numerical_cicuit_spv.coverage" NAME="Nosetests for test_numerical_circuit.test_numerical_cicuit_spv Coverage Results" MODIFIED="1706775363122" SOURCE_PROVIDER="com.intellij.coverage.DefaultCoverageFileProvider" RUNNER="coverage.py" COVERAGE_BY_TEST_ENABLED="true" COVERAGE_TRACING_ENABLED="false" WORKING_DIRECTORY="$PROJECT_DIR$/src/tests" />
    <SUITE FILE_PATH="coverage/GridCal$file_opening.coverage" NAME="file opening Coverage Results" MODIFIED="1730201070260" SOURCE_PROVIDER="com.intellij.coverage.DefaultCoverageFileProvider" RUNNER="coverage.py" COVERAGE_BY_TEST_ENABLED="false" COVERAGE_TRACING_ENABLED="false" WORKING_DIRECTORY="$PROJECT_DIR$/src/trunk/cgmes" />
    <SUITE FILE_PATH="coverage/GridCal$ACOPF_MIPS_replica.coverage" NAME="ACOPF_MIPS_replica Coverage Results" MODIFIED="1702313943926" SOURCE_PROVIDER="com.intellij.coverage.DefaultCoverageFileProvider" RUNNER="coverage.py" COVERAGE_BY_TEST_ENABLED="true" COVERAGE_TRACING_ENABLED="false" WORKING_DIRECTORY="$PROJECT_DIR$/examples" />
    <SUITE FILE_PATH="coverage/GridCal$MVRSM_mo.coverage" NAME="MVRSM_mo Coverage Results" MODIFIED="1707735080331" SOURCE_PROVIDER="com.intellij.coverage.DefaultCoverageFileProvider" RUNNER="coverage.py" COVERAGE_BY_TEST_ENABLED="true" COVERAGE_TRACING_ENABLED="false" WORKING_DIRECTORY="$PROJECT_DIR$/src/trunk/MVRSM" />
    <SUITE FILE_PATH="coverage/GridCal$test_transformer_regulator.coverage" NAME="test_transformer_regulator Coverage Results" MODIFIED="1602954515929" SOURCE_PROVIDER="com.intellij.coverage.DefaultCoverageFileProvider" RUNNER="coverage.py" COVERAGE_BY_TEST_ENABLED="true" COVERAGE_TRACING_ENABLED="false" WORKING_DIRECTORY="$PROJECT_DIR$/src/tests" />
    <SUITE FILE_PATH="coverage/GridCal$Nosetests_in_test_islands_py.coverage" NAME="Nosetests in test_islands.py Coverage Results" MODIFIED="1694430898972" SOURCE_PROVIDER="com.intellij.coverage.DefaultCoverageFileProvider" RUNNER="coverage.py" COVERAGE_BY_TEST_ENABLED="true" COVERAGE_TRACING_ENABLED="false" WORKING_DIRECTORY="$PROJECT_DIR$/src/tests" />
    <SUITE FILE_PATH="coverage/GridCal$newton_line_search_acdc.coverage" NAME="newton_line_search_acdc Coverage Results" MODIFIED="1608896800406" SOURCE_PROVIDER="com.intellij.coverage.DefaultCoverageFileProvider" RUNNER="coverage.py" COVERAGE_BY_TEST_ENABLED="true" COVERAGE_TRACING_ENABLED="false" WORKING_DIRECTORY="$PROJECT_DIR$/src/research/hvdc" />
    <SUITE FILE_PATH="coverage/GridCal$PTDF_ku_leuven.coverage" NAME="PTDF_ku_leuven Coverage Results" MODIFIED="1642342521661" SOURCE_PROVIDER="com.intellij.coverage.DefaultCoverageFileProvider" RUNNER="coverage.py" COVERAGE_BY_TEST_ENABLED="true" COVERAGE_TRACING_ENABLED="false" WORKING_DIRECTORY="$PROJECT_DIR$/src/research/PTDF" />
    <SUITE FILE_PATH="coverage/GridCal$pytest_for_src_tests_test_ptdf.coverage" NAME="pytest for src.tests.test_ptdf Coverage Results" MODIFIED="1729668865330" SOURCE_PROVIDER="com.intellij.coverage.DefaultCoverageFileProvider" RUNNER="coverage.py" COVERAGE_BY_TEST_ENABLED="false" COVERAGE_TRACING_ENABLED="false" WORKING_DIRECTORY="$PROJECT_DIR$/src/tests" />
    <SUITE FILE_PATH="coverage/GridCal$lightmap.coverage" NAME="lightmap Coverage Results" MODIFIED="1655892740020" SOURCE_PROVIDER="com.intellij.coverage.DefaultCoverageFileProvider" RUNNER="coverage.py" COVERAGE_BY_TEST_ENABLED="true" COVERAGE_TRACING_ENABLED="false" WORKING_DIRECTORY="$PROJECT_DIR$/src/research/map" />
    <SUITE FILE_PATH="coverage/GridCal$sergio_dorado_example_node_breaker.coverage" NAME="sergio_dorado_example_node_breaker Coverage Results" MODIFIED="1715018820178" SOURCE_PROVIDER="com.intellij.coverage.DefaultCoverageFileProvider" RUNNER="coverage.py" COVERAGE_BY_TEST_ENABLED="true" COVERAGE_TRACING_ENABLED="false" WORKING_DIRECTORY="$PROJECT_DIR$/src/trunk/substation_reduction" />
    <SUITE FILE_PATH="coverage/GridCal$lhs_ts.coverage" NAME="lhs_ts Coverage Results" MODIFIED="1657744078958" SOURCE_PROVIDER="com.intellij.coverage.DefaultCoverageFileProvider" RUNNER="coverage.py" COVERAGE_BY_TEST_ENABLED="true" COVERAGE_TRACING_ENABLED="false" WORKING_DIRECTORY="$PROJECT_DIR$/src/research/interpolation" />
    <SUITE FILE_PATH="coverage/GridCal$GridCalMain.coverage" NAME="GridCalMain Coverage Results" MODIFIED="1736427328316" SOURCE_PROVIDER="com.intellij.coverage.DefaultCoverageFileProvider" RUNNER="coverage.py" COVERAGE_BY_TEST_ENABLED="true" COVERAGE_TRACING_ENABLED="false" WORKING_DIRECTORY="$PROJECT_DIR$/src/GridCal/Gui/Main" />
    <SUITE FILE_PATH="coverage/GridCal$pytest_for_test_grid_diff_test_add_stuff_roundtrip.coverage" NAME="pytest for test_grid_diff.test_add_stuff_roundtrip Coverage Results" MODIFIED="1729768456435" SOURCE_PROVIDER="com.intellij.coverage.DefaultCoverageFileProvider" RUNNER="coverage.py" COVERAGE_BY_TEST_ENABLED="false" COVERAGE_TRACING_ENABLED="false" WORKING_DIRECTORY="$PROJECT_DIR$/src/tests" />
    <SUITE FILE_PATH="coverage/GridCal$Nosetests_for_test_contingency_test_contingency.coverage" NAME="Nosetests for test_contingency.test_contingency Coverage Results" MODIFIED="1701701999217" SOURCE_PROVIDER="com.intellij.coverage.DefaultCoverageFileProvider" RUNNER="coverage.py" COVERAGE_BY_TEST_ENABLED="true" COVERAGE_TRACING_ENABLED="false" WORKING_DIRECTORY="$PROJECT_DIR$/src/tests" />
    <SUITE FILE_PATH="coverage/GridCal$generate_property_gatters_and_setters.coverage" NAME="generate_property_gatters_and_setters Coverage Results" MODIFIED="1711104335326" SOURCE_PROVIDER="com.intellij.coverage.DefaultCoverageFileProvider" RUNNER="coverage.py" COVERAGE_BY_TEST_ENABLED="true" COVERAGE_TRACING_ENABLED="false" WORKING_DIRECTORY="$PROJECT_DIR$/src/trunk/code_generation" />
    <SUITE FILE_PATH="coverage/GridCal$jacobian_based_acdc_power_flow__1_.coverage" NAME="jacobian_based_acdc_power_flow (1) Coverage Results" MODIFIED="1609455735388" SOURCE_PROVIDER="com.intellij.coverage.DefaultCoverageFileProvider" RUNNER="coverage.py" COVERAGE_BY_TEST_ENABLED="true" COVERAGE_TRACING_ENABLED="false" WORKING_DIRECTORY="$PROJECT_DIR$/src/GridCal/Engine/Simulations/PowerFlow" />
    <SUITE FILE_PATH="coverage/GridCal$psse_parser.coverage" NAME="psse_parser Coverage Results" MODIFIED="1594285082315" SOURCE_PROVIDER="com.intellij.coverage.DefaultCoverageFileProvider" RUNNER="coverage.py" COVERAGE_BY_TEST_ENABLED="true" COVERAGE_TRACING_ENABLED="false" WORKING_DIRECTORY="$PROJECT_DIR$/src/GridCal/Engine/IO" />
    <SUITE FILE_PATH="coverage/GridCal$ExecuteGridCal.coverage" NAME="ExecuteGridCal Coverage Results" MODIFIED="1740048739601" SOURCE_PROVIDER="com.intellij.coverage.DefaultCoverageFileProvider" RUNNER="coverage.py" COVERAGE_BY_TEST_ENABLED="false" COVERAGE_TRACING_ENABLED="false" WORKING_DIRECTORY="$PROJECT_DIR$/src/GridCal" />
    <SUITE FILE_PATH="coverage/GridCal$newton_current.coverage" NAME="newton_current Coverage Results" MODIFIED="1597481272992" SOURCE_PROVIDER="com.intellij.coverage.DefaultCoverageFileProvider" RUNNER="coverage.py" COVERAGE_BY_TEST_ENABLED="true" COVERAGE_TRACING_ENABLED="false" WORKING_DIRECTORY="$PROJECT_DIR$/src/research/power_flow" />
    <SUITE FILE_PATH="coverage/GridCal$branch_power.coverage" NAME="branch_power Coverage Results" MODIFIED="1659016478801" SOURCE_PROVIDER="com.intellij.coverage.DefaultCoverageFileProvider" RUNNER="coverage.py" COVERAGE_BY_TEST_ENABLED="true" COVERAGE_TRACING_ENABLED="false" WORKING_DIRECTORY="$PROJECT_DIR$/src/research/derivatives" />
    <SUITE FILE_PATH="coverage/GridCal$binary_ga.coverage" NAME="binary_ga Coverage Results" MODIFIED="1663317448376" SOURCE_PROVIDER="com.intellij.coverage.DefaultCoverageFileProvider" RUNNER="coverage.py" COVERAGE_BY_TEST_ENABLED="true" COVERAGE_TRACING_ENABLED="false" WORKING_DIRECTORY="$PROJECT_DIR$/src/research/genetic_algorithms" />
    <SUITE FILE_PATH="coverage/GridCal$branch_power_5_sparse_.coverage" NAME="branch_power_5(sparse) Coverage Results" MODIFIED="1662061799081" SOURCE_PROVIDER="com.intellij.coverage.DefaultCoverageFileProvider" RUNNER="coverage.py" COVERAGE_BY_TEST_ENABLED="true" COVERAGE_TRACING_ENABLED="false" WORKING_DIRECTORY="$PROJECT_DIR$/src/research/derivatives_and_jacobian" />
    <SUITE FILE_PATH="coverage/GridCal$setup__GridCal_.coverage" NAME="setup (GridCal) Coverage Results" MODIFIED="1694348254887" SOURCE_PROVIDER="com.intellij.coverage.DefaultCoverageFileProvider" RUNNER="coverage.py" COVERAGE_BY_TEST_ENABLED="true" COVERAGE_TRACING_ENABLED="false" WORKING_DIRECTORY="$PROJECT_DIR$/src" />
    <SUITE FILE_PATH="coverage/GridCal$transformer3w_editor.coverage" NAME="transformer3w_editor Coverage Results" MODIFIED="1729197976543" SOURCE_PROVIDER="com.intellij.coverage.DefaultCoverageFileProvider" RUNNER="coverage.py" COVERAGE_BY_TEST_ENABLED="false" COVERAGE_TRACING_ENABLED="false" WORKING_DIRECTORY="$PROJECT_DIR$/src/GridCal/Gui/Diagrams/SchematicWidget/Branches" />
    <SUITE FILE_PATH="coverage/GridCal$Nosetests_in_test_transformer_regulator_py.coverage" NAME="Nosetests in test_transformer_regulator.py Coverage Results" MODIFIED="1609501457225" SOURCE_PROVIDER="com.intellij.coverage.DefaultCoverageFileProvider" RUNNER="coverage.py" COVERAGE_BY_TEST_ENABLED="true" COVERAGE_TRACING_ENABLED="false" WORKING_DIRECTORY="$PROJECT_DIR$/src/tests" />
    <SUITE FILE_PATH="coverage/GridCal$main.coverage" NAME="main Coverage Results" MODIFIED="1629915665021" SOURCE_PROVIDER="com.intellij.coverage.DefaultCoverageFileProvider" RUNNER="coverage.py" COVERAGE_BY_TEST_ENABLED="true" COVERAGE_TRACING_ENABLED="false" WORKING_DIRECTORY="$PROJECT_DIR$/src/research/PCA/josep_v2" />
    <SUITE FILE_PATH="coverage/GridCal$opf_pf_verification_example.coverage" NAME="opf+pf verification example Coverage Results" MODIFIED="1696857463367" SOURCE_PROVIDER="com.intellij.coverage.DefaultCoverageFileProvider" RUNNER="coverage.py" COVERAGE_BY_TEST_ENABLED="true" COVERAGE_TRACING_ENABLED="false" WORKING_DIRECTORY="$PROJECT_DIR$/examples" />
    <SUITE FILE_PATH="coverage/GridCal$power_world_epc.coverage" NAME="power_world_epc Coverage Results" MODIFIED="1594141589251" SOURCE_PROVIDER="com.intellij.coverage.DefaultCoverageFileProvider" RUNNER="coverage.py" COVERAGE_BY_TEST_ENABLED="true" COVERAGE_TRACING_ENABLED="false" WORKING_DIRECTORY="$PROJECT_DIR$/src/research/power_world_format" />
    <SUITE FILE_PATH="coverage/GridCal$zip_file_mgmt.coverage" NAME="zip_file_mgmt Coverage Results" MODIFIED="1632998834183" SOURCE_PROVIDER="com.intellij.coverage.DefaultCoverageFileProvider" RUNNER="coverage.py" COVERAGE_BY_TEST_ENABLED="true" COVERAGE_TRACING_ENABLED="false" WORKING_DIRECTORY="$PROJECT_DIR$/src/tests" />
    <SUITE FILE_PATH="coverage/GridCal$cgmes_import_check.coverage" NAME="cgmes_import_check Coverage Results" MODIFIED="1716538775046" SOURCE_PROVIDER="com.intellij.coverage.DefaultCoverageFileProvider" RUNNER="coverage.py" COVERAGE_BY_TEST_ENABLED="true" COVERAGE_TRACING_ENABLED="false" WORKING_DIRECTORY="$PROJECT_DIR$/src/trunk/cgmes_import_check" />
    <SUITE FILE_PATH="coverage/GridCal$pytest_for_test_transformer_type_test_transformer3w_test.coverage" NAME="pytest for test_transformer_type.test_transformer3w_test Coverage Results" MODIFIED="1729239252257" SOURCE_PROVIDER="com.intellij.coverage.DefaultCoverageFileProvider" RUNNER="coverage.py" COVERAGE_BY_TEST_ENABLED="false" COVERAGE_TRACING_ENABLED="false" WORKING_DIRECTORY="$PROJECT_DIR$/src/tests" />
    <SUITE FILE_PATH="coverage/GridCal$rpgm_algo.coverage" NAME="rpgm_algo Coverage Results" MODIFIED="1603645665438" SOURCE_PROVIDER="com.intellij.coverage.DefaultCoverageFileProvider" RUNNER="coverage.py" COVERAGE_BY_TEST_ENABLED="true" COVERAGE_TRACING_ENABLED="false" WORKING_DIRECTORY="$PROJECT_DIR$/src/GridCal/ThirdParty/SyntheticNetworks" />
    <SUITE FILE_PATH="coverage/GridCal$pytest_in_test_ptdf_py.coverage" NAME="pytest in test_ptdf.py Coverage Results" MODIFIED="1729590644432" SOURCE_PROVIDER="com.intellij.coverage.DefaultCoverageFileProvider" RUNNER="coverage.py" COVERAGE_BY_TEST_ENABLED="false" COVERAGE_TRACING_ENABLED="false" WORKING_DIRECTORY="$PROJECT_DIR$/src/tests" />
    <SUITE FILE_PATH="coverage/GridCal$Nosetests_in_PTDF_research2_py.coverage" NAME="Nosetests in PTDF_research2.py Coverage Results" MODIFIED="1600161918846" SOURCE_PROVIDER="com.intellij.coverage.DefaultCoverageFileProvider" RUNNER="coverage.py" COVERAGE_BY_TEST_ENABLED="true" COVERAGE_TRACING_ENABLED="false" WORKING_DIRECTORY="$PROJECT_DIR$/src/research/PTDF" />
    <SUITE FILE_PATH="coverage/GridCal$ac_opf_ts.coverage" NAME="ac_opf_ts Coverage Results" MODIFIED="1602519616038" SOURCE_PROVIDER="com.intellij.coverage.DefaultCoverageFileProvider" RUNNER="coverage.py" COVERAGE_BY_TEST_ENABLED="true" COVERAGE_TRACING_ENABLED="false" WORKING_DIRECTORY="$PROJECT_DIR$/src/GridCal/Engine/Simulations/OPF" />
    <SUITE FILE_PATH="coverage/GridCal$state_estimation_run.coverage" NAME="state_estimation_run Coverage Results" MODIFIED="1696328917395" SOURCE_PROVIDER="com.intellij.coverage.DefaultCoverageFileProvider" RUNNER="coverage.py" COVERAGE_BY_TEST_ENABLED="true" COVERAGE_TRACING_ENABLED="false" WORKING_DIRECTORY="$PROJECT_DIR$/examples" />
    <SUITE FILE_PATH="coverage/GridCal$setup__Engine_.coverage" NAME="setup (Engine) Coverage Results" MODIFIED="1694348240068" SOURCE_PROVIDER="com.intellij.coverage.DefaultCoverageFileProvider" RUNNER="coverage.py" COVERAGE_BY_TEST_ENABLED="true" COVERAGE_TRACING_ENABLED="false" WORKING_DIRECTORY="$PROJECT_DIR$/src" />
    <SUITE FILE_PATH="coverage/GridCal$Nosetests_in_test_transformer_type_py.coverage" NAME="Nosetests in test_transformer_type.py Coverage Results" MODIFIED="1619382550804" SOURCE_PROVIDER="com.intellij.coverage.DefaultCoverageFileProvider" RUNNER="coverage.py" COVERAGE_BY_TEST_ENABLED="true" COVERAGE_TRACING_ENABLED="false" WORKING_DIRECTORY="$PROJECT_DIR$/src/tests" />
    <SUITE FILE_PATH="coverage/GridCal$pytest_for_src_tests_test_raw_cgmes_cross_roundtrip_test_raw_to_cgmes_cross_roundtrip.coverage" NAME="pytest for src.tests.test_raw_cgmes_cross_roundtrip.test_raw_to_cgmes_cross_roundtrip Coverage Results" MODIFIED="1727788367925" SOURCE_PROVIDER="com.intellij.coverage.DefaultCoverageFileProvider" RUNNER="coverage.py" COVERAGE_BY_TEST_ENABLED="true" COVERAGE_TRACING_ENABLED="false" WORKING_DIRECTORY="$PROJECT_DIR$/src/tests" />
    <SUITE FILE_PATH="coverage/GridCal$pf_for_comparison.coverage" NAME="pf_for_comparison Coverage Results" MODIFIED="1706352169450" SOURCE_PROVIDER="com.intellij.coverage.DefaultCoverageFileProvider" RUNNER="coverage.py" COVERAGE_BY_TEST_ENABLED="true" COVERAGE_TRACING_ENABLED="false" WORKING_DIRECTORY="$PROJECT_DIR$/src/trunk/pf" />
    <SUITE FILE_PATH="coverage/GridCal$sergio_dorado_example.coverage" NAME="sergio_dorado_example Coverage Results" MODIFIED="1715016834665" SOURCE_PROVIDER="com.intellij.coverage.DefaultCoverageFileProvider" RUNNER="coverage.py" COVERAGE_BY_TEST_ENABLED="true" COVERAGE_TRACING_ENABLED="false" WORKING_DIRECTORY="$PROJECT_DIR$/src/trunk/substation_reduction" />
    <SUITE FILE_PATH="coverage/GridCal$n_minus_k_ts_driver.coverage" NAME="n_minus_k_ts_driver Coverage Results" MODIFIED="1616706318512" SOURCE_PROVIDER="com.intellij.coverage.DefaultCoverageFileProvider" RUNNER="coverage.py" COVERAGE_BY_TEST_ENABLED="true" COVERAGE_TRACING_ENABLED="false" WORKING_DIRECTORY="$PROJECT_DIR$/src/GridCal/Engine/Simulations/NK" />
    <SUITE FILE_PATH="coverage/GridCal$Nosetests_for_tests_test_matrix_stacking_test_stack_4.coverage" NAME="Nosetests for tests.test_matrix_stacking.test_stack_4 Coverage Results" MODIFIED="1697188077812" SOURCE_PROVIDER="com.intellij.coverage.DefaultCoverageFileProvider" RUNNER="coverage.py" COVERAGE_BY_TEST_ENABLED="true" COVERAGE_TRACING_ENABLED="false" WORKING_DIRECTORY="$PROJECT_DIR$/src/tests" />
    <SUITE FILE_PATH="coverage/GridCal$editor.coverage" NAME="editor Coverage Results" MODIFIED="1685876734430" SOURCE_PROVIDER="com.intellij.coverage.DefaultCoverageFileProvider" RUNNER="coverage.py" COVERAGE_BY_TEST_ENABLED="true" COVERAGE_TRACING_ENABLED="false" WORKING_DIRECTORY="$PROJECT_DIR$/src/GridCal/Gui/GridEditorWidget" />
    <SUITE FILE_PATH="coverage/GridCal$srap_example.coverage" NAME="srap_example Coverage Results" MODIFIED="1705943998416" SOURCE_PROVIDER="com.intellij.coverage.DefaultCoverageFileProvider" RUNNER="coverage.py" COVERAGE_BY_TEST_ENABLED="true" COVERAGE_TRACING_ENABLED="false" WORKING_DIRECTORY="$PROJECT_DIR$/src/trunk/srap" />
    <SUITE FILE_PATH="coverage/GridCal$h5_interface.coverage" NAME="h5_interface Coverage Results" MODIFIED="1618952414625" SOURCE_PROVIDER="com.intellij.coverage.DefaultCoverageFileProvider" RUNNER="coverage.py" COVERAGE_BY_TEST_ENABLED="true" COVERAGE_TRACING_ENABLED="false" WORKING_DIRECTORY="$PROJECT_DIR$/src/GridCal/Engine/IO" />
    <SUITE FILE_PATH="coverage/GridCal$circuit_to_newton_pa.coverage" NAME="circuit_to_newton_pa Coverage Results" MODIFIED="1678466972615" SOURCE_PROVIDER="com.intellij.coverage.DefaultCoverageFileProvider" RUNNER="coverage.py" COVERAGE_BY_TEST_ENABLED="true" COVERAGE_TRACING_ENABLED="false" WORKING_DIRECTORY="$PROJECT_DIR$/src/GridCal/Engine/Core/Compilers" />
    <SUITE FILE_PATH="coverage/GridCal$dc_opf_ts.coverage" NAME="dc_opf_ts Coverage Results" MODIFIED="1602519229272" SOURCE_PROVIDER="com.intellij.coverage.DefaultCoverageFileProvider" RUNNER="coverage.py" COVERAGE_BY_TEST_ENABLED="true" COVERAGE_TRACING_ENABLED="false" WORKING_DIRECTORY="$PROJECT_DIR$/src/GridCal/Engine/Simulations/OPF" />
    <SUITE FILE_PATH="coverage/GridCal$weather_data.coverage" NAME="weather_data Coverage Results" MODIFIED="1689664122803" SOURCE_PROVIDER="com.intellij.coverage.DefaultCoverageFileProvider" RUNNER="coverage.py" COVERAGE_BY_TEST_ENABLED="true" COVERAGE_TRACING_ENABLED="false" WORKING_DIRECTORY="$PROJECT_DIR$/examples" />
    <SUITE FILE_PATH="coverage/GridCal$slicing_experiments.coverage" NAME="slicing_experiments Coverage Results" MODIFIED="1617653333027" SOURCE_PROVIDER="com.intellij.coverage.DefaultCoverageFileProvider" RUNNER="coverage.py" COVERAGE_BY_TEST_ENABLED="true" COVERAGE_TRACING_ENABLED="false" WORKING_DIRECTORY="$PROJECT_DIR$/src/research" />
    <SUITE FILE_PATH="coverage/GridCal$about_dialogue.coverage" NAME="about_dialogue Coverage Results" MODIFIED="1689665218256" SOURCE_PROVIDER="com.intellij.coverage.DefaultCoverageFileProvider" RUNNER="coverage.py" COVERAGE_BY_TEST_ENABLED="true" COVERAGE_TRACING_ENABLED="false" WORKING_DIRECTORY="$PROJECT_DIR$/src/GridCal/Gui/AboutDialogue" />
    <SUITE FILE_PATH="coverage/GridCal$Nosetests_for_tests_test_ac_opf.coverage" NAME="Nosetests for tests.test_ac_opf Coverage Results" MODIFIED="1707045719701" SOURCE_PROVIDER="com.intellij.coverage.DefaultCoverageFileProvider" RUNNER="coverage.py" COVERAGE_BY_TEST_ENABLED="true" COVERAGE_TRACING_ENABLED="false" WORKING_DIRECTORY="$PROJECT_DIR$/src/tests" />
    <SUITE FILE_PATH="coverage/GridCal$Nosetests_for_tests_test_nonlinear_contingency_test_non_linear_factors.coverage" NAME="Nosetests for tests.test_nonlinear_contingency.test_non_linear_factors Coverage Results" MODIFIED="1706025232722" SOURCE_PROVIDER="com.intellij.coverage.DefaultCoverageFileProvider" RUNNER="coverage.py" COVERAGE_BY_TEST_ENABLED="true" COVERAGE_TRACING_ENABLED="false" WORKING_DIRECTORY="$PROJECT_DIR$/src/tests" />
    <SUITE FILE_PATH="coverage/GridCal$Nosetests_for_test_ptdf_test_ptdf_psse.coverage" NAME="Nosetests for test_ptdf.test_ptdf_psse Coverage Results" MODIFIED="1706774663027" SOURCE_PROVIDER="com.intellij.coverage.DefaultCoverageFileProvider" RUNNER="coverage.py" COVERAGE_BY_TEST_ENABLED="true" COVERAGE_TRACING_ENABLED="false" WORKING_DIRECTORY="$PROJECT_DIR$/src/tests" />
    <SUITE FILE_PATH="coverage/GridCal$sparse_benchmark.coverage" NAME="sparse_benchmark Coverage Results" MODIFIED="1698410024629" SOURCE_PROVIDER="com.intellij.coverage.DefaultCoverageFileProvider" RUNNER="coverage.py" COVERAGE_BY_TEST_ENABLED="true" COVERAGE_TRACING_ENABLED="false" WORKING_DIRECTORY="$PROJECT_DIR$/examples" />
    <SUITE FILE_PATH="coverage/GridCal$state_estimation.coverage" NAME="state_estimation Coverage Results" MODIFIED="1635497885296" SOURCE_PROVIDER="com.intellij.coverage.DefaultCoverageFileProvider" RUNNER="coverage.py" COVERAGE_BY_TEST_ENABLED="true" COVERAGE_TRACING_ENABLED="false" WORKING_DIRECTORY="$PROJECT_DIR$/src/GridCal/Engine/Simulations/StateEstimation" />
    <SUITE FILE_PATH="coverage/GridCal$node_branch_drawing.coverage" NAME="node_branch_drawing Coverage Results" MODIFIED="1651392885483" SOURCE_PROVIDER="com.intellij.coverage.DefaultCoverageFileProvider" RUNNER="coverage.py" COVERAGE_BY_TEST_ENABLED="true" COVERAGE_TRACING_ENABLED="false" WORKING_DIRECTORY="$PROJECT_DIR$/src/research/qt_related" />
    <SUITE FILE_PATH="coverage/GridCal$Nosetests_for_tests_test_opf.coverage" NAME="Nosetests for tests.test_opf Coverage Results" MODIFIED="1702311536440" SOURCE_PROVIDER="com.intellij.coverage.DefaultCoverageFileProvider" RUNNER="coverage.py" COVERAGE_BY_TEST_ENABLED="true" COVERAGE_TRACING_ENABLED="false" WORKING_DIRECTORY="$PROJECT_DIR$/src/tests" />
    <SUITE FILE_PATH="coverage/GridCal$Nosetests_in_test_api_helm_py.coverage" NAME="Nosetests in test_api_helm.py Coverage Results" MODIFIED="1609500335381" SOURCE_PROVIDER="com.intellij.coverage.DefaultCoverageFileProvider" RUNNER="coverage.py" COVERAGE_BY_TEST_ENABLED="true" COVERAGE_TRACING_ENABLED="false" WORKING_DIRECTORY="$PROJECT_DIR$/src/tests" />
    <SUITE FILE_PATH="coverage/GridCal$inputs_analysis_run.coverage" NAME="inputs_analysis_run Coverage Results" MODIFIED="1696321666531" SOURCE_PROVIDER="com.intellij.coverage.DefaultCoverageFileProvider" RUNNER="coverage.py" COVERAGE_BY_TEST_ENABLED="true" COVERAGE_TRACING_ENABLED="false" WORKING_DIRECTORY="$PROJECT_DIR$/examples" />
    <SUITE FILE_PATH="coverage/GridCal$new_circuit_objects.coverage" NAME="new_circuit_objects Coverage Results" MODIFIED="1709062045633" SOURCE_PROVIDER="com.intellij.coverage.DefaultCoverageFileProvider" RUNNER="coverage.py" COVERAGE_BY_TEST_ENABLED="true" COVERAGE_TRACING_ENABLED="false" WORKING_DIRECTORY="$PROJECT_DIR$/src/trunk/code_generation" />
    <SUITE FILE_PATH="coverage/GridCal$pulp_example.coverage" NAME="pulp_example Coverage Results" MODIFIED="1688470850846" SOURCE_PROVIDER="com.intellij.coverage.DefaultCoverageFileProvider" RUNNER="coverage.py" COVERAGE_BY_TEST_ENABLED="true" COVERAGE_TRACING_ENABLED="false" WORKING_DIRECTORY="$PROJECT_DIR$/examples" />
    <SUITE FILE_PATH="coverage/GridCal$Nosetests_in_profiles_test_py.coverage" NAME="Nosetests in profiles_test.py Coverage Results" MODIFIED="1701346671216" SOURCE_PROVIDER="com.intellij.coverage.DefaultCoverageFileProvider" RUNNER="coverage.py" COVERAGE_BY_TEST_ENABLED="true" COVERAGE_TRACING_ENABLED="false" WORKING_DIRECTORY="$PROJECT_DIR$/src/tests" />
    <SUITE FILE_PATH="coverage/GridCal$modelchain_example.coverage" NAME="modelchain_example Coverage Results" MODIFIED="1689614943658" SOURCE_PROVIDER="com.intellij.coverage.DefaultCoverageFileProvider" RUNNER="coverage.py" COVERAGE_BY_TEST_ENABLED="true" COVERAGE_TRACING_ENABLED="false" WORKING_DIRECTORY="$PROJECT_DIR$/examples" />
    <SUITE FILE_PATH="coverage/GridCal$reliability_study_run.coverage" NAME="reliability_study_run Coverage Results" MODIFIED="1702649590547" SOURCE_PROVIDER="com.intellij.coverage.DefaultCoverageFileProvider" RUNNER="coverage.py" COVERAGE_BY_TEST_ENABLED="true" COVERAGE_TRACING_ENABLED="false" WORKING_DIRECTORY="$PROJECT_DIR$/examples" />
    <SUITE FILE_PATH="coverage/GridCal$line_arrow_2.coverage" NAME="line_arrow_2 Coverage Results" MODIFIED="1707241035685" SOURCE_PROVIDER="com.intellij.coverage.DefaultCoverageFileProvider" RUNNER="coverage.py" COVERAGE_BY_TEST_ENABLED="true" COVERAGE_TRACING_ENABLED="false" WORKING_DIRECTORY="$PROJECT_DIR$/src/trunk/qt_related" />
    <SUITE FILE_PATH="coverage/GridCal$fuerte_esquivel_acha_ambriz_perez_paper.coverage" NAME="fuerte_esquivel_acha_ambriz_perez_paper Coverage Results" MODIFIED="1607805654887" SOURCE_PROVIDER="com.intellij.coverage.DefaultCoverageFileProvider" RUNNER="coverage.py" COVERAGE_BY_TEST_ENABLED="true" COVERAGE_TRACING_ENABLED="false" WORKING_DIRECTORY="$PROJECT_DIR$/src/research/upfc" />
    <SUITE FILE_PATH="coverage/GridCal$ACPTDF_research2.coverage" NAME="ACPTDF_research2 Coverage Results" MODIFIED="1601972012772" SOURCE_PROVIDER="com.intellij.coverage.DefaultCoverageFileProvider" RUNNER="coverage.py" COVERAGE_BY_TEST_ENABLED="true" COVERAGE_TRACING_ENABLED="false" WORKING_DIRECTORY="$PROJECT_DIR$/src/research/PTDF" />
    <SUITE FILE_PATH="coverage/GridCal$grid_reduction2.coverage" NAME="grid_reduction2 Coverage Results" MODIFIED="1615742120428" SOURCE_PROVIDER="com.intellij.coverage.DefaultCoverageFileProvider" RUNNER="coverage.py" COVERAGE_BY_TEST_ENABLED="true" COVERAGE_TRACING_ENABLED="false" WORKING_DIRECTORY="$PROJECT_DIR$/src/research/grid_reduction" />
    <SUITE FILE_PATH="coverage/GridCal$qrangeslider2.coverage" NAME="qrangeslider2 Coverage Results" MODIFIED="1692602563519" SOURCE_PROVIDER="com.intellij.coverage.DefaultCoverageFileProvider" RUNNER="coverage.py" COVERAGE_BY_TEST_ENABLED="true" COVERAGE_TRACING_ENABLED="false" WORKING_DIRECTORY="$PROJECT_DIR$/src/GridCal/Gui/Main" />
    <SUITE FILE_PATH="coverage/GridCal$pytest_for_test_ntc_test_ntc_ieee_14.coverage" NAME="pytest for test_ntc.test_ntc_ieee_14 Coverage Results" MODIFIED="1729094277014" SOURCE_PROVIDER="com.intellij.coverage.DefaultCoverageFileProvider" RUNNER="coverage.py" COVERAGE_BY_TEST_ENABLED="false" COVERAGE_TRACING_ENABLED="false" WORKING_DIRECTORY="$PROJECT_DIR$/src/tests" />
    <SUITE FILE_PATH="coverage/GridCal$loss_factors_research2.coverage" NAME="loss_factors_research2 Coverage Results" MODIFIED="1649693493327" SOURCE_PROVIDER="com.intellij.coverage.DefaultCoverageFileProvider" RUNNER="coverage.py" COVERAGE_BY_TEST_ENABLED="true" COVERAGE_TRACING_ENABLED="false" WORKING_DIRECTORY="$PROJECT_DIR$/src/research/PTDF" />
    <SUITE FILE_PATH="coverage/GridCal$build_z_bus_by_steps.coverage" NAME="build_z_bus_by_steps Coverage Results" MODIFIED="1645718877250" SOURCE_PROVIDER="com.intellij.coverage.DefaultCoverageFileProvider" RUNNER="coverage.py" COVERAGE_BY_TEST_ENABLED="true" COVERAGE_TRACING_ENABLED="false" WORKING_DIRECTORY="$PROJECT_DIR$/src/research" />
    <SUITE FILE_PATH="coverage/GridCal$short_circuit_run.coverage" NAME="short_circuit_run Coverage Results" MODIFIED="1696333507482" SOURCE_PROVIDER="com.intellij.coverage.DefaultCoverageFileProvider" RUNNER="coverage.py" COVERAGE_BY_TEST_ENABLED="true" COVERAGE_TRACING_ENABLED="false" WORKING_DIRECTORY="$PROJECT_DIR$/examples" />
    <SUITE FILE_PATH="coverage/GridCal$admittance_variations.coverage" NAME="admittance_variations Coverage Results" MODIFIED="1603050030453" SOURCE_PROVIDER="com.intellij.coverage.DefaultCoverageFileProvider" RUNNER="coverage.py" COVERAGE_BY_TEST_ENABLED="true" COVERAGE_TRACING_ENABLED="false" WORKING_DIRECTORY="$PROJECT_DIR$/src/research/admittance" />
    <SUITE FILE_PATH="coverage/GridCal$make_code.coverage" NAME="make_code Coverage Results" MODIFIED="1706616411983" SOURCE_PROVIDER="com.intellij.coverage.DefaultCoverageFileProvider" RUNNER="coverage.py" COVERAGE_BY_TEST_ENABLED="true" COVERAGE_TRACING_ENABLED="false" WORKING_DIRECTORY="$PROJECT_DIR$/src/trunk/plexel" />
    <SUITE FILE_PATH="coverage/GridCal$analytic_ptdf_driver.coverage" NAME="analytic_ptdf_driver Coverage Results" MODIFIED="1600179811175" SOURCE_PROVIDER="com.intellij.coverage.DefaultCoverageFileProvider" RUNNER="coverage.py" COVERAGE_BY_TEST_ENABLED="true" COVERAGE_TRACING_ENABLED="false" WORKING_DIRECTORY="$PROJECT_DIR$/src/GridCal/Engine/Simulations/PTDF" />
    <SUITE FILE_PATH="coverage/GridCal$pymoo_example.coverage" NAME="pymoo_example Coverage Results" MODIFIED="1709072652713" SOURCE_PROVIDER="com.intellij.coverage.DefaultCoverageFileProvider" RUNNER="coverage.py" COVERAGE_BY_TEST_ENABLED="true" COVERAGE_TRACING_ENABLED="false" WORKING_DIRECTORY="$PROJECT_DIR$/src/trunk/investments" />
    <SUITE FILE_PATH="coverage/GridCal$test_ptdf.coverage" NAME="test_ptdf Coverage Results" MODIFIED="1600755777811" SOURCE_PROVIDER="com.intellij.coverage.DefaultCoverageFileProvider" RUNNER="coverage.py" COVERAGE_BY_TEST_ENABLED="true" COVERAGE_TRACING_ENABLED="false" WORKING_DIRECTORY="$PROJECT_DIR$/src/tests" />
    <SUITE FILE_PATH="coverage/GridCal$Nosetests_for_tests_test_transformer_controls.coverage" NAME="Nosetests for tests.test_transformer_controls Coverage Results" MODIFIED="1708507724119" SOURCE_PROVIDER="com.intellij.coverage.DefaultCoverageFileProvider" RUNNER="coverage.py" COVERAGE_BY_TEST_ENABLED="true" COVERAGE_TRACING_ENABLED="false" WORKING_DIRECTORY="$PROJECT_DIR$/src/tests" />
    <SUITE FILE_PATH="coverage/GridCal$Nosetests_in_acopf_function_evaluation_py.coverage" NAME="Nosetests in acopf_function_evaluation.py Coverage Results" MODIFIED="1704358701624" SOURCE_PROVIDER="com.intellij.coverage.DefaultCoverageFileProvider" RUNNER="coverage.py" COVERAGE_BY_TEST_ENABLED="true" COVERAGE_TRACING_ENABLED="false" WORKING_DIRECTORY="$PROJECT_DIR$/examples/trunk/acopf" />
    <SUITE FILE_PATH="coverage/GridCal$Nosetests_for_tests_admittance_matrix_test.coverage" NAME="Nosetests for tests.admittance_matrix_test Coverage Results" MODIFIED="1602926351044" SOURCE_PROVIDER="com.intellij.coverage.DefaultCoverageFileProvider" RUNNER="coverage.py" COVERAGE_BY_TEST_ENABLED="true" COVERAGE_TRACING_ENABLED="false" WORKING_DIRECTORY="$PROJECT_DIR$/src/tests" />
    <SUITE FILE_PATH="coverage/GridCal$raw_imp_exp_test.coverage" NAME="raw_imp_exp_test Coverage Results" MODIFIED="1719226221068" SOURCE_PROVIDER="com.intellij.coverage.DefaultCoverageFileProvider" RUNNER="coverage.py" COVERAGE_BY_TEST_ENABLED="true" COVERAGE_TRACING_ENABLED="false" WORKING_DIRECTORY="$PROJECT_DIR$/src/tests/raw_import_check" />
    <SUITE FILE_PATH="coverage/GridCal$Nosetests_for_test_ptdf_test_compensated_ptdf.coverage" NAME="Nosetests for test_ptdf.test_compensated_ptdf Coverage Results" MODIFIED="1710433602844" SOURCE_PROVIDER="com.intellij.coverage.DefaultCoverageFileProvider" RUNNER="coverage.py" COVERAGE_BY_TEST_ENABLED="true" COVERAGE_TRACING_ENABLED="false" WORKING_DIRECTORY="$PROJECT_DIR$/src/tests" />
    <SUITE FILE_PATH="coverage/GridCal$Nosetests_for_tests_test_opf_time_series_test_opf_ts.coverage" NAME="Nosetests for tests.test_opf_time_series.test_opf_ts Coverage Results" MODIFIED="1697191214514" SOURCE_PROVIDER="com.intellij.coverage.DefaultCoverageFileProvider" RUNNER="coverage.py" COVERAGE_BY_TEST_ENABLED="true" COVERAGE_TRACING_ENABLED="false" WORKING_DIRECTORY="$PROJECT_DIR$/src/tests" />
    <SUITE FILE_PATH="coverage/GridCal$contingency_analysis_ts.coverage" NAME="contingency_analysis_ts Coverage Results" MODIFIED="1688049468429" SOURCE_PROVIDER="com.intellij.coverage.DefaultCoverageFileProvider" RUNNER="coverage.py" COVERAGE_BY_TEST_ENABLED="true" COVERAGE_TRACING_ENABLED="false" WORKING_DIRECTORY="$PROJECT_DIR$/examples" />
    <SUITE FILE_PATH="coverage/GridCal$Nosetests_in_deep_copy_test_py.coverage" NAME="Nosetests in deep_copy_test.py Coverage Results" MODIFIED="1701280704773" SOURCE_PROVIDER="com.intellij.coverage.DefaultCoverageFileProvider" RUNNER="coverage.py" COVERAGE_BY_TEST_ENABLED="true" COVERAGE_TRACING_ENABLED="false" WORKING_DIRECTORY="$PROJECT_DIR$/src/tests" />
    <SUITE FILE_PATH="coverage/GridCal$contingency_analysis_run.coverage" NAME="contingency_analysis_run Coverage Results" MODIFIED="1696340732191" SOURCE_PROVIDER="com.intellij.coverage.DefaultCoverageFileProvider" RUNNER="coverage.py" COVERAGE_BY_TEST_ENABLED="true" COVERAGE_TRACING_ENABLED="false" WORKING_DIRECTORY="$PROJECT_DIR$/examples" />
    <SUITE FILE_PATH="coverage/GridCal$pytest_in_test_ac_opf_py.coverage" NAME="pytest in test_ac_opf.py Coverage Results" MODIFIED="1739547696094" SOURCE_PROVIDER="com.intellij.coverage.DefaultCoverageFileProvider" RUNNER="coverage.py" COVERAGE_BY_TEST_ENABLED="false" COVERAGE_TRACING_ENABLED="false" WORKING_DIRECTORY="$PROJECT_DIR$/src/tests" />
    <SUITE FILE_PATH="coverage/GridCal$pytest_for_tests_test_power_flow_test_voltage_control_with_ltc.coverage" NAME="pytest for tests.test_power_flow.test_voltage_control_with_ltc Coverage Results" MODIFIED="1732889668368" SOURCE_PROVIDER="com.intellij.coverage.DefaultCoverageFileProvider" RUNNER="coverage.py" COVERAGE_BY_TEST_ENABLED="false" COVERAGE_TRACING_ENABLED="false" WORKING_DIRECTORY="$PROJECT_DIR$/src/tests" />
    <SUITE FILE_PATH="coverage/GridCal$Nosetests_for_tests_admittance_matrix_test_test2.coverage" NAME="Nosetests for tests.admittance_matrix_test.test2 Coverage Results" MODIFIED="1707831975928" SOURCE_PROVIDER="com.intellij.coverage.DefaultCoverageFileProvider" RUNNER="coverage.py" COVERAGE_BY_TEST_ENABLED="true" COVERAGE_TRACING_ENABLED="false" WORKING_DIRECTORY="$PROJECT_DIR$/src/tests" />
    <SUITE FILE_PATH="coverage/GridCal$demo_Rosenbrock.coverage" NAME="demo_Rosenbrock Coverage Results" MODIFIED="1659034362122" SOURCE_PROVIDER="com.intellij.coverage.DefaultCoverageFileProvider" RUNNER="coverage.py" COVERAGE_BY_TEST_ENABLED="true" COVERAGE_TRACING_ENABLED="false" WORKING_DIRECTORY="$PROJECT_DIR$/src/research/genetic_algorithms/iDone" />
    <SUITE FILE_PATH="coverage/GridCal$Nosetests_for_test_power_flow_test_dc_pf_ieee14_ps.coverage" NAME="Nosetests for test_power_flow.test_dc_pf_ieee14_ps Coverage Results" MODIFIED="1708460401648" SOURCE_PROVIDER="com.intellij.coverage.DefaultCoverageFileProvider" RUNNER="coverage.py" COVERAGE_BY_TEST_ENABLED="true" COVERAGE_TRACING_ENABLED="false" WORKING_DIRECTORY="$PROJECT_DIR$/src/tests" />
    <SUITE FILE_PATH="coverage/GridCal$show_map_tests.coverage" NAME="show_map_tests Coverage Results" MODIFIED="1655834787955" SOURCE_PROVIDER="com.intellij.coverage.DefaultCoverageFileProvider" RUNNER="coverage.py" COVERAGE_BY_TEST_ENABLED="true" COVERAGE_TRACING_ENABLED="false" WORKING_DIRECTORY="$PROJECT_DIR$/src/research/map" />
    <SUITE FILE_PATH="coverage/GridCal$se_editor_to_video.coverage" NAME="se_editor_to_video Coverage Results" MODIFIED="1717405745025" SOURCE_PROVIDER="com.intellij.coverage.DefaultCoverageFileProvider" RUNNER="coverage.py" COVERAGE_BY_TEST_ENABLED="true" COVERAGE_TRACING_ENABLED="false" WORKING_DIRECTORY="$PROJECT_DIR$/src/trunk/qt_related" />
    <SUITE FILE_PATH="coverage/GridCal$acopf_jax.coverage" NAME="acopf_jax Coverage Results" MODIFIED="1702417322364" SOURCE_PROVIDER="com.intellij.coverage.DefaultCoverageFileProvider" RUNNER="coverage.py" COVERAGE_BY_TEST_ENABLED="true" COVERAGE_TRACING_ENABLED="false" WORKING_DIRECTORY="$PROJECT_DIR$/examples/trunk/acopf" />
    <SUITE FILE_PATH="coverage/GridCal$Nosetests_for_tests_test_load_save_load_test_load_save_load.coverage" NAME="Nosetests for tests.test_load_save_load.test_load_save_load Coverage Results" MODIFIED="1716806308855" SOURCE_PROVIDER="com.intellij.coverage.DefaultCoverageFileProvider" RUNNER="coverage.py" COVERAGE_BY_TEST_ENABLED="true" COVERAGE_TRACING_ENABLED="false" WORKING_DIRECTORY="$PROJECT_DIR$/src/tests" />
    <SUITE FILE_PATH="coverage/GridCal$pytest_for_test_transformer_type_test_transformer_type.coverage" NAME="pytest for test_transformer_type.test_transformer_type Coverage Results" MODIFIED="1739465700530" SOURCE_PROVIDER="com.intellij.coverage.DefaultCoverageFileProvider" RUNNER="coverage.py" COVERAGE_BY_TEST_ENABLED="false" COVERAGE_TRACING_ENABLED="false" WORKING_DIRECTORY="$PROJECT_DIR$/src/tests" />
    <SUITE FILE_PATH="coverage/GridCal$qrangeslider.coverage" NAME="custom_qrangeslider Coverage Results" MODIFIED="1692615778925" SOURCE_PROVIDER="com.intellij.coverage.DefaultCoverageFileProvider" RUNNER="coverage.py" COVERAGE_BY_TEST_ENABLED="true" COVERAGE_TRACING_ENABLED="false" WORKING_DIRECTORY="$PROJECT_DIR$/src/GridCal/Gui/Main" />
    <SUITE FILE_PATH="coverage/GridCal$processor.coverage" NAME="processor Coverage Results" MODIFIED="1707390977800" SOURCE_PROVIDER="com.intellij.coverage.DefaultCoverageFileProvider" RUNNER="coverage.py" COVERAGE_BY_TEST_ENABLED="true" COVERAGE_TRACING_ENABLED="false" WORKING_DIRECTORY="$PROJECT_DIR$/src/GridCalEngine/Simulations/Topology" />
    <SUITE FILE_PATH="coverage/GridCal$Nosetests_in_test_reverse_transformer_definition_py.coverage" NAME="Nosetests in test_reverse_transformer_definition.py Coverage Results" MODIFIED="1609501285838" SOURCE_PROVIDER="com.intellij.coverage.DefaultCoverageFileProvider" RUNNER="coverage.py" COVERAGE_BY_TEST_ENABLED="true" COVERAGE_TRACING_ENABLED="false" WORKING_DIRECTORY="$PROJECT_DIR$/src/tests" />
    <SUITE FILE_PATH="coverage/GridCal$json_parser.coverage" NAME="json_parser Coverage Results" MODIFIED="1656843550117" SOURCE_PROVIDER="com.intellij.coverage.DefaultCoverageFileProvider" RUNNER="coverage.py" COVERAGE_BY_TEST_ENABLED="true" COVERAGE_TRACING_ENABLED="false" WORKING_DIRECTORY="$PROJECT_DIR$/src/GridCal/Engine/IO" />
    <SUITE FILE_PATH="coverage/GridCal$test_power_flow.coverage" NAME="test_power_flow Coverage Results" MODIFIED="1627304268760" SOURCE_PROVIDER="com.intellij.coverage.DefaultCoverageFileProvider" RUNNER="coverage.py" COVERAGE_BY_TEST_ENABLED="true" COVERAGE_TRACING_ENABLED="false" WORKING_DIRECTORY="$PROJECT_DIR$/src/tests" />
    <SUITE FILE_PATH="coverage/GridCal$object_select_window.coverage" NAME="object_select_window Coverage Results" MODIFIED="1644587709559" SOURCE_PROVIDER="com.intellij.coverage.DefaultCoverageFileProvider" RUNNER="coverage.py" COVERAGE_BY_TEST_ENABLED="true" COVERAGE_TRACING_ENABLED="false" WORKING_DIRECTORY="$PROJECT_DIR$/src/GridCal/Gui/Main" />
    <SUITE FILE_PATH="coverage/GridCal$derivatives_research0.coverage" NAME="derivatives_research0 Coverage Results" MODIFIED="1608643216312" SOURCE_PROVIDER="com.intellij.coverage.DefaultCoverageFileProvider" RUNNER="coverage.py" COVERAGE_BY_TEST_ENABLED="true" COVERAGE_TRACING_ENABLED="false" WORKING_DIRECTORY="$PROJECT_DIR$/src/research/hvdc/fubm" />
    <SUITE FILE_PATH="coverage/GridCal$Nosetests_for_test_topology_processor_test_topology_NL_microgrid.coverage" NAME="Nosetests for test_topology_processor.test_topology_NL_microgrid Coverage Results" MODIFIED="1716218378631" SOURCE_PROVIDER="com.intellij.coverage.DefaultCoverageFileProvider" RUNNER="coverage.py" COVERAGE_BY_TEST_ENABLED="true" COVERAGE_TRACING_ENABLED="false" WORKING_DIRECTORY="$PROJECT_DIR$/src/tests" />
    <SUITE FILE_PATH="coverage/GridCal$pytest_for_src_tests_test_tutorials_test_define_grid_from_scratch_without_profiles.coverage" NAME="pytest for src.tests.test_tutorials.test_define_grid_from_scratch_without_profiles Coverage Results" MODIFIED="1662359418874" SOURCE_PROVIDER="com.intellij.coverage.DefaultCoverageFileProvider" RUNNER="coverage.py" COVERAGE_BY_TEST_ENABLED="true" COVERAGE_TRACING_ENABLED="false" WORKING_DIRECTORY="$PROJECT_DIR$/src/tests" />
    <SUITE FILE_PATH="coverage/GridCal$ntc_opf_v6.coverage" NAME="ntc_opf_v6 Coverage Results" MODIFIED="1630405700769" SOURCE_PROVIDER="com.intellij.coverage.DefaultCoverageFileProvider" RUNNER="coverage.py" COVERAGE_BY_TEST_ENABLED="true" COVERAGE_TRACING_ENABLED="false" WORKING_DIRECTORY="$PROJECT_DIR$/src/research/or_tools" />
    <SUITE FILE_PATH="coverage/GridCal$branch_power_2.coverage" NAME="branch_power_2 Coverage Results" MODIFIED="1659531074876" SOURCE_PROVIDER="com.intellij.coverage.DefaultCoverageFileProvider" RUNNER="coverage.py" COVERAGE_BY_TEST_ENABLED="true" COVERAGE_TRACING_ENABLED="false" WORKING_DIRECTORY="$PROJECT_DIR$/src/research/derivatives_and_jacobian" />
    <SUITE FILE_PATH="coverage/GridCal$PTDF_research3.coverage" NAME="PTDF_research3 Coverage Results" MODIFIED="1601466744244" SOURCE_PROVIDER="com.intellij.coverage.DefaultCoverageFileProvider" RUNNER="coverage.py" COVERAGE_BY_TEST_ENABLED="true" COVERAGE_TRACING_ENABLED="false" WORKING_DIRECTORY="$PROJECT_DIR$/src/research/PTDF" />
    <SUITE FILE_PATH="coverage/GridCal$round_cap.coverage" NAME="round_cap Coverage Results" MODIFIED="1717401483597" SOURCE_PROVIDER="com.intellij.coverage.DefaultCoverageFileProvider" RUNNER="coverage.py" COVERAGE_BY_TEST_ENABLED="true" COVERAGE_TRACING_ENABLED="false" WORKING_DIRECTORY="$PROJECT_DIR$/src/trunk/qt_related" />
    <SUITE FILE_PATH="coverage/GridCal$Nosetests_for_test_ptdf_test_lodf_ieee14_definition.coverage" NAME="Nosetests for test_ptdf.test_lodf_ieee14_definition Coverage Results" MODIFIED="1701814974059" SOURCE_PROVIDER="com.intellij.coverage.DefaultCoverageFileProvider" RUNNER="coverage.py" COVERAGE_BY_TEST_ENABLED="true" COVERAGE_TRACING_ENABLED="false" WORKING_DIRECTORY="$PROJECT_DIR$/src/tests" />
    <SUITE FILE_PATH="coverage/GridCal$linear_analysis_sesco.coverage" NAME="linear_analysis_sesco Coverage Results" MODIFIED="1646937847934" SOURCE_PROVIDER="com.intellij.coverage.DefaultCoverageFileProvider" RUNNER="coverage.py" COVERAGE_BY_TEST_ENABLED="true" COVERAGE_TRACING_ENABLED="false" WORKING_DIRECTORY="$PROJECT_DIR$/src/GridCal/Engine/Simulations/LinearFactors" />
    <SUITE FILE_PATH="coverage/GridCal$pytest_for_src_tests_test_admittance_matrix_test1.coverage" NAME="pytest for src.tests.test_admittance_matrix.test1 Coverage Results" MODIFIED="1731961552779" SOURCE_PROVIDER="com.intellij.coverage.DefaultCoverageFileProvider" RUNNER="coverage.py" COVERAGE_BY_TEST_ENABLED="false" COVERAGE_TRACING_ENABLED="false" WORKING_DIRECTORY="$PROJECT_DIR$/src/tests" />
    <SUITE FILE_PATH="coverage/GridCal$Nosetests_for_test_transformer_type_test_transformer_type.coverage" NAME="Nosetests for test_transformer_type.test_transformer_type Coverage Results" MODIFIED="1619382593243" SOURCE_PROVIDER="com.intellij.coverage.DefaultCoverageFileProvider" RUNNER="coverage.py" COVERAGE_BY_TEST_ENABLED="true" COVERAGE_TRACING_ENABLED="false" WORKING_DIRECTORY="$PROJECT_DIR$/src/tests" />
    <SUITE FILE_PATH="coverage/GridCal$Nosetests_for_test_ptdf_test_ptdf_ieee14_definition_ps.coverage" NAME="Nosetests for test_ptdf.test_ptdf_ieee14_definition_ps Coverage Results" MODIFIED="1706268834144" SOURCE_PROVIDER="com.intellij.coverage.DefaultCoverageFileProvider" RUNNER="coverage.py" COVERAGE_BY_TEST_ENABLED="true" COVERAGE_TRACING_ENABLED="false" WORKING_DIRECTORY="$PROJECT_DIR$/src/tests" />
    <SUITE FILE_PATH="coverage/GridCal$Nosetests_for_test_ptdf_test_ptdf_ieee14_definition_ps_flows.coverage" NAME="Nosetests for test_ptdf.test_ptdf_ieee14_definition_ps_flows Coverage Results" MODIFIED="1706276739430" SOURCE_PROVIDER="com.intellij.coverage.DefaultCoverageFileProvider" RUNNER="coverage.py" COVERAGE_BY_TEST_ENABLED="true" COVERAGE_TRACING_ENABLED="false" WORKING_DIRECTORY="$PROJECT_DIR$/src/tests" />
    <SUITE FILE_PATH="coverage/GridCal$Nosetests_in_test_api_dcopf_py.coverage" NAME="Nosetests in test_api_dcopf.py Coverage Results" MODIFIED="1609500321255" SOURCE_PROVIDER="com.intellij.coverage.DefaultCoverageFileProvider" RUNNER="coverage.py" COVERAGE_BY_TEST_ENABLED="true" COVERAGE_TRACING_ENABLED="false" WORKING_DIRECTORY="$PROJECT_DIR$/src/tests" />
    <SUITE FILE_PATH="coverage/GridCal$Nosetests_for_test_ac_opf_test_pegase89.coverage" NAME="Nosetests for test_ac_opf.test_pegase89 Coverage Results" MODIFIED="1708448560192" SOURCE_PROVIDER="com.intellij.coverage.DefaultCoverageFileProvider" RUNNER="coverage.py" COVERAGE_BY_TEST_ENABLED="true" COVERAGE_TRACING_ENABLED="false" WORKING_DIRECTORY="$PROJECT_DIR$/src/tests" />
    <SUITE FILE_PATH="coverage/GridCal$MainWindow.coverage" NAME="MainWindow Coverage Results" MODIFIED="1649780110971" SOURCE_PROVIDER="com.intellij.coverage.DefaultCoverageFileProvider" RUNNER="coverage.py" COVERAGE_BY_TEST_ENABLED="true" COVERAGE_TRACING_ENABLED="false" WORKING_DIRECTORY="$PROJECT_DIR$/src/GridCal/Gui/Main" />
    <SUITE FILE_PATH="coverage/GridCal$Nosetests_in_test_contongencies_filters_py.coverage" NAME="Nosetests in test_contongencies_filters.py Coverage Results" MODIFIED="1717582868164" SOURCE_PROVIDER="com.intellij.coverage.DefaultCoverageFileProvider" RUNNER="coverage.py" COVERAGE_BY_TEST_ENABLED="true" COVERAGE_TRACING_ENABLED="false" WORKING_DIRECTORY="$PROJECT_DIR$/src/tests" />
    <SUITE FILE_PATH="coverage/GridCal$map_test_simple.coverage" NAME="map_test_simple Coverage Results" MODIFIED="1655834770443" SOURCE_PROVIDER="com.intellij.coverage.DefaultCoverageFileProvider" RUNNER="coverage.py" COVERAGE_BY_TEST_ENABLED="true" COVERAGE_TRACING_ENABLED="false" WORKING_DIRECTORY="$PROJECT_DIR$/src/research/map" />
    <SUITE FILE_PATH="coverage/GridCal$dc_pf.coverage" NAME="dc_pf Coverage Results" MODIFIED="1663338738604" SOURCE_PROVIDER="com.intellij.coverage.DefaultCoverageFileProvider" RUNNER="coverage.py" COVERAGE_BY_TEST_ENABLED="true" COVERAGE_TRACING_ENABLED="false" WORKING_DIRECTORY="$PROJECT_DIR$/src/research/opf" />
    <SUITE FILE_PATH="coverage/GridCal$linear_analysis_run.coverage" NAME="linear_analysis_run Coverage Results" MODIFIED="1696330787545" SOURCE_PROVIDER="com.intellij.coverage.DefaultCoverageFileProvider" RUNNER="coverage.py" COVERAGE_BY_TEST_ENABLED="true" COVERAGE_TRACING_ENABLED="false" WORKING_DIRECTORY="$PROJECT_DIR$/examples" />
    <SUITE FILE_PATH="coverage/GridCal$jacobian_lynn_cartesian.coverage" NAME="jacobian_lynn_cartesian Coverage Results" MODIFIED="1652555190957" SOURCE_PROVIDER="com.intellij.coverage.DefaultCoverageFileProvider" RUNNER="coverage.py" COVERAGE_BY_TEST_ENABLED="true" COVERAGE_TRACING_ENABLED="false" WORKING_DIRECTORY="$PROJECT_DIR$/src/research/jacobian" />
    <SUITE FILE_PATH="coverage/GridCal$Nosetests_in_admittance_matrix_test_py.coverage" NAME="Nosetests in admittance_matrix_test.py Coverage Results" MODIFIED="1609500304123" SOURCE_PROVIDER="com.intellij.coverage.DefaultCoverageFileProvider" RUNNER="coverage.py" COVERAGE_BY_TEST_ENABLED="true" COVERAGE_TRACING_ENABLED="false" WORKING_DIRECTORY="$PROJECT_DIR$/src/tests" />
    <SUITE FILE_PATH="coverage/GridCal$editor__1_.coverage" NAME="editor (1) Coverage Results" MODIFIED="1640990473877" SOURCE_PROVIDER="com.intellij.coverage.DefaultCoverageFileProvider" RUNNER="coverage.py" COVERAGE_BY_TEST_ENABLED="true" COVERAGE_TRACING_ENABLED="false" WORKING_DIRECTORY="$PROJECT_DIR$/src/research/qt_related/GridEditorWidget" />
    <SUITE FILE_PATH="coverage/GridCal$coordinates_dialogue.coverage" NAME="coordinates_dialogue Coverage Results" MODIFIED="1689665134899" SOURCE_PROVIDER="com.intellij.coverage.DefaultCoverageFileProvider" RUNNER="coverage.py" COVERAGE_BY_TEST_ENABLED="true" COVERAGE_TRACING_ENABLED="false" WORKING_DIRECTORY="$PROJECT_DIR$/src/GridCal/Gui/CoordinatesInput" />
    <SUITE FILE_PATH="coverage/GridCal$ptdf_ts_driver.coverage" NAME="ptdf_ts_driver Coverage Results" MODIFIED="1600186726130" SOURCE_PROVIDER="com.intellij.coverage.DefaultCoverageFileProvider" RUNNER="coverage.py" COVERAGE_BY_TEST_ENABLED="true" COVERAGE_TRACING_ENABLED="false" WORKING_DIRECTORY="$PROJECT_DIR$/src/GridCal/Engine/Simulations/PTDF" />
    <SUITE FILE_PATH="coverage/GridCal$power_flow_research.coverage" NAME="power_flow_research Coverage Results" MODIFIED="1707381713962" SOURCE_PROVIDER="com.intellij.coverage.DefaultCoverageFileProvider" RUNNER="coverage.py" COVERAGE_BY_TEST_ENABLED="true" COVERAGE_TRACING_ENABLED="false" WORKING_DIRECTORY="$PROJECT_DIR$/src/trunk/pf" />
    <SUITE FILE_PATH="coverage/GridCal$ortools_opf_v4.coverage" NAME="ortools_opf_v4 Coverage Results" MODIFIED="1630076374457" SOURCE_PROVIDER="com.intellij.coverage.DefaultCoverageFileProvider" RUNNER="coverage.py" COVERAGE_BY_TEST_ENABLED="true" COVERAGE_TRACING_ENABLED="false" WORKING_DIRECTORY="$PROJECT_DIR$/src/research/or_tools" />
    <SUITE FILE_PATH="coverage/GridCal$pytest_CGMES.coverage" NAME="pytest CGMES Coverage Results" MODIFIED="1736350227663" SOURCE_PROVIDER="com.intellij.coverage.DefaultCoverageFileProvider" RUNNER="coverage.py" COVERAGE_BY_TEST_ENABLED="true" COVERAGE_TRACING_ENABLED="false" WORKING_DIRECTORY="" />
    <SUITE FILE_PATH="coverage/GridCal$Nosetests_for_test_simple_mip_test_lp_simple3.coverage" NAME="Nosetests for test_simple_mip.test_lp_simple3 Coverage Results" MODIFIED="1704806778841" SOURCE_PROVIDER="com.intellij.coverage.DefaultCoverageFileProvider" RUNNER="coverage.py" COVERAGE_BY_TEST_ENABLED="true" COVERAGE_TRACING_ENABLED="false" WORKING_DIRECTORY="$PROJECT_DIR$/src/tests" />
    <SUITE FILE_PATH="coverage/GridCal$Nosetests_for_tests_test_topology_processor.coverage" NAME="Nosetests for tests.test_topology_processor Coverage Results" MODIFIED="1708970118614" SOURCE_PROVIDER="com.intellij.coverage.DefaultCoverageFileProvider" RUNNER="coverage.py" COVERAGE_BY_TEST_ENABLED="true" COVERAGE_TRACING_ENABLED="false" WORKING_DIRECTORY="$PROJECT_DIR$/src/tests" />
    <SUITE FILE_PATH="coverage/GridCal$circuit_to_optimods.coverage" NAME="circuit_to_optimods Coverage Results" MODIFIED="1739373826970" SOURCE_PROVIDER="com.intellij.coverage.DefaultCoverageFileProvider" RUNNER="coverage.py" COVERAGE_BY_TEST_ENABLED="false" COVERAGE_TRACING_ENABLED="false" WORKING_DIRECTORY="$PROJECT_DIR$/src/GridCalEngine/Compilers" />
    <SUITE FILE_PATH="coverage/GridCal$dc_linear_opf_with_robust_solve.coverage" NAME="dc_linear_opf_with_robust_solve Coverage Results" MODIFIED="1700231823811" SOURCE_PROVIDER="com.intellij.coverage.DefaultCoverageFileProvider" RUNNER="coverage.py" COVERAGE_BY_TEST_ENABLED="true" COVERAGE_TRACING_ENABLED="false" WORKING_DIRECTORY="$PROJECT_DIR$/examples" />
    <SUITE FILE_PATH="coverage/GridCal$Nosetests_in_test_srap_py.coverage" NAME="Nosetests in test_srap.py Coverage Results" MODIFIED="1708602853906" SOURCE_PROVIDER="com.intellij.coverage.DefaultCoverageFileProvider" RUNNER="coverage.py" COVERAGE_BY_TEST_ENABLED="true" COVERAGE_TRACING_ENABLED="false" WORKING_DIRECTORY="$PROJECT_DIR$/src/tests" />
    <SUITE FILE_PATH="coverage/GridCal$example.coverage" NAME="example Coverage Results" MODIFIED="1702656487649" SOURCE_PROVIDER="com.intellij.coverage.DefaultCoverageFileProvider" RUNNER="coverage.py" COVERAGE_BY_TEST_ENABLED="true" COVERAGE_TRACING_ENABLED="false" WORKING_DIRECTORY="$PROJECT_DIR$/examples/trunk/gym" />
    <SUITE FILE_PATH="coverage/GridCal$Nosetests_in_test_gui_py.coverage" NAME="Nosetests in test_gui.py Coverage Results" MODIFIED="1718092460894" SOURCE_PROVIDER="com.intellij.coverage.DefaultCoverageFileProvider" RUNNER="coverage.py" COVERAGE_BY_TEST_ENABLED="false" COVERAGE_TRACING_ENABLED="false" WORKING_DIRECTORY="$PROJECT_DIR$/src/tests" />
    <SUITE FILE_PATH="coverage/GridCal$solar_power_wizzard.coverage" NAME="solar_power_wizzard Coverage Results" MODIFIED="1689668693423" SOURCE_PROVIDER="com.intellij.coverage.DefaultCoverageFileProvider" RUNNER="coverage.py" COVERAGE_BY_TEST_ENABLED="true" COVERAGE_TRACING_ENABLED="false" WORKING_DIRECTORY="$PROJECT_DIR$/src/GridCal/Gui/SolarPowerWizard" />
    <SUITE FILE_PATH="coverage/GridCal$dc_linear_opf_ts.coverage" NAME="dc_linear_opf_ts_example Coverage Results" MODIFIED="1688466918477" SOURCE_PROVIDER="com.intellij.coverage.DefaultCoverageFileProvider" RUNNER="coverage.py" COVERAGE_BY_TEST_ENABLED="true" COVERAGE_TRACING_ENABLED="false" WORKING_DIRECTORY="$PROJECT_DIR$/examples" />
    <SUITE FILE_PATH="coverage/GridCal$Nosetests_for_tests_test_time_series_test_time_series.coverage" NAME="Nosetests for tests.test_time_series.test_time_series Coverage Results" MODIFIED="1617043238858" SOURCE_PROVIDER="com.intellij.coverage.DefaultCoverageFileProvider" RUNNER="coverage.py" COVERAGE_BY_TEST_ENABLED="true" COVERAGE_TRACING_ENABLED="false" WORKING_DIRECTORY="$PROJECT_DIR$/src/tests" />
    <SUITE FILE_PATH="coverage/GridCal$Nosetests_for_tests_test_transformer_controls_test_v_control_true.coverage" NAME="Nosetests for tests.test_transformer_controls.test_v_control_true Coverage Results" MODIFIED="1708507569438" SOURCE_PROVIDER="com.intellij.coverage.DefaultCoverageFileProvider" RUNNER="coverage.py" COVERAGE_BY_TEST_ENABLED="true" COVERAGE_TRACING_ENABLED="false" WORKING_DIRECTORY="$PROJECT_DIR$/src/tests" />
    <SUITE FILE_PATH="coverage/GridCal$Nosetests_in_test_matrix_slicing_py.coverage" NAME="Nosetests in test_matrix_slicing.py Coverage Results" MODIFIED="1609500376313" SOURCE_PROVIDER="com.intellij.coverage.DefaultCoverageFileProvider" RUNNER="coverage.py" COVERAGE_BY_TEST_ENABLED="true" COVERAGE_TRACING_ENABLED="false" WORKING_DIRECTORY="$PROJECT_DIR$/src/tests" />
    <SUITE FILE_PATH="coverage/GridCal$Nosetests_for_tests_test_hydro_test_hydro_opf1.coverage" NAME="Nosetests for tests.test_hydro.test_hydro_opf1 Coverage Results" MODIFIED="1710788978854" SOURCE_PROVIDER="com.intellij.coverage.DefaultCoverageFileProvider" RUNNER="coverage.py" COVERAGE_BY_TEST_ENABLED="true" COVERAGE_TRACING_ENABLED="false" WORKING_DIRECTORY="$PROJECT_DIR$/src/tests" />
    <SUITE FILE_PATH="coverage/GridCal$Nosetests_in_test_monte_carlo_py.coverage" NAME="Nosetests in test_monte_carlo.py Coverage Results" MODIFIED="1617046279834" SOURCE_PROVIDER="com.intellij.coverage.DefaultCoverageFileProvider" RUNNER="coverage.py" COVERAGE_BY_TEST_ENABLED="true" COVERAGE_TRACING_ENABLED="false" WORKING_DIRECTORY="$PROJECT_DIR$/src/tests" />
    <SUITE FILE_PATH="coverage/GridCal$Nosetests_for_tests_test_unbalanced_faults.coverage" NAME="Nosetests for tests.test_unbalanced_faults Coverage Results" MODIFIED="1702931366899" SOURCE_PROVIDER="com.intellij.coverage.DefaultCoverageFileProvider" RUNNER="coverage.py" COVERAGE_BY_TEST_ENABLED="true" COVERAGE_TRACING_ENABLED="false" WORKING_DIRECTORY="$PROJECT_DIR$/src/tests" />
    <SUITE FILE_PATH="coverage/GridCal$ntc_example.coverage" NAME="ntc_example Coverage Results" MODIFIED="1728643600723" SOURCE_PROVIDER="com.intellij.coverage.DefaultCoverageFileProvider" RUNNER="coverage.py" COVERAGE_BY_TEST_ENABLED="false" COVERAGE_TRACING_ENABLED="false" WORKING_DIRECTORY="$PROJECT_DIR$/src/trunk/ntc" />
    <SUITE FILE_PATH="coverage/GridCal$plot_solvers.coverage" NAME="plot_solvers Coverage Results" MODIFIED="1717010644348" SOURCE_PROVIDER="com.intellij.coverage.DefaultCoverageFileProvider" RUNNER="coverage.py" COVERAGE_BY_TEST_ENABLED="true" COVERAGE_TRACING_ENABLED="false" WORKING_DIRECTORY="$PROJECT_DIR$/src/trunk/investments" />
    <SUITE FILE_PATH="coverage/GridCal$cv2_cam.coverage" NAME="cv2_cam Coverage Results" MODIFIED="1717167215404" SOURCE_PROVIDER="com.intellij.coverage.DefaultCoverageFileProvider" RUNNER="coverage.py" COVERAGE_BY_TEST_ENABLED="true" COVERAGE_TRACING_ENABLED="false" WORKING_DIRECTORY="$PROJECT_DIR$/src/trunk/misc" />
    <SUITE FILE_PATH="coverage/GridCal$Nosetests_in_test_branch_tolerance_py.coverage" NAME="Nosetests in test_branch_tolerance.py Coverage Results" MODIFIED="1602949779672" SOURCE_PROVIDER="com.intellij.coverage.DefaultCoverageFileProvider" RUNNER="coverage.py" COVERAGE_BY_TEST_ENABLED="true" COVERAGE_TRACING_ENABLED="false" WORKING_DIRECTORY="$PROJECT_DIR$/src/tests" />
    <SUITE FILE_PATH="coverage/GridCal$mips.coverage" NAME="mips Coverage Results" MODIFIED="1703000592691" SOURCE_PROVIDER="com.intellij.coverage.DefaultCoverageFileProvider" RUNNER="coverage.py" COVERAGE_BY_TEST_ENABLED="true" COVERAGE_TRACING_ENABLED="false" WORKING_DIRECTORY="" />
    <SUITE FILE_PATH="coverage/GridCal$bus_viewer_dialogue.coverage" NAME="bus_viewer_dialogue Coverage Results" MODIFIED="1689665175199" SOURCE_PROVIDER="com.intellij.coverage.DefaultCoverageFileProvider" RUNNER="coverage.py" COVERAGE_BY_TEST_ENABLED="true" COVERAGE_TRACING_ENABLED="false" WORKING_DIRECTORY="$PROJECT_DIR$/src/GridCal/Gui/BusViewer" />
    <SUITE FILE_PATH="coverage/GridCal$jfgkjghk.coverage" NAME="jfgkjghk Coverage Results" MODIFIED="1686516259743" SOURCE_PROVIDER="com.intellij.coverage.DefaultCoverageFileProvider" RUNNER="coverage.py" COVERAGE_BY_TEST_ENABLED="true" COVERAGE_TRACING_ENABLED="false" WORKING_DIRECTORY="$PROJECT_DIR$" />
    <SUITE FILE_PATH="coverage/GridCal$pytest_in_test_transformer_type_py.coverage" NAME="pytest in test_transformer_type.py Coverage Results" MODIFIED="1739522393899" SOURCE_PROVIDER="com.intellij.coverage.DefaultCoverageFileProvider" RUNNER="coverage.py" COVERAGE_BY_TEST_ENABLED="false" COVERAGE_TRACING_ENABLED="false" WORKING_DIRECTORY="$PROJECT_DIR$/src/tests" />
    <SUITE FILE_PATH="coverage/GridCal$Nosetests_in_test_matrix_stacking_py.coverage" NAME="Nosetests in test_matrix_stacking.py Coverage Results" MODIFIED="1609500758192" SOURCE_PROVIDER="com.intellij.coverage.DefaultCoverageFileProvider" RUNNER="coverage.py" COVERAGE_BY_TEST_ENABLED="true" COVERAGE_TRACING_ENABLED="false" WORKING_DIRECTORY="$PROJECT_DIR$/src/tests" />
    <SUITE FILE_PATH="coverage/GridCal$multi_dim_demo.coverage" NAME="multi_dim_demo Coverage Results" MODIFIED="1707726287589" SOURCE_PROVIDER="com.intellij.coverage.DefaultCoverageFileProvider" RUNNER="coverage.py" COVERAGE_BY_TEST_ENABLED="true" COVERAGE_TRACING_ENABLED="false" WORKING_DIRECTORY="$PROJECT_DIR$/src/trunk/MVRSM" />
    <SUITE FILE_PATH="coverage/GridCal$Nosetests_in_test_bus_types_py.coverage" NAME="Nosetests in test_bus_types.py Coverage Results" MODIFIED="1687726595619" SOURCE_PROVIDER="com.intellij.coverage.DefaultCoverageFileProvider" RUNNER="coverage.py" COVERAGE_BY_TEST_ENABLED="true" COVERAGE_TRACING_ENABLED="false" WORKING_DIRECTORY="$PROJECT_DIR$/src/tests" />
    <SUITE FILE_PATH="coverage/GridCal$pytest_for_src_tests_test_load_all_grids_test_line_templates_finding.coverage" NAME="pytest for src.tests.test_load_all_grids.test_line_templates_finding Coverage Results" MODIFIED="1729173193724" SOURCE_PROVIDER="com.intellij.coverage.DefaultCoverageFileProvider" RUNNER="coverage.py" COVERAGE_BY_TEST_ENABLED="false" COVERAGE_TRACING_ENABLED="false" WORKING_DIRECTORY="$PROJECT_DIR$/src/tests" />
    <SUITE FILE_PATH="coverage/GridCal$all2_refactored.coverage" NAME="all2_refactored Coverage Results" MODIFIED="1614533302435" SOURCE_PROVIDER="com.intellij.coverage.DefaultCoverageFileProvider" RUNNER="coverage.py" COVERAGE_BY_TEST_ENABLED="true" COVERAGE_TRACING_ENABLED="false" WORKING_DIRECTORY="$PROJECT_DIR$/src/research/PGD" />
    <SUITE FILE_PATH="coverage/GridCal$sparse_solve.coverage" NAME="sparse_solve Coverage Results" MODIFIED="1698396568619" SOURCE_PROVIDER="com.intellij.coverage.DefaultCoverageFileProvider" RUNNER="coverage.py" COVERAGE_BY_TEST_ENABLED="true" COVERAGE_TRACING_ENABLED="false" WORKING_DIRECTORY="$PROJECT_DIR$/src/GridCalEngine/Simulations" />
    <SUITE FILE_PATH="coverage/GridCal$setup__1_.coverage" NAME="setup (1) Coverage Results" MODIFIED="1628859696965" SOURCE_PROVIDER="com.intellij.coverage.DefaultCoverageFileProvider" RUNNER="coverage.py" COVERAGE_BY_TEST_ENABLED="true" COVERAGE_TRACING_ENABLED="false" WORKING_DIRECTORY="$PROJECT_DIR$" />
    <SUITE FILE_PATH="coverage/GridCal$pytest_for_src_tests_test_derivatives_test_m_derivatives.coverage" NAME="pytest for src.tests.test_derivatives.test_m_derivatives Coverage Results" MODIFIED="1731966957932" SOURCE_PROVIDER="com.intellij.coverage.DefaultCoverageFileProvider" RUNNER="coverage.py" COVERAGE_BY_TEST_ENABLED="false" COVERAGE_TRACING_ENABLED="false" WORKING_DIRECTORY="$PROJECT_DIR$/src/tests" />
    <SUITE FILE_PATH="coverage/GridCal$ExportDialogueController.coverage" NAME="ExportDialogueController Coverage Results" MODIFIED="1656340839439" SOURCE_PROVIDER="com.intellij.coverage.DefaultCoverageFileProvider" RUNNER="coverage.py" COVERAGE_BY_TEST_ENABLED="true" COVERAGE_TRACING_ENABLED="false" WORKING_DIRECTORY="$PROJECT_DIR$/src/GridCal/Gui/Main" />
    <SUITE FILE_PATH="coverage/GridCal$Nosetests_for_tests_test_short_circuit_test_short_circuit.coverage" NAME="Nosetests for tests.test_short_circuit.test_short_circuit Coverage Results" MODIFIED="1660897112809" SOURCE_PROVIDER="com.intellij.coverage.DefaultCoverageFileProvider" RUNNER="coverage.py" COVERAGE_BY_TEST_ENABLED="true" COVERAGE_TRACING_ENABLED="false" WORKING_DIRECTORY="$PROJECT_DIR$/src/tests" />
    <SUITE FILE_PATH="coverage/GridCal$gis_dialogue.coverage" NAME="gis_dialogue Coverage Results" MODIFIED="1681978321412" SOURCE_PROVIDER="com.intellij.coverage.DefaultCoverageFileProvider" RUNNER="coverage.py" COVERAGE_BY_TEST_ENABLED="true" COVERAGE_TRACING_ENABLED="false" WORKING_DIRECTORY="$PROJECT_DIR$/src/GridCal/Gui/GIS" />
    <SUITE FILE_PATH="coverage/GridCal$Nosetests_in_test_tap_changer_py.coverage" NAME="Nosetests in test_tap_changer.py Coverage Results" MODIFIED="1710844111763" SOURCE_PROVIDER="com.intellij.coverage.DefaultCoverageFileProvider" RUNNER="coverage.py" COVERAGE_BY_TEST_ENABLED="true" COVERAGE_TRACING_ENABLED="false" WORKING_DIRECTORY="$PROJECT_DIR$/src/tests" />
    <SUITE FILE_PATH="coverage/GridCal$property_maker.coverage" NAME="property_maker Coverage Results" MODIFIED="1708506384660" SOURCE_PROVIDER="com.intellij.coverage.DefaultCoverageFileProvider" RUNNER="coverage.py" COVERAGE_BY_TEST_ENABLED="true" COVERAGE_TRACING_ENABLED="false" WORKING_DIRECTORY="$PROJECT_DIR$/src/trunk/code_generation" />
    <SUITE FILE_PATH="coverage/GridCal$Nosetests_in_test_sparse_py.coverage" NAME="Nosetests in test_sparse.py Coverage Results" MODIFIED="1698955230108" SOURCE_PROVIDER="com.intellij.coverage.DefaultCoverageFileProvider" RUNNER="coverage.py" COVERAGE_BY_TEST_ENABLED="true" COVERAGE_TRACING_ENABLED="false" WORKING_DIRECTORY="$PROJECT_DIR$/src/tests" />
    <SUITE FILE_PATH="coverage/GridCal$ExecuteGridCal__1_.coverage" NAME="ExecuteGridCal (1) Coverage Results" MODIFIED="1694588250603" SOURCE_PROVIDER="com.intellij.coverage.DefaultCoverageFileProvider" RUNNER="coverage.py" COVERAGE_BY_TEST_ENABLED="true" COVERAGE_TRACING_ENABLED="false" WORKING_DIRECTORY="$PROJECT_DIR$/src/GridCal" />
    <SUITE FILE_PATH="coverage/GridCal$schafer_jacobian_assembly.coverage" NAME="schafer_jacobian_assembly Coverage Results" MODIFIED="1617566032222" SOURCE_PROVIDER="com.intellij.coverage.DefaultCoverageFileProvider" RUNNER="coverage.py" COVERAGE_BY_TEST_ENABLED="true" COVERAGE_TRACING_ENABLED="false" WORKING_DIRECTORY="$PROJECT_DIR$/src/research/power_flow/jacobian" />
    <SUITE FILE_PATH="coverage/GridCal$Nosetests_for_test_ptdf_test_ptdf_generation_contingencies.coverage" NAME="Nosetests for test_ptdf.test_ptdf_generation_contingencies Coverage Results" MODIFIED="1710157945283" SOURCE_PROVIDER="com.intellij.coverage.DefaultCoverageFileProvider" RUNNER="coverage.py" COVERAGE_BY_TEST_ENABLED="true" COVERAGE_TRACING_ENABLED="false" WORKING_DIRECTORY="$PROJECT_DIR$/src/tests" />
    <SUITE FILE_PATH="coverage/GridCal$pytest_for_src_tests_test_basic_test_gridcal_basic_pi.coverage" NAME="pytest for src.tests.test_basic.test_gridcal_basic_pi Coverage Results" MODIFIED="1739522037210" SOURCE_PROVIDER="com.intellij.coverage.DefaultCoverageFileProvider" RUNNER="coverage.py" COVERAGE_BY_TEST_ENABLED="false" COVERAGE_TRACING_ENABLED="false" WORKING_DIRECTORY="$PROJECT_DIR$/src/tests" />
    <SUITE FILE_PATH="coverage/GridCal$Nosetests_in_mips_py.coverage" NAME="Nosetests in mips.py Coverage Results" MODIFIED="1702998310572" SOURCE_PROVIDER="com.intellij.coverage.DefaultCoverageFileProvider" RUNNER="coverage.py" COVERAGE_BY_TEST_ENABLED="true" COVERAGE_TRACING_ENABLED="false" WORKING_DIRECTORY="$PROJECT_DIR$/src/GridCalEngine/Utils/MIPS" />
    <SUITE FILE_PATH="coverage/GridCal$Nosetests_in_test_short_circuit_py.coverage" NAME="Nosetests in test_short_circuit.py Coverage Results" MODIFIED="1687726472522" SOURCE_PROVIDER="com.intellij.coverage.DefaultCoverageFileProvider" RUNNER="coverage.py" COVERAGE_BY_TEST_ENABLED="true" COVERAGE_TRACING_ENABLED="false" WORKING_DIRECTORY="$PROJECT_DIR$/src/tests" />
    <SUITE FILE_PATH="coverage/GridCal$Nosetests_for_tests_test_load_save_load.coverage" NAME="Nosetests for tests.test_load_save_load Coverage Results" MODIFIED="1709724575670" SOURCE_PROVIDER="com.intellij.coverage.DefaultCoverageFileProvider" RUNNER="coverage.py" COVERAGE_BY_TEST_ENABLED="true" COVERAGE_TRACING_ENABLED="false" WORKING_DIRECTORY="$PROJECT_DIR$/src/tests" />
    <SUITE FILE_PATH="coverage/GridCal$load_designer.coverage" NAME="load_designer Coverage Results" MODIFIED="1689664865935" SOURCE_PROVIDER="com.intellij.coverage.DefaultCoverageFileProvider" RUNNER="coverage.py" COVERAGE_BY_TEST_ENABLED="true" COVERAGE_TRACING_ENABLED="false" WORKING_DIRECTORY="$PROJECT_DIR$/src/GridCal/Gui/LoadDesigner" />
    <SUITE FILE_PATH="coverage/GridCal$pytest_for_src_tests_test_topology_processor.coverage" NAME="pytest for src.tests.test_topology_processor Coverage Results" MODIFIED="1731408942919" SOURCE_PROVIDER="com.intellij.coverage.DefaultCoverageFileProvider" RUNNER="coverage.py" COVERAGE_BY_TEST_ENABLED="false" COVERAGE_TRACING_ENABLED="false" WORKING_DIRECTORY="$PROJECT_DIR$/src/tests" />
    <SUITE FILE_PATH="coverage/GridCal$ac_opf.coverage" NAME="ac_opf Coverage Results" MODIFIED="1602504341020" SOURCE_PROVIDER="com.intellij.coverage.DefaultCoverageFileProvider" RUNNER="coverage.py" COVERAGE_BY_TEST_ENABLED="true" COVERAGE_TRACING_ENABLED="false" WORKING_DIRECTORY="$PROJECT_DIR$/src/GridCal/Engine/Simulations/OPF" />
    <SUITE FILE_PATH="coverage/GridCal$multi_circuit.coverage" NAME="multi_circuit Coverage Results" MODIFIED="1736157016775" SOURCE_PROVIDER="com.intellij.coverage.DefaultCoverageFileProvider" RUNNER="coverage.py" COVERAGE_BY_TEST_ENABLED="true" COVERAGE_TRACING_ENABLED="false" WORKING_DIRECTORY="$PROJECT_DIR$/src/GridCalEngine/Devices" />
    <SUITE FILE_PATH="coverage/GridCal$Nosetests_in__home_santi_Documentos_Git_GitHub_GridCal_src_tests_test_simple_mip_py.coverage" NAME="Nosetests in /home/santi/Documentos/Git/GitHub/GridCal/src/tests/test_simple_mip.py Coverage Results" MODIFIED="1704896156803" SOURCE_PROVIDER="com.intellij.coverage.DefaultCoverageFileProvider" RUNNER="coverage.py" COVERAGE_BY_TEST_ENABLED="true" COVERAGE_TRACING_ENABLED="false" WORKING_DIRECTORY="$PROJECT_DIR$/src/tests" />
    <SUITE FILE_PATH="coverage/GridCal$Nosetests_for_test_power_flow_test_zip.coverage" NAME="Nosetests for test_power_flow.test_zip Coverage Results" MODIFIED="1709110212295" SOURCE_PROVIDER="com.intellij.coverage.DefaultCoverageFileProvider" RUNNER="coverage.py" COVERAGE_BY_TEST_ENABLED="true" COVERAGE_TRACING_ENABLED="false" WORKING_DIRECTORY="$PROJECT_DIR$/src/tests" />
    <SUITE FILE_PATH="coverage/GridCal$AnalysisDialogue.coverage" NAME="AnalysisDialogue Coverage Results" MODIFIED="1689665194982" SOURCE_PROVIDER="com.intellij.coverage.DefaultCoverageFileProvider" RUNNER="coverage.py" COVERAGE_BY_TEST_ENABLED="true" COVERAGE_TRACING_ENABLED="false" WORKING_DIRECTORY="$PROJECT_DIR$/src/GridCal/Gui/Analysis" />
    <SUITE FILE_PATH="coverage/GridCal$Nosetests_in_test_nonlinear_contingency_py.coverage" NAME="Nosetests in test_nonlinear_contingency.py Coverage Results" MODIFIED="1696002399880" SOURCE_PROVIDER="com.intellij.coverage.DefaultCoverageFileProvider" RUNNER="coverage.py" COVERAGE_BY_TEST_ENABLED="true" COVERAGE_TRACING_ENABLED="false" WORKING_DIRECTORY="$PROJECT_DIR$/src/tests" />
    <SUITE FILE_PATH="coverage/GridCal$readme_checks.coverage" NAME="readme_checks Coverage Results" MODIFIED="1739351394873" SOURCE_PROVIDER="com.intellij.coverage.DefaultCoverageFileProvider" RUNNER="coverage.py" COVERAGE_BY_TEST_ENABLED="false" COVERAGE_TRACING_ENABLED="false" WORKING_DIRECTORY="$PROJECT_DIR$/src/trunk" />
    <SUITE FILE_PATH="coverage/GridCal$upload_to_pypi.coverage" NAME="upload_to_pypi Coverage Results" MODIFIED="1740048707991" SOURCE_PROVIDER="com.intellij.coverage.DefaultCoverageFileProvider" RUNNER="coverage.py" COVERAGE_BY_TEST_ENABLED="false" COVERAGE_TRACING_ENABLED="false" WORKING_DIRECTORY="$PROJECT_DIR$/src" />
    <SUITE FILE_PATH="coverage/GridCal$Nosetests_in_test_load_all_grids_py.coverage" NAME="Nosetests in test_load_all_grids.py Coverage Results" MODIFIED="1598802785581" SOURCE_PROVIDER="com.intellij.coverage.DefaultCoverageFileProvider" RUNNER="coverage.py" COVERAGE_BY_TEST_ENABLED="true" COVERAGE_TRACING_ENABLED="false" WORKING_DIRECTORY="$PROJECT_DIR$/src/tests" />
    <SUITE FILE_PATH="coverage/GridCal$pytest_for_test_sparse2_test_sum.coverage" NAME="pytest for test_sparse2.test_sum Coverage Results" MODIFIED="1735502026314" SOURCE_PROVIDER="com.intellij.coverage.DefaultCoverageFileProvider" RUNNER="coverage.py" COVERAGE_BY_TEST_ENABLED="false" COVERAGE_TRACING_ENABLED="false" WORKING_DIRECTORY="$PROJECT_DIR$/src/tests" />
    <SUITE FILE_PATH="coverage/GridCal$object_plot_analysis.coverage" NAME="object_plot_analysis Coverage Results" MODIFIED="1689665184050" SOURCE_PROVIDER="com.intellij.coverage.DefaultCoverageFileProvider" RUNNER="coverage.py" COVERAGE_BY_TEST_ENABLED="true" COVERAGE_TRACING_ENABLED="false" WORKING_DIRECTORY="$PROJECT_DIR$/src/GridCal/Gui/Analysis" />
    <SUITE FILE_PATH="coverage/GridCal$defining_a_grid_from_scratch_with_profiles.coverage" NAME="defining_a_grid_from_scratch_with_profiles Coverage Results" MODIFIED="1616960070909" SOURCE_PROVIDER="com.intellij.coverage.DefaultCoverageFileProvider" RUNNER="coverage.py" COVERAGE_BY_TEST_ENABLED="true" COVERAGE_TRACING_ENABLED="false" WORKING_DIRECTORY="$PROJECT_DIR$/src/Tutorials" />
    <SUITE FILE_PATH="coverage/GridCal$circuit_to_alliander_pgm.coverage" NAME="circuit_to_alliander_pgm Coverage Results" MODIFIED="1650964250766" SOURCE_PROVIDER="com.intellij.coverage.DefaultCoverageFileProvider" RUNNER="coverage.py" COVERAGE_BY_TEST_ENABLED="true" COVERAGE_TRACING_ENABLED="false" WORKING_DIRECTORY="$PROJECT_DIR$/src/GridCal/Engine/Core/Compilers" />
    <SUITE FILE_PATH="coverage/GridCal$Nosetests_for_test_topology_processor_test_topology_reduction.coverage" NAME="Nosetests for test_topology_processor.test_topology_reduction Coverage Results" MODIFIED="1715970632231" SOURCE_PROVIDER="com.intellij.coverage.DefaultCoverageFileProvider" RUNNER="coverage.py" COVERAGE_BY_TEST_ENABLED="true" COVERAGE_TRACING_ENABLED="false" WORKING_DIRECTORY="$PROJECT_DIR$/src/tests" />
    <SUITE FILE_PATH="coverage/GridCal$filter_example2.coverage" NAME="filter_example2 Coverage Results" MODIFIED="1708694448683" SOURCE_PROVIDER="com.intellij.coverage.DefaultCoverageFileProvider" RUNNER="coverage.py" COVERAGE_BY_TEST_ENABLED="true" COVERAGE_TRACING_ENABLED="false" WORKING_DIRECTORY="$PROJECT_DIR$/src/trunk/filtering" />
    <SUITE FILE_PATH="coverage/GridCal$ortools_opf.coverage" NAME="ortools_opf Coverage Results" MODIFIED="1630067492213" SOURCE_PROVIDER="com.intellij.coverage.DefaultCoverageFileProvider" RUNNER="coverage.py" COVERAGE_BY_TEST_ENABLED="true" COVERAGE_TRACING_ENABLED="false" WORKING_DIRECTORY="$PROJECT_DIR$/src/research/or_tools" />
    <SUITE FILE_PATH="coverage/GridCal$ACPTDF_research.coverage" NAME="ACPTDF_research Coverage Results" MODIFIED="1601989123437" SOURCE_PROVIDER="com.intellij.coverage.DefaultCoverageFileProvider" RUNNER="coverage.py" COVERAGE_BY_TEST_ENABLED="true" COVERAGE_TRACING_ENABLED="false" WORKING_DIRECTORY="$PROJECT_DIR$/src/research/PTDF" />
    <SUITE FILE_PATH="coverage/GridCal$acopf_function_evaluation.coverage" NAME="acopf_function_evaluation Coverage Results" MODIFIED="1704884982818" SOURCE_PROVIDER="com.intellij.coverage.DefaultCoverageFileProvider" RUNNER="coverage.py" COVERAGE_BY_TEST_ENABLED="true" COVERAGE_TRACING_ENABLED="false" WORKING_DIRECTORY="$PROJECT_DIR$/examples/trunk/acopf" />
    <SUITE FILE_PATH="coverage/GridCal$Nosetests_for_profiles_test_test_profile1.coverage" NAME="Nosetests for profiles_test.test_profile1 Coverage Results" MODIFIED="1707832954913" SOURCE_PROVIDER="com.intellij.coverage.DefaultCoverageFileProvider" RUNNER="coverage.py" COVERAGE_BY_TEST_ENABLED="true" COVERAGE_TRACING_ENABLED="false" WORKING_DIRECTORY="$PROJECT_DIR$/src/tests" />
    <SUITE FILE_PATH="coverage/GridCal$arrillagas_book_grids_to_gridcal.coverage" NAME="arrillagas_book_grids_to_gridcal Coverage Results" MODIFIED="1659437177352" SOURCE_PROVIDER="com.intellij.coverage.DefaultCoverageFileProvider" RUNNER="coverage.py" COVERAGE_BY_TEST_ENABLED="true" COVERAGE_TRACING_ENABLED="false" WORKING_DIRECTORY="$PROJECT_DIR$/src/research/experimental_readers" />
    <SUITE FILE_PATH="coverage/GridCal$contingency_analysis.coverage" NAME="contingency_analysis Coverage Results" MODIFIED="1648031580346" SOURCE_PROVIDER="com.intellij.coverage.DefaultCoverageFileProvider" RUNNER="coverage.py" COVERAGE_BY_TEST_ENABLED="true" COVERAGE_TRACING_ENABLED="false" WORKING_DIRECTORY="$PROJECT_DIR$/src/research/ContingencyAnalysis" />
    <SUITE FILE_PATH="coverage/GridCal$Nosetests_in_test_opf_py.coverage" NAME="Nosetests in test_opf.py Coverage Results" MODIFIED="1632998728805" SOURCE_PROVIDER="com.intellij.coverage.DefaultCoverageFileProvider" RUNNER="coverage.py" COVERAGE_BY_TEST_ENABLED="true" COVERAGE_TRACING_ENABLED="false" WORKING_DIRECTORY="$PROJECT_DIR$/src/tests" />
    <SUITE FILE_PATH="coverage/GridCal$poker_utils.coverage" NAME="poker_utils Coverage Results" MODIFIED="1626554139700" SOURCE_PROVIDER="com.intellij.coverage.DefaultCoverageFileProvider" RUNNER="coverage.py" COVERAGE_BY_TEST_ENABLED="true" COVERAGE_TRACING_ENABLED="false" WORKING_DIRECTORY="$PROJECT_DIR$/src/GridCal/ThirdParty/force-directed-layout-algorithms-master/examples" />
    <SUITE FILE_PATH="coverage/GridCal$.coverage" NAME=" Coverage Results" MODIFIED="1738769242864" SOURCE_PROVIDER="com.intellij.coverage.DefaultCoverageFileProvider" RUNNER="coverage.py" COVERAGE_BY_TEST_ENABLED="false" COVERAGE_TRACING_ENABLED="false" WORKING_DIRECTORY="$PROJECT_DIR$/src/tests" />
    <SUITE FILE_PATH="coverage/GridCal$ACPTDF_research3.coverage" NAME="ACPTDF_research3 Coverage Results" MODIFIED="1649436788157" SOURCE_PROVIDER="com.intellij.coverage.DefaultCoverageFileProvider" RUNNER="coverage.py" COVERAGE_BY_TEST_ENABLED="true" COVERAGE_TRACING_ENABLED="false" WORKING_DIRECTORY="$PROJECT_DIR$/src/research/PTDF" />
    <SUITE FILE_PATH="coverage/GridCal$RosetaExplorer.coverage" NAME="RosetaExplorer Coverage Results" MODIFIED="1692881955157" SOURCE_PROVIDER="com.intellij.coverage.DefaultCoverageFileProvider" RUNNER="coverage.py" COVERAGE_BY_TEST_ENABLED="true" COVERAGE_TRACING_ENABLED="false" WORKING_DIRECTORY="$PROJECT_DIR$/src/GridCal/Gui/RosetaExplorer" />
    <SUITE FILE_PATH="coverage/GridCal$Nosetests_for_test_ac_opf_test_ieee14.coverage" NAME="Nosetests for test_ac_opf.test_ieee14 Coverage Results" MODIFIED="1708448982773" SOURCE_PROVIDER="com.intellij.coverage.DefaultCoverageFileProvider" RUNNER="coverage.py" COVERAGE_BY_TEST_ENABLED="true" COVERAGE_TRACING_ENABLED="false" WORKING_DIRECTORY="$PROJECT_DIR$/src/tests" />
    <SUITE FILE_PATH="coverage/GridCal$5_node.coverage" NAME="5_node Coverage Results" MODIFIED="1694035681161" SOURCE_PROVIDER="com.intellij.coverage.DefaultCoverageFileProvider" RUNNER="coverage.py" COVERAGE_BY_TEST_ENABLED="true" COVERAGE_TRACING_ENABLED="false" WORKING_DIRECTORY="$PROJECT_DIR$/src/Tutorials" />
    <SUITE FILE_PATH="coverage/GridCal$pytest_for_src_tests_test_transformer_type_test_transformer_type.coverage" NAME="pytest for src.tests.test_transformer_type.test_transformer_type Coverage Results" MODIFIED="1739521396566" SOURCE_PROVIDER="com.intellij.coverage.DefaultCoverageFileProvider" RUNNER="coverage.py" COVERAGE_BY_TEST_ENABLED="false" COVERAGE_TRACING_ENABLED="false" WORKING_DIRECTORY="$PROJECT_DIR$/src/tests" />
    <SUITE FILE_PATH="coverage/GridCal$pytest_in_mips_py.coverage" NAME="pytest in mips.py Coverage Results" MODIFIED="1703183174922" SOURCE_PROVIDER="com.intellij.coverage.DefaultCoverageFileProvider" RUNNER="coverage.py" COVERAGE_BY_TEST_ENABLED="true" COVERAGE_TRACING_ENABLED="false" WORKING_DIRECTORY="$PROJECT_DIR$/src/GridCalEngine/Utils/MIPS" />
    <SUITE FILE_PATH="coverage/GridCal$Nosetests_for_tests_test_hydro.coverage" NAME="Nosetests for tests.test_hydro Coverage Results" MODIFIED="1708969356444" SOURCE_PROVIDER="com.intellij.coverage.DefaultCoverageFileProvider" RUNNER="coverage.py" COVERAGE_BY_TEST_ENABLED="true" COVERAGE_TRACING_ENABLED="false" WORKING_DIRECTORY="$PROJECT_DIR$/src/tests" />
    <SUITE FILE_PATH="coverage/GridCal$pytest_for_test_sparse2_test_mat_mat_mult.coverage" NAME="pytest for test_sparse2.test_mat_mat_mult Coverage Results" MODIFIED="1735502173729" SOURCE_PROVIDER="com.intellij.coverage.DefaultCoverageFileProvider" RUNNER="coverage.py" COVERAGE_BY_TEST_ENABLED="false" COVERAGE_TRACING_ENABLED="false" WORKING_DIRECTORY="$PROJECT_DIR$/src/tests" />
    <SUITE FILE_PATH="coverage/GridCal$ortools_example.coverage" NAME="ortools_example Coverage Results" MODIFIED="1688473832926" SOURCE_PROVIDER="com.intellij.coverage.DefaultCoverageFileProvider" RUNNER="coverage.py" COVERAGE_BY_TEST_ENABLED="true" COVERAGE_TRACING_ENABLED="false" WORKING_DIRECTORY="$PROJECT_DIR$/examples" />
    <SUITE FILE_PATH="coverage/GridCal$derivatives_research1.coverage" NAME="derivatives_research1 Coverage Results" MODIFIED="1608639260953" SOURCE_PROVIDER="com.intellij.coverage.DefaultCoverageFileProvider" RUNNER="coverage.py" COVERAGE_BY_TEST_ENABLED="true" COVERAGE_TRACING_ENABLED="false" WORKING_DIRECTORY="$PROJECT_DIR$/src/research/hvdc/fubm" />
    <SUITE FILE_PATH="coverage/GridCal$pytest_in_test_basic_py.coverage" NAME="pytest in test_basic.py Coverage Results" MODIFIED="1739522054750" SOURCE_PROVIDER="com.intellij.coverage.DefaultCoverageFileProvider" RUNNER="coverage.py" COVERAGE_BY_TEST_ENABLED="false" COVERAGE_TRACING_ENABLED="false" WORKING_DIRECTORY="$PROJECT_DIR$/src/tests" />
    <SUITE FILE_PATH="coverage/GridCal$test_demo_5_node.coverage" NAME="test_demo_5_node Coverage Results" MODIFIED="1614631204068" SOURCE_PROVIDER="com.intellij.coverage.DefaultCoverageFileProvider" RUNNER="coverage.py" COVERAGE_BY_TEST_ENABLED="true" COVERAGE_TRACING_ENABLED="false" WORKING_DIRECTORY="$PROJECT_DIR$/src/tests" />
    <SUITE FILE_PATH="coverage/GridCal$grid_generator_dialogue.coverage" NAME="grid_generator_dialogue Coverage Results" MODIFIED="1689665364372" SOURCE_PROVIDER="com.intellij.coverage.DefaultCoverageFileProvider" RUNNER="coverage.py" COVERAGE_BY_TEST_ENABLED="true" COVERAGE_TRACING_ENABLED="false" WORKING_DIRECTORY="$PROJECT_DIR$/src/GridCal/Gui/GridGenerator" />
    <SUITE FILE_PATH="coverage/GridCal$grid_editor_widget.coverage" NAME="grid_editor_widget Coverage Results" MODIFIED="1692803997088" SOURCE_PROVIDER="com.intellij.coverage.DefaultCoverageFileProvider" RUNNER="coverage.py" COVERAGE_BY_TEST_ENABLED="true" COVERAGE_TRACING_ENABLED="false" WORKING_DIRECTORY="$PROJECT_DIR$/src/GridCal/Gui/GridEditorWidget2" />
    <SUITE FILE_PATH="coverage/GridCal$ortools_dual_vars_bug.coverage" NAME="ortools_dual_vars_bug Coverage Results" MODIFIED="1696857819428" SOURCE_PROVIDER="com.intellij.coverage.DefaultCoverageFileProvider" RUNNER="coverage.py" COVERAGE_BY_TEST_ENABLED="true" COVERAGE_TRACING_ENABLED="false" WORKING_DIRECTORY="$PROJECT_DIR$/examples" />
    <SUITE FILE_PATH="coverage/GridCal$conf.coverage" NAME="conf Coverage Results" MODIFIED="1694004852527" SOURCE_PROVIDER="com.intellij.coverage.DefaultCoverageFileProvider" RUNNER="coverage.py" COVERAGE_BY_TEST_ENABLED="true" COVERAGE_TRACING_ENABLED="false" WORKING_DIRECTORY="$PROJECT_DIR$/doc" />
    <SUITE FILE_PATH="coverage/GridCal$gui.coverage" NAME="gui Coverage Results" MODIFIED="1649779929647" SOURCE_PROVIDER="com.intellij.coverage.DefaultCoverageFileProvider" RUNNER="coverage.py" COVERAGE_BY_TEST_ENABLED="true" COVERAGE_TRACING_ENABLED="false" WORKING_DIRECTORY="$PROJECT_DIR$/src/GridCal/Gui/AboutDialogue" />
    <SUITE FILE_PATH="coverage/GridCal$tap_changer_steps.coverage" NAME="tap_changer_steps Coverage Results" MODIFIED="1733164521130" SOURCE_PROVIDER="com.intellij.coverage.DefaultCoverageFileProvider" RUNNER="coverage.py" COVERAGE_BY_TEST_ENABLED="true" COVERAGE_TRACING_ENABLED="false" WORKING_DIRECTORY="$PROJECT_DIR$/src/trunk/controls/scripts" />
    <SUITE FILE_PATH="coverage/GridCal$pytest_for_test_power_flow_test_voltage_control_with_ltc.coverage" NAME="pytest for test_power_flow.test_voltage_control_with_ltc Coverage Results" MODIFIED="1731967864160" SOURCE_PROVIDER="com.intellij.coverage.DefaultCoverageFileProvider" RUNNER="coverage.py" COVERAGE_BY_TEST_ENABLED="false" COVERAGE_TRACING_ENABLED="false" WORKING_DIRECTORY="$PROJECT_DIR$/src/tests" />
    <SUITE FILE_PATH="coverage/GridCal$Nosetests_in_test_temp_correction_py.coverage" NAME="Nosetests in test_temp_correction.py Coverage Results" MODIFIED="1609501421833" SOURCE_PROVIDER="com.intellij.coverage.DefaultCoverageFileProvider" RUNNER="coverage.py" COVERAGE_BY_TEST_ENABLED="true" COVERAGE_TRACING_ENABLED="false" WORKING_DIRECTORY="$PROJECT_DIR$/src/tests" />
    <SUITE FILE_PATH="coverage/GridCal$test.coverage" NAME="test Coverage Results" MODIFIED="1612900533026" SOURCE_PROVIDER="com.intellij.coverage.DefaultCoverageFileProvider" RUNNER="coverage.py" COVERAGE_BY_TEST_ENABLED="true" COVERAGE_TRACING_ENABLED="false" WORKING_DIRECTORY="$PROJECT_DIR$/src/research/CIM/cim_to_matpower/test" />
    <SUITE FILE_PATH="coverage/GridCal$Nosetests_for_tests_test_contingency.coverage" NAME="Nosetests for tests.test_contingency Coverage Results" MODIFIED="1704269547065" SOURCE_PROVIDER="com.intellij.coverage.DefaultCoverageFileProvider" RUNNER="coverage.py" COVERAGE_BY_TEST_ENABLED="true" COVERAGE_TRACING_ENABLED="false" WORKING_DIRECTORY="$PROJECT_DIR$/src/tests" />
    <SUITE FILE_PATH="coverage/GridCal$branch_power_3.coverage" NAME="branch_power_3 Coverage Results" MODIFIED="1659198918844" SOURCE_PROVIDER="com.intellij.coverage.DefaultCoverageFileProvider" RUNNER="coverage.py" COVERAGE_BY_TEST_ENABLED="true" COVERAGE_TRACING_ENABLED="false" WORKING_DIRECTORY="$PROJECT_DIR$/src/research/derivatives_and_jacobian" />
    <SUITE FILE_PATH="coverage/GridCal$line_example.coverage" NAME="line_example Coverage Results" MODIFIED="1619379775789" SOURCE_PROVIDER="com.intellij.coverage.DefaultCoverageFileProvider" RUNNER="coverage.py" COVERAGE_BY_TEST_ENABLED="true" COVERAGE_TRACING_ENABLED="false" WORKING_DIRECTORY="$PROJECT_DIR$/src/research/per_unit" />
    <SUITE FILE_PATH="coverage/GridCal$all2.coverage" NAME="all2 Coverage Results" MODIFIED="1614510639480" SOURCE_PROVIDER="com.intellij.coverage.DefaultCoverageFileProvider" RUNNER="coverage.py" COVERAGE_BY_TEST_ENABLED="true" COVERAGE_TRACING_ENABLED="false" WORKING_DIRECTORY="$PROJECT_DIR$/src/research/PGD" />
    <SUITE FILE_PATH="coverage/GridCal$download_stats.coverage" NAME="download_stats Coverage Results" MODIFIED="1609500287850" SOURCE_PROVIDER="com.intellij.coverage.DefaultCoverageFileProvider" RUNNER="coverage.py" COVERAGE_BY_TEST_ENABLED="true" COVERAGE_TRACING_ENABLED="false" WORKING_DIRECTORY="$PROJECT_DIR$/src/tests" />
    <SUITE FILE_PATH="coverage/GridCal$pytest_for_src_tests_test_cgmes_ieeee_test_iee14_cgmes.coverage" NAME="pytest for src.tests.test_cgmes_ieeee.test_iee14_cgmes Coverage Results" MODIFIED="1727774460177" SOURCE_PROVIDER="com.intellij.coverage.DefaultCoverageFileProvider" RUNNER="coverage.py" COVERAGE_BY_TEST_ENABLED="true" COVERAGE_TRACING_ENABLED="false" WORKING_DIRECTORY="$PROJECT_DIR$/src/tests" />
    <SUITE FILE_PATH="coverage/GridCal$ipm_test.coverage" NAME="ipm_test Coverage Results" MODIFIED="1703183042237" SOURCE_PROVIDER="com.intellij.coverage.DefaultCoverageFileProvider" RUNNER="coverage.py" COVERAGE_BY_TEST_ENABLED="true" COVERAGE_TRACING_ENABLED="false" WORKING_DIRECTORY="$PROJECT_DIR$/src/GridCalEngine/Utils/MIPS" />
    <SUITE FILE_PATH="coverage/GridCal$ConsoleLogController.coverage" NAME="ConsoleLogController Coverage Results" MODIFIED="1663862178388" SOURCE_PROVIDER="com.intellij.coverage.DefaultCoverageFileProvider" RUNNER="coverage.py" COVERAGE_BY_TEST_ENABLED="true" COVERAGE_TRACING_ENABLED="false" WORKING_DIRECTORY="$PROJECT_DIR$/src/GridCal/Gui/Main" />
    <SUITE FILE_PATH="coverage/GridCal$power_flow_example.coverage" NAME="power_flow_example Coverage Results" MODIFIED="1696328542092" SOURCE_PROVIDER="com.intellij.coverage.DefaultCoverageFileProvider" RUNNER="coverage.py" COVERAGE_BY_TEST_ENABLED="true" COVERAGE_TRACING_ENABLED="false" WORKING_DIRECTORY="$PROJECT_DIR$/examples" />
    <SUITE FILE_PATH="coverage/GridCal$inputs_analysis_driver.coverage" NAME="inputs_analysis_driver Coverage Results" MODIFIED="1632813432332" SOURCE_PROVIDER="com.intellij.coverage.DefaultCoverageFileProvider" RUNNER="coverage.py" COVERAGE_BY_TEST_ENABLED="true" COVERAGE_TRACING_ENABLED="false" WORKING_DIRECTORY="$PROJECT_DIR$/src/GridCal/Engine/Simulations/InputsAnalysis" />
    <SUITE FILE_PATH="coverage/GridCal$pytest_for_test_transformer_type_test_psse_conversion3.coverage" NAME="pytest for test_transformer_type.test_psse_conversion3 Coverage Results" MODIFIED="1739467927620" SOURCE_PROVIDER="com.intellij.coverage.DefaultCoverageFileProvider" RUNNER="coverage.py" COVERAGE_BY_TEST_ENABLED="false" COVERAGE_TRACING_ENABLED="false" WORKING_DIRECTORY="$PROJECT_DIR$/src/tests" />
    <SUITE FILE_PATH="coverage/GridCal$Nosetests_for_tests_test_matrix_slicing.coverage" NAME="Nosetests for tests.test_matrix_slicing Coverage Results" MODIFIED="1697187049579" SOURCE_PROVIDER="com.intellij.coverage.DefaultCoverageFileProvider" RUNNER="coverage.py" COVERAGE_BY_TEST_ENABLED="true" COVERAGE_TRACING_ENABLED="false" WORKING_DIRECTORY="$PROJECT_DIR$/src/tests" />
    <SUITE FILE_PATH="coverage/GridCal$contingency_planner_dialogue.coverage" NAME="contingency_planner_dialogue Coverage Results" MODIFIED="1687935669832" SOURCE_PROVIDER="com.intellij.coverage.DefaultCoverageFileProvider" RUNNER="coverage.py" COVERAGE_BY_TEST_ENABLED="true" COVERAGE_TRACING_ENABLED="false" WORKING_DIRECTORY="$PROJECT_DIR$/src/GridCal/Gui/ContingencyPlanner" />
    <SUITE FILE_PATH="coverage/GridCal$setup.coverage" NAME="setup Coverage Results" MODIFIED="1673969955062" SOURCE_PROVIDER="com.intellij.coverage.DefaultCoverageFileProvider" RUNNER="coverage.py" COVERAGE_BY_TEST_ENABLED="true" COVERAGE_TRACING_ENABLED="false" WORKING_DIRECTORY="$PROJECT_DIR$/src" />
    <SUITE FILE_PATH="coverage/GridCal$jacobian_based_acdc_power_flow.coverage" NAME="jacobian_based_acdc_power_flow Coverage Results" MODIFIED="1617822039867" SOURCE_PROVIDER="com.intellij.coverage.DefaultCoverageFileProvider" RUNNER="coverage.py" COVERAGE_BY_TEST_ENABLED="true" COVERAGE_TRACING_ENABLED="false" WORKING_DIRECTORY="$PROJECT_DIR$/src/GridCal/Engine/Simulations/PowerFlow" />
    <SUITE FILE_PATH="coverage/GridCal$transformer_psse.coverage" NAME="transformer_psse Coverage Results" MODIFIED="1730215865640" SOURCE_PROVIDER="com.intellij.coverage.DefaultCoverageFileProvider" RUNNER="coverage.py" COVERAGE_BY_TEST_ENABLED="true" COVERAGE_TRACING_ENABLED="false" WORKING_DIRECTORY="$PROJECT_DIR$/src/trunk/transformer" />
    <SUITE FILE_PATH="coverage/GridCal$update.coverage" NAME="update Coverage Results" MODIFIED="1610117098642" SOURCE_PROVIDER="com.intellij.coverage.DefaultCoverageFileProvider" RUNNER="coverage.py" COVERAGE_BY_TEST_ENABLED="true" COVERAGE_TRACING_ENABLED="false" WORKING_DIRECTORY="$PROJECT_DIR$/src/GridCal" />
    <SUITE FILE_PATH="coverage/GridCal$Nosetests_in_test_unbalanced_faults_py.coverage" NAME="Nosetests in test_unbalanced_faults.py Coverage Results" MODIFIED="1661172842063" SOURCE_PROVIDER="com.intellij.coverage.DefaultCoverageFileProvider" RUNNER="coverage.py" COVERAGE_BY_TEST_ENABLED="true" COVERAGE_TRACING_ENABLED="false" WORKING_DIRECTORY="$PROJECT_DIR$/src/tests" />
    <SUITE FILE_PATH="coverage/GridCal$v3_pv.coverage" NAME="v3_pv Coverage Results" MODIFIED="1597644265099" SOURCE_PROVIDER="com.intellij.coverage.DefaultCoverageFileProvider" RUNNER="coverage.py" COVERAGE_BY_TEST_ENABLED="true" COVERAGE_TRACING_ENABLED="false" WORKING_DIRECTORY="$PROJECT_DIR$/src/research/power_flow/asd/josep" />
    <SUITE FILE_PATH="coverage/GridCal$sequences_v1.coverage" NAME="sequences_v1 Coverage Results" MODIFIED="1659691058492" SOURCE_PROVIDER="com.intellij.coverage.DefaultCoverageFileProvider" RUNNER="coverage.py" COVERAGE_BY_TEST_ENABLED="true" COVERAGE_TRACING_ENABLED="false" WORKING_DIRECTORY="$PROJECT_DIR$/src/research/short_circuit" />
    <SUITE FILE_PATH="coverage/GridCal$pytest_in_test_simple_mip_py.coverage" NAME="pytest in test_simple_mip.py Coverage Results" MODIFIED="1728997364196" SOURCE_PROVIDER="com.intellij.coverage.DefaultCoverageFileProvider" RUNNER="coverage.py" COVERAGE_BY_TEST_ENABLED="false" COVERAGE_TRACING_ENABLED="false" WORKING_DIRECTORY="$PROJECT_DIR$/src/tests" />
    <SUITE FILE_PATH="coverage/GridCal$Nosetests_for_test_simple_mip_test_lp_simple2.coverage" NAME="Nosetests for test_simple_mip.test_lp_simple2 Coverage Results" MODIFIED="1704806548128" SOURCE_PROVIDER="com.intellij.coverage.DefaultCoverageFileProvider" RUNNER="coverage.py" COVERAGE_BY_TEST_ENABLED="true" COVERAGE_TRACING_ENABLED="false" WORKING_DIRECTORY="$PROJECT_DIR$/src/tests" />
    <SUITE FILE_PATH="coverage/GridCal$Nosetests_for_tests_test_short_circuit.coverage" NAME="Nosetests for tests.test_short_circuit Coverage Results" MODIFIED="1648735680536" SOURCE_PROVIDER="com.intellij.coverage.DefaultCoverageFileProvider" RUNNER="coverage.py" COVERAGE_BY_TEST_ENABLED="true" COVERAGE_TRACING_ENABLED="false" WORKING_DIRECTORY="$PROJECT_DIR$/src/tests" />
    <SUITE FILE_PATH="coverage/GridCal$acdc_generalized_1.coverage" NAME="acdc_generalized_1 Coverage Results" MODIFIED="1734337674761" SOURCE_PROVIDER="com.intellij.coverage.DefaultCoverageFileProvider" RUNNER="coverage.py" COVERAGE_BY_TEST_ENABLED="false" COVERAGE_TRACING_ENABLED="false" WORKING_DIRECTORY="$PROJECT_DIR$/src/trunk/acdc_pf/generalized_wip" />
    <SUITE FILE_PATH="coverage/GridCal$raw_to_cgmes_mapping.coverage" NAME="raw_to_cgmes_mapping Coverage Results" MODIFIED="1693562939167" SOURCE_PROVIDER="com.intellij.coverage.DefaultCoverageFileProvider" RUNNER="coverage.py" COVERAGE_BY_TEST_ENABLED="true" COVERAGE_TRACING_ENABLED="false" WORKING_DIRECTORY="$PROJECT_DIR$/src/tests" />
    <SUITE FILE_PATH="coverage/GridCal$update_gui_all.coverage" NAME="update_gui_all Coverage Results" MODIFIED="1719319682264" SOURCE_PROVIDER="com.intellij.coverage.DefaultCoverageFileProvider" RUNNER="coverage.py" COVERAGE_BY_TEST_ENABLED="true" COVERAGE_TRACING_ENABLED="false" WORKING_DIRECTORY="$PROJECT_DIR$/src/GridCal/Gui" />
    <SUITE FILE_PATH="coverage/GridCal$Nosetests_in_tests.coverage" NAME="Nosetests in tests Coverage Results" MODIFIED="1712582399643" SOURCE_PROVIDER="com.intellij.coverage.DefaultCoverageFileProvider" RUNNER="coverage.py" COVERAGE_BY_TEST_ENABLED="true" COVERAGE_TRACING_ENABLED="false" WORKING_DIRECTORY="$PROJECT_DIR$/src/tests" />
    <SUITE FILE_PATH="coverage/GridCal$pytest_for_src_tests_test_generator_q_control_test_q_control_true.coverage" NAME="pytest for src.tests.test_generator_q_control.test_q_control_true Coverage Results" MODIFIED="1740003610291" SOURCE_PROVIDER="com.intellij.coverage.DefaultCoverageFileProvider" RUNNER="coverage.py" COVERAGE_BY_TEST_ENABLED="false" COVERAGE_TRACING_ENABLED="false" WORKING_DIRECTORY="$PROJECT_DIR$/src/tests" />
    <SUITE FILE_PATH="coverage/GridCal$Nosetests_in_test_admittance_tap_derivatives_py.coverage" NAME="Nosetests in test_admittance_tap_derivatives.py Coverage Results" MODIFIED="1708506914959" SOURCE_PROVIDER="com.intellij.coverage.DefaultCoverageFileProvider" RUNNER="coverage.py" COVERAGE_BY_TEST_ENABLED="true" COVERAGE_TRACING_ENABLED="false" WORKING_DIRECTORY="$PROJECT_DIR$/src/tests" />
    <SUITE FILE_PATH="coverage/GridCal$power_flow_research_sinj.coverage" NAME="power_flow_research_sinj Coverage Results" MODIFIED="1711310889153" SOURCE_PROVIDER="com.intellij.coverage.DefaultCoverageFileProvider" RUNNER="coverage.py" COVERAGE_BY_TEST_ENABLED="true" COVERAGE_TRACING_ENABLED="false" WORKING_DIRECTORY="$PROJECT_DIR$/src/trunk/pf" />
    <SUITE FILE_PATH="coverage/GridCal$Nosetests_for_tests_test_ac_opf_test_pegase89.coverage" NAME="Nosetests for tests.test_ac_opf.test_pegase89 Coverage Results" MODIFIED="1709559674681" SOURCE_PROVIDER="com.intellij.coverage.DefaultCoverageFileProvider" RUNNER="coverage.py" COVERAGE_BY_TEST_ENABLED="true" COVERAGE_TRACING_ENABLED="false" WORKING_DIRECTORY="$PROJECT_DIR$/src/tests" />
    <SUITE FILE_PATH="coverage/GridCal$V1_refractored.coverage" NAME="V1_refractored Coverage Results" MODIFIED="1617214204840" SOURCE_PROVIDER="com.intellij.coverage.DefaultCoverageFileProvider" RUNNER="coverage.py" COVERAGE_BY_TEST_ENABLED="true" COVERAGE_TRACING_ENABLED="false" WORKING_DIRECTORY="$PROJECT_DIR$/src/research/PGD" />
    <SUITE FILE_PATH="coverage/GridCal$cim_parser.coverage" NAME="cim_parser Coverage Results" MODIFIED="1615738108202" SOURCE_PROVIDER="com.intellij.coverage.DefaultCoverageFileProvider" RUNNER="coverage.py" COVERAGE_BY_TEST_ENABLED="true" COVERAGE_TRACING_ENABLED="false" WORKING_DIRECTORY="$PROJECT_DIR$/src/GridCal/Engine/IO/cim" />
    <SUITE FILE_PATH="coverage/GridCal$linear_factors_research.coverage" NAME="linear_factors_research Coverage Results" MODIFIED="1646235632825" SOURCE_PROVIDER="com.intellij.coverage.DefaultCoverageFileProvider" RUNNER="coverage.py" COVERAGE_BY_TEST_ENABLED="true" COVERAGE_TRACING_ENABLED="false" WORKING_DIRECTORY="$PROJECT_DIR$/src/research" />
    <SUITE FILE_PATH="coverage/GridCal$branch_derivatives_research.coverage" NAME="branch_derivatives_research Coverage Results" MODIFIED="1655665418454" SOURCE_PROVIDER="com.intellij.coverage.DefaultCoverageFileProvider" RUNNER="coverage.py" COVERAGE_BY_TEST_ENABLED="true" COVERAGE_TRACING_ENABLED="false" WORKING_DIRECTORY="$PROJECT_DIR$/src/research/jacobian_and_derivatives" />
    <SUITE FILE_PATH="coverage/GridCal$Nosetests_for_admittance_matrix_test_test3.coverage" NAME="Nosetests for admittance_matrix_test.test3 Coverage Results" MODIFIED="1706045531246" SOURCE_PROVIDER="com.intellij.coverage.DefaultCoverageFileProvider" RUNNER="coverage.py" COVERAGE_BY_TEST_ENABLED="true" COVERAGE_TRACING_ENABLED="false" WORKING_DIRECTORY="$PROJECT_DIR$/src/tests" />
    <SUITE FILE_PATH="coverage/GridCal$update_gui_file__2_.coverage" NAME="update_gui_file (2) Coverage Results" MODIFIED="1692362060427" SOURCE_PROVIDER="com.intellij.coverage.DefaultCoverageFileProvider" RUNNER="coverage.py" COVERAGE_BY_TEST_ENABLED="true" COVERAGE_TRACING_ENABLED="false" WORKING_DIRECTORY="$PROJECT_DIR$/src/GridCal/Gui/BusViewer" />
    <SUITE FILE_PATH="coverage/GridCal$loss_factors_research.coverage" NAME="loss_factors_research Coverage Results" MODIFIED="1649441039281" SOURCE_PROVIDER="com.intellij.coverage.DefaultCoverageFileProvider" RUNNER="coverage.py" COVERAGE_BY_TEST_ENABLED="true" COVERAGE_TRACING_ENABLED="false" WORKING_DIRECTORY="$PROJECT_DIR$/src/research/PTDF" />
    <SUITE FILE_PATH="coverage/GridCal$pytest_in_test_cgmes_roundtrip_py.coverage" NAME="pytest in test_cgmes_roundtrip.py Coverage Results" MODIFIED="1730190919436" SOURCE_PROVIDER="com.intellij.coverage.DefaultCoverageFileProvider" RUNNER="coverage.py" COVERAGE_BY_TEST_ENABLED="false" COVERAGE_TRACING_ENABLED="false" WORKING_DIRECTORY="$PROJECT_DIR$/src/tests" />
    <SUITE FILE_PATH="coverage/GridCal$cpf_run.coverage" NAME="cpf_run Coverage Results" MODIFIED="1696337146142" SOURCE_PROVIDER="com.intellij.coverage.DefaultCoverageFileProvider" RUNNER="coverage.py" COVERAGE_BY_TEST_ENABLED="true" COVERAGE_TRACING_ENABLED="false" WORKING_DIRECTORY="$PROJECT_DIR$/examples" />
    <SUITE FILE_PATH="coverage/GridCal$plexel_circuit.coverage" NAME="plexel_circuit Coverage Results" MODIFIED="1706090549808" SOURCE_PROVIDER="com.intellij.coverage.DefaultCoverageFileProvider" RUNNER="coverage.py" COVERAGE_BY_TEST_ENABLED="true" COVERAGE_TRACING_ENABLED="false" WORKING_DIRECTORY="$PROJECT_DIR$/src/trunk/plexel" />
    <SUITE FILE_PATH="coverage/GridCal$Nosetests_in_test_voltage_controlled_generator_py.coverage" NAME="Nosetests in test_voltage_controlled_generator.py Coverage Results" MODIFIED="1616959365012" SOURCE_PROVIDER="com.intellij.coverage.DefaultCoverageFileProvider" RUNNER="coverage.py" COVERAGE_BY_TEST_ENABLED="true" COVERAGE_TRACING_ENABLED="false" WORKING_DIRECTORY="$PROJECT_DIR$/src/tests" />
    <SUITE FILE_PATH="coverage/GridCal$Nosetests_for_tests_test_opf_test_opf.coverage" NAME="Nosetests for tests.test_opf.test_opf Coverage Results" MODIFIED="1700906042756" SOURCE_PROVIDER="com.intellij.coverage.DefaultCoverageFileProvider" RUNNER="coverage.py" COVERAGE_BY_TEST_ENABLED="true" COVERAGE_TRACING_ENABLED="false" WORKING_DIRECTORY="$PROJECT_DIR$/src/tests" />
    <SUITE FILE_PATH="coverage/GridCal$acopf_run.coverage" NAME="acopf_run Coverage Results" MODIFIED="1706781637782" SOURCE_PROVIDER="com.intellij.coverage.DefaultCoverageFileProvider" RUNNER="coverage.py" COVERAGE_BY_TEST_ENABLED="true" COVERAGE_TRACING_ENABLED="false" WORKING_DIRECTORY="$PROJECT_DIR$/src/trunk/acopf" />
    <SUITE FILE_PATH="coverage/GridCal$fast_dSf_dV.coverage" NAME="fast_dSf_dV Coverage Results" MODIFIED="1615847239443" SOURCE_PROVIDER="com.intellij.coverage.DefaultCoverageFileProvider" RUNNER="coverage.py" COVERAGE_BY_TEST_ENABLED="true" COVERAGE_TRACING_ENABLED="false" WORKING_DIRECTORY="$PROJECT_DIR$/src/research/derivatives_and_jacobian" />
    <SUITE FILE_PATH="coverage/GridCal$topology_processor_bfs.coverage" NAME="topology_processor_bfs Coverage Results" MODIFIED="1707390694859" SOURCE_PROVIDER="com.intellij.coverage.DefaultCoverageFileProvider" RUNNER="coverage.py" COVERAGE_BY_TEST_ENABLED="true" COVERAGE_TRACING_ENABLED="false" WORKING_DIRECTORY="$PROJECT_DIR$/src/trunk/substation_reduction" />
    <SUITE FILE_PATH="coverage/GridCal$Nosetests_in_test_tutorials_py.coverage" NAME="Nosetests in test_tutorials.py Coverage Results" MODIFIED="1602941091349" SOURCE_PROVIDER="com.intellij.coverage.DefaultCoverageFileProvider" RUNNER="coverage.py" COVERAGE_BY_TEST_ENABLED="true" COVERAGE_TRACING_ENABLED="false" WORKING_DIRECTORY="$PROJECT_DIR$/src/tests" />
    <SUITE FILE_PATH="coverage/GridCal$failure.coverage" NAME="failure Coverage Results" MODIFIED="1695138991178" SOURCE_PROVIDER="com.intellij.coverage.DefaultCoverageFileProvider" RUNNER="coverage.py" COVERAGE_BY_TEST_ENABLED="true" COVERAGE_TRACING_ENABLED="false" WORKING_DIRECTORY="$PROJECT_DIR$/venv.3.11/lib/python3.11/site-packages/nose" />
    <SUITE FILE_PATH="coverage/GridCal$Nosetests_in_test_continuation_power_flow_py.coverage" NAME="Nosetests in test_continuation_power_flow.py Coverage Results" MODIFIED="1648733904426" SOURCE_PROVIDER="com.intellij.coverage.DefaultCoverageFileProvider" RUNNER="coverage.py" COVERAGE_BY_TEST_ENABLED="true" COVERAGE_TRACING_ENABLED="false" WORKING_DIRECTORY="$PROJECT_DIR$/src/tests" />
    <SUITE FILE_PATH="coverage/GridCal$jacobian_gomez_exposito.coverage" NAME="jacobian_gomez_exposito Coverage Results" MODIFIED="1655634316914" SOURCE_PROVIDER="com.intellij.coverage.DefaultCoverageFileProvider" RUNNER="coverage.py" COVERAGE_BY_TEST_ENABLED="true" COVERAGE_TRACING_ENABLED="false" WORKING_DIRECTORY="$PROJECT_DIR$/src/research/jacobian_and_derivatives" />
    <SUITE FILE_PATH="coverage/GridCal$Nosetests_for_test_topology_processor_test_topology_rts.coverage" NAME="Nosetests for test_topology_processor.test_topology_rts Coverage Results" MODIFIED="1709307208250" SOURCE_PROVIDER="com.intellij.coverage.DefaultCoverageFileProvider" RUNNER="coverage.py" COVERAGE_BY_TEST_ENABLED="true" COVERAGE_TRACING_ENABLED="false" WORKING_DIRECTORY="$PROJECT_DIR$/src/tests" />
    <SUITE FILE_PATH="coverage/GridCal$Nosetests_in_test_load_save_load_py.coverage" NAME="Nosetests in test_load_save_load.py Coverage Results" MODIFIED="1708674832426" SOURCE_PROVIDER="com.intellij.coverage.DefaultCoverageFileProvider" RUNNER="coverage.py" COVERAGE_BY_TEST_ENABLED="true" COVERAGE_TRACING_ENABLED="false" WORKING_DIRECTORY="$PROJECT_DIR$/src/tests" />
    <SUITE FILE_PATH="coverage/GridCal$refferences_example.coverage" NAME="refferences_example Coverage Results" MODIFIED="1716305725168" SOURCE_PROVIDER="com.intellij.coverage.DefaultCoverageFileProvider" RUNNER="coverage.py" COVERAGE_BY_TEST_ENABLED="true" COVERAGE_TRACING_ENABLED="false" WORKING_DIRECTORY="$PROJECT_DIR$/src/trunk/misc" />
    <SUITE FILE_PATH="coverage/GridCal$Nosetests_in_test_topology_processor_py.coverage" NAME="Nosetests in test_topology_processor.py Coverage Results" MODIFIED="1709307230184" SOURCE_PROVIDER="com.intellij.coverage.DefaultCoverageFileProvider" RUNNER="coverage.py" COVERAGE_BY_TEST_ENABLED="true" COVERAGE_TRACING_ENABLED="false" WORKING_DIRECTORY="$PROJECT_DIR$/src/tests" />
    <SUITE FILE_PATH="coverage/GridCal$Nosetests_in_PTDF_research_py.coverage" NAME="Nosetests in PTDF_research.py Coverage Results" MODIFIED="1592575743464" SOURCE_PROVIDER="com.intellij.coverage.DefaultCoverageFileProvider" RUNNER="coverage.py" COVERAGE_BY_TEST_ENABLED="true" COVERAGE_TRACING_ENABLED="false" WORKING_DIRECTORY="$PROJECT_DIR$/src/research/PTDF" />
    <SUITE FILE_PATH="coverage/GridCal$pytest_for_src_tests_test_load_save_load_test_load_save_load_xlsx.coverage" NAME="pytest for src.tests.test_load_save_load.test_load_save_load_xlsx Coverage Results" MODIFIED="1739520848837" SOURCE_PROVIDER="com.intellij.coverage.DefaultCoverageFileProvider" RUNNER="coverage.py" COVERAGE_BY_TEST_ENABLED="false" COVERAGE_TRACING_ENABLED="false" WORKING_DIRECTORY="$PROJECT_DIR$/src/tests" />
    <SUITE FILE_PATH="coverage/GridCal$PTDF_research.coverage" NAME="PTDF_research Coverage Results" MODIFIED="1600707513093" SOURCE_PROVIDER="com.intellij.coverage.DefaultCoverageFileProvider" RUNNER="coverage.py" COVERAGE_BY_TEST_ENABLED="true" COVERAGE_TRACING_ENABLED="false" WORKING_DIRECTORY="$PROJECT_DIR$/src/research/PTDF" />
    <SUITE FILE_PATH="coverage/GridCal$adm_primites_test.coverage" NAME="adm_primites_test Coverage Results" MODIFIED="1731933811648" SOURCE_PROVIDER="com.intellij.coverage.DefaultCoverageFileProvider" RUNNER="coverage.py" COVERAGE_BY_TEST_ENABLED="false" COVERAGE_TRACING_ENABLED="false" WORKING_DIRECTORY="$PROJECT_DIR$/src/trunk/acdc_pf/generalized_wip" />
    <SUITE FILE_PATH="coverage/GridCal$Nosetests_for_tests_test_api_helm_test_api_helm.coverage" NAME="Nosetests for tests.test_api_helm.test_api_helm Coverage Results" MODIFIED="1687725548984" SOURCE_PROVIDER="com.intellij.coverage.DefaultCoverageFileProvider" RUNNER="coverage.py" COVERAGE_BY_TEST_ENABLED="true" COVERAGE_TRACING_ENABLED="false" WORKING_DIRECTORY="$PROJECT_DIR$/src/tests" />
    <SUITE FILE_PATH="coverage/GridCal$topology_driver.coverage" NAME="topology_driver Coverage Results" MODIFIED="1590932816525" SOURCE_PROVIDER="com.intellij.coverage.DefaultCoverageFileProvider" RUNNER="coverage.py" COVERAGE_BY_TEST_ENABLED="true" COVERAGE_TRACING_ENABLED="false" WORKING_DIRECTORY="$PROJECT_DIR$/src/GridCal/Engine/Simulations/Topology" />
    <SUITE FILE_PATH="coverage/GridCal$transformer_example.coverage" NAME="transformer_example Coverage Results" MODIFIED="1619382581078" SOURCE_PROVIDER="com.intellij.coverage.DefaultCoverageFileProvider" RUNNER="coverage.py" COVERAGE_BY_TEST_ENABLED="true" COVERAGE_TRACING_ENABLED="false" WORKING_DIRECTORY="$PROJECT_DIR$/src/research/per_unit" />
    <SUITE FILE_PATH="coverage/GridCal$pytest_for_test_power_flow_test_qf_control_with_ltc.coverage" NAME="pytest for test_power_flow.test_qf_control_with_ltc Coverage Results" MODIFIED="1732891141957" SOURCE_PROVIDER="com.intellij.coverage.DefaultCoverageFileProvider" RUNNER="coverage.py" COVERAGE_BY_TEST_ENABLED="false" COVERAGE_TRACING_ENABLED="false" WORKING_DIRECTORY="$PROJECT_DIR$/src/tests" />
    <SUITE FILE_PATH="coverage/GridCal$pytest_in_test_load_all_grids_py.coverage" NAME="pytest in test_load_all_grids.py Coverage Results" MODIFIED="1728910410396" SOURCE_PROVIDER="com.intellij.coverage.DefaultCoverageFileProvider" RUNNER="coverage.py" COVERAGE_BY_TEST_ENABLED="false" COVERAGE_TRACING_ENABLED="false" WORKING_DIRECTORY="$PROJECT_DIR$/src/tests" />
    <SUITE FILE_PATH="coverage/GridCal$dc_opf.coverage" NAME="dc_opf Coverage Results" MODIFIED="1602504240684" SOURCE_PROVIDER="com.intellij.coverage.DefaultCoverageFileProvider" RUNNER="coverage.py" COVERAGE_BY_TEST_ENABLED="true" COVERAGE_TRACING_ENABLED="false" WORKING_DIRECTORY="$PROJECT_DIR$/src/GridCal/Engine/Simulations/OPF" />
    <SUITE FILE_PATH="coverage/GridCal$pytest_for_src_tests_test_cgmes_to_gridcal_ac_transformers_test_ac_transformers3w_only_two_terminals_log_error.coverage" NAME="pytest for src.tests.test_cgmes_to_gridcal_ac_transformers.test_ac_transformers3w_only_two_terminals_log_error Coverage Results" MODIFIED="1729613509577" SOURCE_PROVIDER="com.intellij.coverage.DefaultCoverageFileProvider" RUNNER="coverage.py" COVERAGE_BY_TEST_ENABLED="false" COVERAGE_TRACING_ENABLED="false" WORKING_DIRECTORY="$PROJECT_DIR$/src/tests" />
    <SUITE FILE_PATH="coverage/GridCal$matpower_grids.coverage" NAME="matpower_grids Coverage Results" MODIFIED="1732050206953" SOURCE_PROVIDER="com.intellij.coverage.DefaultCoverageFileProvider" RUNNER="coverage.py" COVERAGE_BY_TEST_ENABLED="false" COVERAGE_TRACING_ENABLED="false" WORKING_DIRECTORY="$PROJECT_DIR$/src/trunk/checks_pf" />
    <SUITE FILE_PATH="coverage/GridCal$pytest_for_src_tests_test_simple_mip.coverage" NAME="pytest for src.tests.test_simple_mip Coverage Results" MODIFIED="1730310674769" SOURCE_PROVIDER="com.intellij.coverage.DefaultCoverageFileProvider" RUNNER="coverage.py" COVERAGE_BY_TEST_ENABLED="false" COVERAGE_TRACING_ENABLED="false" WORKING_DIRECTORY="$PROJECT_DIR$/src/tests" />
    <SUITE FILE_PATH="coverage/GridCal$raw_to_gridcal.coverage" NAME="raw_to_gridcal Coverage Results" MODIFIED="1733166296334" SOURCE_PROVIDER="com.intellij.coverage.DefaultCoverageFileProvider" RUNNER="coverage.py" COVERAGE_BY_TEST_ENABLED="true" COVERAGE_TRACING_ENABLED="false" WORKING_DIRECTORY="$PROJECT_DIR$/src/GridCalEngine/IO/raw" />
    <SUITE FILE_PATH="coverage/GridCal$linear_factors_research2.coverage" NAME="linear_factors_research2 Coverage Results" MODIFIED="1646249041067" SOURCE_PROVIDER="com.intellij.coverage.DefaultCoverageFileProvider" RUNNER="coverage.py" COVERAGE_BY_TEST_ENABLED="true" COVERAGE_TRACING_ENABLED="false" WORKING_DIRECTORY="$PROJECT_DIR$/src/research/PTDF" />
    <SUITE FILE_PATH="coverage/GridCal$pytest_for_src_tests_test_contingency_test_contingency.coverage" NAME="pytest for src.tests.test_contingency.test_contingency Coverage Results" MODIFIED="1731947822799" SOURCE_PROVIDER="com.intellij.coverage.DefaultCoverageFileProvider" RUNNER="coverage.py" COVERAGE_BY_TEST_ENABLED="false" COVERAGE_TRACING_ENABLED="false" WORKING_DIRECTORY="$PROJECT_DIR$/src/tests" />
    <SUITE FILE_PATH="coverage/GridCal$1d_example.coverage" NAME="1d_metropolis_algorithm_example Coverage Results" MODIFIED="1660055113109" SOURCE_PROVIDER="com.intellij.coverage.DefaultCoverageFileProvider" RUNNER="coverage.py" COVERAGE_BY_TEST_ENABLED="true" COVERAGE_TRACING_ENABLED="false" WORKING_DIRECTORY="$PROJECT_DIR$/src/research/MCMC" />
    <SUITE FILE_PATH="coverage/GridCal$Nosetests_for_tests_test_load_all_grids_test_all_grids.coverage" NAME="Nosetests for tests.test_load_all_grids.test_all_grids Coverage Results" MODIFIED="1706045177667" SOURCE_PROVIDER="com.intellij.coverage.DefaultCoverageFileProvider" RUNNER="coverage.py" COVERAGE_BY_TEST_ENABLED="true" COVERAGE_TRACING_ENABLED="false" WORKING_DIRECTORY="$PROJECT_DIR$/src/tests" />
    <SUITE FILE_PATH="coverage/GridCal$node_widget.coverage" NAME="node_widget Coverage Results" MODIFIED="1709192804886" SOURCE_PROVIDER="com.intellij.coverage.DefaultCoverageFileProvider" RUNNER="coverage.py" COVERAGE_BY_TEST_ENABLED="true" COVERAGE_TRACING_ENABLED="false" WORKING_DIRECTORY="$PROJECT_DIR$/src/GridCal/Gui/MapWidget" />
    <SUITE FILE_PATH="coverage/GridCal$pytest_in_test_sparse2_py.coverage" NAME="pytest in test_sparse2.py Coverage Results" MODIFIED="1735502672563" SOURCE_PROVIDER="com.intellij.coverage.DefaultCoverageFileProvider" RUNNER="coverage.py" COVERAGE_BY_TEST_ENABLED="false" COVERAGE_TRACING_ENABLED="false" WORKING_DIRECTORY="$PROJECT_DIR$/src/tests" />
    <SUITE FILE_PATH="coverage/GridCal$Nosetests_for_tests_test_ptdf.coverage" NAME="Nosetests for tests.test_ptdf Coverage Results" MODIFIED="1708448305303" SOURCE_PROVIDER="com.intellij.coverage.DefaultCoverageFileProvider" RUNNER="coverage.py" COVERAGE_BY_TEST_ENABLED="true" COVERAGE_TRACING_ENABLED="false" WORKING_DIRECTORY="$PROJECT_DIR$/src/tests" />
    <SUITE FILE_PATH="coverage/GridCal$line_editor.coverage" NAME="line_editor Coverage Results" MODIFIED="1711014716625" SOURCE_PROVIDER="com.intellij.coverage.DefaultCoverageFileProvider" RUNNER="coverage.py" COVERAGE_BY_TEST_ENABLED="true" COVERAGE_TRACING_ENABLED="false" WORKING_DIRECTORY="$PROJECT_DIR$/src/GridCal/Gui/BusBranchEditorWidget/Branches" />
    <SUITE FILE_PATH="coverage/GridCal$demo_mvrsm.coverage" NAME="demo_mvrsm Coverage Results" MODIFIED="1707726283113" SOURCE_PROVIDER="com.intellij.coverage.DefaultCoverageFileProvider" RUNNER="coverage.py" COVERAGE_BY_TEST_ENABLED="true" COVERAGE_TRACING_ENABLED="false" WORKING_DIRECTORY="$PROJECT_DIR$/src/trunk/MVRSM" />
    <SUITE FILE_PATH="coverage/GridCal$Nosetests_for_tests_test_voltage_collapse.coverage" NAME="Nosetests for tests.test_voltage_collapse Coverage Results" MODIFIED="1602937737883" SOURCE_PROVIDER="com.intellij.coverage.DefaultCoverageFileProvider" RUNNER="coverage.py" COVERAGE_BY_TEST_ENABLED="true" COVERAGE_TRACING_ENABLED="false" WORKING_DIRECTORY="$PROJECT_DIR$/src/tests" />
    <SUITE FILE_PATH="coverage/GridCal$slippy_map.coverage" NAME="slippy_map Coverage Results" MODIFIED="1715086609668" SOURCE_PROVIDER="com.intellij.coverage.DefaultCoverageFileProvider" RUNNER="coverage.py" COVERAGE_BY_TEST_ENABLED="true" COVERAGE_TRACING_ENABLED="false" WORKING_DIRECTORY="$PROJECT_DIR$/src/trunk/qt_related" />
    <SUITE FILE_PATH="coverage/GridCal$PTDF_by_node_groups.coverage" NAME="PTDF_by_node_groups Coverage Results" MODIFIED="1619774485543" SOURCE_PROVIDER="com.intellij.coverage.DefaultCoverageFileProvider" RUNNER="coverage.py" COVERAGE_BY_TEST_ENABLED="true" COVERAGE_TRACING_ENABLED="false" WORKING_DIRECTORY="$PROJECT_DIR$/src/research/PTDF" />
    <SUITE FILE_PATH="coverage/GridCal$Nosetests_in_test_transformer_controls_py.coverage" NAME="Nosetests in test_transformer_controls.py Coverage Results" MODIFIED="1693494860670" SOURCE_PROVIDER="com.intellij.coverage.DefaultCoverageFileProvider" RUNNER="coverage.py" COVERAGE_BY_TEST_ENABLED="true" COVERAGE_TRACING_ENABLED="false" WORKING_DIRECTORY="$PROJECT_DIR$/src/tests" />
    <SUITE FILE_PATH="coverage/GridCal$pytest_for_test_ac_opf_test_superconductors_handling.coverage" NAME="pytest for test_ac_opf.test_superconductors_handling Coverage Results" MODIFIED="1739547771633" SOURCE_PROVIDER="com.intellij.coverage.DefaultCoverageFileProvider" RUNNER="coverage.py" COVERAGE_BY_TEST_ENABLED="false" COVERAGE_TRACING_ENABLED="false" WORKING_DIRECTORY="$PROJECT_DIR$/src/tests" />
    <SUITE FILE_PATH="coverage/GridCal$newton_equivalence_utils.coverage" NAME="newton_equivalence_utils Coverage Results" MODIFIED="1687725154112" SOURCE_PROVIDER="com.intellij.coverage.DefaultCoverageFileProvider" RUNNER="coverage.py" COVERAGE_BY_TEST_ENABLED="true" COVERAGE_TRACING_ENABLED="false" WORKING_DIRECTORY="$PROJECT_DIR$/src/tests" />
    <SUITE FILE_PATH="coverage/GridCal$Nosetests_for_tests_test_ac_opf_test_ieee14.coverage" NAME="Nosetests for tests.test_ac_opf.test_ieee14 Coverage Results" MODIFIED="1712566456091" SOURCE_PROVIDER="com.intellij.coverage.DefaultCoverageFileProvider" RUNNER="coverage.py" COVERAGE_BY_TEST_ENABLED="true" COVERAGE_TRACING_ENABLED="false" WORKING_DIRECTORY="$PROJECT_DIR$/src/tests" />
    <SUITE FILE_PATH="coverage/GridCal$ConsoleWidget.coverage" NAME="ConsoleWidget Coverage Results" MODIFIED="1691433509977" SOURCE_PROVIDER="com.intellij.coverage.DefaultCoverageFileProvider" RUNNER="coverage.py" COVERAGE_BY_TEST_ENABLED="true" COVERAGE_TRACING_ENABLED="false" WORKING_DIRECTORY="$PROJECT_DIR$/src/GridCal/Gui" />
    <SUITE FILE_PATH="coverage/GridCal$branch_power_4.coverage" NAME="branch_power_4 Coverage Results" MODIFIED="1659531779008" SOURCE_PROVIDER="com.intellij.coverage.DefaultCoverageFileProvider" RUNNER="coverage.py" COVERAGE_BY_TEST_ENABLED="true" COVERAGE_TRACING_ENABLED="false" WORKING_DIRECTORY="$PROJECT_DIR$/src/research/derivatives_and_jacobian" />
    <SUITE FILE_PATH="coverage/GridCal$fluids_try.coverage" NAME="fluids_try Coverage Results" MODIFIED="1701359636964" SOURCE_PROVIDER="com.intellij.coverage.DefaultCoverageFileProvider" RUNNER="coverage.py" COVERAGE_BY_TEST_ENABLED="true" COVERAGE_TRACING_ENABLED="false" WORKING_DIRECTORY="$PROJECT_DIR$/examples" />
    <SUITE FILE_PATH="coverage/GridCal$graph1.coverage" NAME="graph1 Coverage Results" MODIFIED="1702994707899" SOURCE_PROVIDER="com.intellij.coverage.DefaultCoverageFileProvider" RUNNER="coverage.py" COVERAGE_BY_TEST_ENABLED="true" COVERAGE_TRACING_ENABLED="false" WORKING_DIRECTORY="$PROJECT_DIR$/src/GridCalEngine/IO/rdf_test" />
    <SUITE FILE_PATH="coverage/GridCal$raw_switched_shunt_find_step.coverage" NAME="raw_switched_shunt_find_step Coverage Results" MODIFIED="1736690967125" SOURCE_PROVIDER="com.intellij.coverage.DefaultCoverageFileProvider" RUNNER="coverage.py" COVERAGE_BY_TEST_ENABLED="true" COVERAGE_TRACING_ENABLED="false" WORKING_DIRECTORY="$PROJECT_DIR$/src/trunk" />
    <SUITE FILE_PATH="coverage/GridCal$Nosetests_for_test_simple_mip_test_linear_formulation.coverage" NAME="Nosetests for test_simple_mip.test_linear_formulation Coverage Results" MODIFIED="1704814438857" SOURCE_PROVIDER="com.intellij.coverage.DefaultCoverageFileProvider" RUNNER="coverage.py" COVERAGE_BY_TEST_ENABLED="true" COVERAGE_TRACING_ENABLED="false" WORKING_DIRECTORY="$PROJECT_DIR$/src/tests" />
    <SUITE FILE_PATH="coverage/GridCal$ortools_opf_v2.coverage" NAME="ortools_opf_v2 Coverage Results" MODIFIED="1630065515013" SOURCE_PROVIDER="com.intellij.coverage.DefaultCoverageFileProvider" RUNNER="coverage.py" COVERAGE_BY_TEST_ENABLED="true" COVERAGE_TRACING_ENABLED="false" WORKING_DIRECTORY="$PROJECT_DIR$/src/research/or_tools" />
    <SUITE FILE_PATH="coverage/GridCal$io_call.coverage" NAME="io_call Coverage Results" MODIFIED="1708619816856" SOURCE_PROVIDER="com.intellij.coverage.DefaultCoverageFileProvider" RUNNER="coverage.py" COVERAGE_BY_TEST_ENABLED="true" COVERAGE_TRACING_ENABLED="false" WORKING_DIRECTORY="$PROJECT_DIR$/src/trunk/io" />
    <SUITE FILE_PATH="coverage/GridCal$Nosetests_in_test_generator_q_control_py.coverage" NAME="Nosetests in test_generator_q_control.py Coverage Results" MODIFIED="1647339452239" SOURCE_PROVIDER="com.intellij.coverage.DefaultCoverageFileProvider" RUNNER="coverage.py" COVERAGE_BY_TEST_ENABLED="true" COVERAGE_TRACING_ENABLED="false" WORKING_DIRECTORY="$PROJECT_DIR$/src/tests" />
    <SUITE FILE_PATH="coverage/GridCal$Nosetests_in_test_transformer_definition_py.coverage" NAME="Nosetests in test_transformer_definition.py Coverage Results" MODIFIED="1609501439117" SOURCE_PROVIDER="com.intellij.coverage.DefaultCoverageFileProvider" RUNNER="coverage.py" COVERAGE_BY_TEST_ENABLED="true" COVERAGE_TRACING_ENABLED="false" WORKING_DIRECTORY="$PROJECT_DIR$/src/tests" />
    <SUITE FILE_PATH="coverage/GridCal$graph_save2.coverage" NAME="graph_save2 Coverage Results" MODIFIED="1702996105426" SOURCE_PROVIDER="com.intellij.coverage.DefaultCoverageFileProvider" RUNNER="coverage.py" COVERAGE_BY_TEST_ENABLED="true" COVERAGE_TRACING_ENABLED="false" WORKING_DIRECTORY="$PROJECT_DIR$/src/GridCalEngine/IO/rdf_test" />
    <SUITE FILE_PATH="coverage/GridCal$Nosetests_for_tests_test_latin_hypercube_test_lhs.coverage" NAME="Nosetests for tests.test_latin_hypercube.test_lhs Coverage Results" MODIFIED="1709283290417" SOURCE_PROVIDER="com.intellij.coverage.DefaultCoverageFileProvider" RUNNER="coverage.py" COVERAGE_BY_TEST_ENABLED="true" COVERAGE_TRACING_ENABLED="false" WORKING_DIRECTORY="$PROJECT_DIR$/src/tests" />
    <SUITE FILE_PATH="coverage/GridCal$generate_profile_gatters_and_setters.coverage" NAME="generate_profile_gatters_and_setters Coverage Results" MODIFIED="1707253320241" SOURCE_PROVIDER="com.intellij.coverage.DefaultCoverageFileProvider" RUNNER="coverage.py" COVERAGE_BY_TEST_ENABLED="true" COVERAGE_TRACING_ENABLED="false" WORKING_DIRECTORY="$PROJECT_DIR$/src/trunk/code_generation" />
    <SUITE FILE_PATH="coverage/GridCal$update_gui_file.coverage" NAME="update_gui_file Coverage Results" MODIFIED="1739704635713" SOURCE_PROVIDER="com.intellij.coverage.DefaultCoverageFileProvider" RUNNER="coverage.py" COVERAGE_BY_TEST_ENABLED="false" COVERAGE_TRACING_ENABLED="false" WORKING_DIRECTORY="$PROJECT_DIR$/src/GridCal/Gui/Main" />
    <SUITE FILE_PATH="coverage/GridCal$Nosetests_for_test_ptdf_test_dcpowerflow.coverage" NAME="Nosetests for test_ptdf.test_dcpowerflow Coverage Results" MODIFIED="1710158773546" SOURCE_PROVIDER="com.intellij.coverage.DefaultCoverageFileProvider" RUNNER="coverage.py" COVERAGE_BY_TEST_ENABLED="true" COVERAGE_TRACING_ENABLED="false" WORKING_DIRECTORY="$PROJECT_DIR$/src/tests" />
    <SUITE FILE_PATH="coverage/GridCal$dc_linear_opf.coverage" NAME="dc_linear_opf Coverage Results" MODIFIED="1700222449462" SOURCE_PROVIDER="com.intellij.coverage.DefaultCoverageFileProvider" RUNNER="coverage.py" COVERAGE_BY_TEST_ENABLED="true" COVERAGE_TRACING_ENABLED="false" WORKING_DIRECTORY="$PROJECT_DIR$/examples" />
    <SUITE FILE_PATH="coverage/GridCal$Nosetests_in_test_simple_mip_py.coverage" NAME="Nosetests in test_simple_mip.py Coverage Results" MODIFIED="1708506996820" SOURCE_PROVIDER="com.intellij.coverage.DefaultCoverageFileProvider" RUNNER="coverage.py" COVERAGE_BY_TEST_ENABLED="true" COVERAGE_TRACING_ENABLED="false" WORKING_DIRECTORY="$PROJECT_DIR$/src/tests" />
    <SUITE FILE_PATH="coverage/GridCal$setup__to_newton_venv_.coverage" NAME="setup (to newton venv) Coverage Results" MODIFIED="1678561959438" SOURCE_PROVIDER="com.intellij.coverage.DefaultCoverageFileProvider" RUNNER="coverage.py" COVERAGE_BY_TEST_ENABLED="true" COVERAGE_TRACING_ENABLED="false" WORKING_DIRECTORY="$PROJECT_DIR$/src" />
    <SUITE FILE_PATH="coverage/GridCal$Nosetests_for_tests_test_power_flow_test_ieee_grids.coverage" NAME="Nosetests for tests.test_power_flow.test_ieee_grids Coverage Results" MODIFIED="1602926441076" SOURCE_PROVIDER="com.intellij.coverage.DefaultCoverageFileProvider" RUNNER="coverage.py" COVERAGE_BY_TEST_ENABLED="true" COVERAGE_TRACING_ENABLED="false" WORKING_DIRECTORY="$PROJECT_DIR$/src/tests" />
    <SUITE FILE_PATH="coverage/GridCal$newton_line_search.coverage" NAME="newton_line_search Coverage Results" MODIFIED="1613945829807" SOURCE_PROVIDER="com.intellij.coverage.DefaultCoverageFileProvider" RUNNER="coverage.py" COVERAGE_BY_TEST_ENABLED="true" COVERAGE_TRACING_ENABLED="false" WORKING_DIRECTORY="$PROJECT_DIR$/src/research/power_flow" />
    <SUITE FILE_PATH="coverage/GridCal$continuation_power_flow.coverage" NAME="continuation_power_flow Coverage Results" MODIFIED="1648735552255" SOURCE_PROVIDER="com.intellij.coverage.DefaultCoverageFileProvider" RUNNER="coverage.py" COVERAGE_BY_TEST_ENABLED="true" COVERAGE_TRACING_ENABLED="false" WORKING_DIRECTORY="$PROJECT_DIR$/src/GridCal/Engine/Simulations/ContinuationPowerFlow" />
    <SUITE FILE_PATH="coverage/GridCal$demo_sum_of_int.coverage" NAME="demo_sum_of_int Coverage Results" MODIFIED="1663317493075" SOURCE_PROVIDER="com.intellij.coverage.DefaultCoverageFileProvider" RUNNER="coverage.py" COVERAGE_BY_TEST_ENABLED="true" COVERAGE_TRACING_ENABLED="false" WORKING_DIRECTORY="$PROJECT_DIR$/src/research/genetic_algorithms/iDone" />
    <SUITE FILE_PATH="coverage/GridCal$high_speed_jacobian.coverage" NAME="high_speed_jacobian_csc Coverage Results" MODIFIED="1609259233934" SOURCE_PROVIDER="com.intellij.coverage.DefaultCoverageFileProvider" RUNNER="coverage.py" COVERAGE_BY_TEST_ENABLED="true" COVERAGE_TRACING_ENABLED="false" WORKING_DIRECTORY="$PROJECT_DIR$/src/research/power_flow/jacobian" />
    <SUITE FILE_PATH="coverage/GridCal$pytest_for_src_tests_test_cgmes_ieeee.coverage" NAME="pytest for src.tests.test_cgmes_ieeee Coverage Results" MODIFIED="1729674408844" SOURCE_PROVIDER="com.intellij.coverage.DefaultCoverageFileProvider" RUNNER="coverage.py" COVERAGE_BY_TEST_ENABLED="false" COVERAGE_TRACING_ENABLED="false" WORKING_DIRECTORY="$PROJECT_DIR$/src/tests" />
    <SUITE FILE_PATH="coverage/GridCal$se_editor.coverage" NAME="se_editor Coverage Results" MODIFIED="1651392905536" SOURCE_PROVIDER="com.intellij.coverage.DefaultCoverageFileProvider" RUNNER="coverage.py" COVERAGE_BY_TEST_ENABLED="true" COVERAGE_TRACING_ENABLED="false" WORKING_DIRECTORY="$PROJECT_DIR$/src/research/qt_related" />
    <SUITE FILE_PATH="coverage/GridCal$Nosetests_for_tests_test_unbalanced_faults_test_unbalanced_short_circuit.coverage" NAME="Nosetests for tests.test_unbalanced_faults.test_unbalanced_short_circuit Coverage Results" MODIFIED="1700150895798" SOURCE_PROVIDER="com.intellij.coverage.DefaultCoverageFileProvider" RUNNER="coverage.py" COVERAGE_BY_TEST_ENABLED="true" COVERAGE_TRACING_ENABLED="false" WORKING_DIRECTORY="$PROJECT_DIR$/src/tests" />
    <SUITE FILE_PATH="coverage/GridCal$acdc_generalized_6.coverage" NAME="acdc_generalized_6 Coverage Results" MODIFIED="1732897760906" SOURCE_PROVIDER="com.intellij.coverage.DefaultCoverageFileProvider" RUNNER="coverage.py" COVERAGE_BY_TEST_ENABLED="false" COVERAGE_TRACING_ENABLED="false" WORKING_DIRECTORY="$PROJECT_DIR$/src/trunk/acdc_pf/generalized_wip" />
    <SUITE FILE_PATH="coverage/GridCal$banner.coverage" NAME="banner Coverage Results" MODIFIED="1617272129031" SOURCE_PROVIDER="com.intellij.coverage.DefaultCoverageFileProvider" RUNNER="coverage.py" COVERAGE_BY_TEST_ENABLED="true" COVERAGE_TRACING_ENABLED="false" WORKING_DIRECTORY="$PROJECT_DIR$/src/GridCal/Gui/Main" />
    <SUITE FILE_PATH="coverage/GridCal$pytest_in_test_tutorials_py.coverage" NAME="pytest in test_tutorials.py Coverage Results" MODIFIED="1702632151726" SOURCE_PROVIDER="com.intellij.coverage.DefaultCoverageFileProvider" RUNNER="coverage.py" COVERAGE_BY_TEST_ENABLED="true" COVERAGE_TRACING_ENABLED="false" WORKING_DIRECTORY="$PROJECT_DIR$/src/tests" />
    <SUITE FILE_PATH="coverage/GridCal$gridcal_to_raw.coverage" NAME="gridcal_to_raw Coverage Results" MODIFIED="1718811813892" SOURCE_PROVIDER="com.intellij.coverage.DefaultCoverageFileProvider" RUNNER="coverage.py" COVERAGE_BY_TEST_ENABLED="true" COVERAGE_TRACING_ENABLED="false" WORKING_DIRECTORY="$PROJECT_DIR$/src/GridCalEngine/IO/raw" />
    <SUITE FILE_PATH="coverage/GridCal$Nosetests_for_tests_test_tutorials_test_define_grid_from_scratch_without_profiles.coverage" NAME="Nosetests for tests.test_tutorials.test_define_grid_from_scratch_without_profiles Coverage Results" MODIFIED="1694884598511" SOURCE_PROVIDER="com.intellij.coverage.DefaultCoverageFileProvider" RUNNER="coverage.py" COVERAGE_BY_TEST_ENABLED="true" COVERAGE_TRACING_ENABLED="false" WORKING_DIRECTORY="$PROJECT_DIR$/src/tests" />
    <SUITE FILE_PATH="coverage/GridCal$auto_document_models.coverage" NAME="auto_document_models Coverage Results" MODIFIED="1711096173322" SOURCE_PROVIDER="com.intellij.coverage.DefaultCoverageFileProvider" RUNNER="coverage.py" COVERAGE_BY_TEST_ENABLED="true" COVERAGE_TRACING_ENABLED="false" WORKING_DIRECTORY="$PROJECT_DIR$/doc" />
    <SUITE FILE_PATH="coverage/GridCal$Nosetests_for_test_simple_mip_test_lp_simple4.coverage" NAME="Nosetests for test_simple_mip.test_lp_simple4 Coverage Results" MODIFIED="1704807541299" SOURCE_PROVIDER="com.intellij.coverage.DefaultCoverageFileProvider" RUNNER="coverage.py" COVERAGE_BY_TEST_ENABLED="true" COVERAGE_TRACING_ENABLED="false" WORKING_DIRECTORY="$PROJECT_DIR$/src/tests" />
    <SUITE FILE_PATH="coverage/GridCal$example1.coverage" NAME="example1 Coverage Results" MODIFIED="1634669660909" SOURCE_PROVIDER="com.intellij.coverage.DefaultCoverageFileProvider" RUNNER="coverage.py" COVERAGE_BY_TEST_ENABLED="true" COVERAGE_TRACING_ENABLED="false" WORKING_DIRECTORY="$PROJECT_DIR$/src/research/or_tools" />
    <SUITE FILE_PATH="coverage/GridCal$matpower_chart.coverage" NAME="matpower_chart Coverage Results" MODIFIED="1732051935034" SOURCE_PROVIDER="com.intellij.coverage.DefaultCoverageFileProvider" RUNNER="coverage.py" COVERAGE_BY_TEST_ENABLED="false" COVERAGE_TRACING_ENABLED="false" WORKING_DIRECTORY="$PROJECT_DIR$/src/trunk/checks_pf" />
    <SUITE FILE_PATH="coverage/GridCal$ntc_opf.coverage" NAME="ntc_opf Coverage Results" MODIFIED="1630509729235" SOURCE_PROVIDER="com.intellij.coverage.DefaultCoverageFileProvider" RUNNER="coverage.py" COVERAGE_BY_TEST_ENABLED="true" COVERAGE_TRACING_ENABLED="false" WORKING_DIRECTORY="$PROJECT_DIR$/src/GridCal/Engine/Simulations/OPF" />
    <SUITE FILE_PATH="coverage/GridCal$pytest_in_test_ntc_py.coverage" NAME="pytest in test_ntc.py Coverage Results" MODIFIED="1729084993044" SOURCE_PROVIDER="com.intellij.coverage.DefaultCoverageFileProvider" RUNNER="coverage.py" COVERAGE_BY_TEST_ENABLED="false" COVERAGE_TRACING_ENABLED="false" WORKING_DIRECTORY="$PROJECT_DIR$/src/tests" />
    <SUITE FILE_PATH="coverage/GridCal$voltage_control_ree.coverage" NAME="voltage_control_ree Coverage Results" MODIFIED="1714141815714" SOURCE_PROVIDER="com.intellij.coverage.DefaultCoverageFileProvider" RUNNER="coverage.py" COVERAGE_BY_TEST_ENABLED="true" COVERAGE_TRACING_ENABLED="false" WORKING_DIRECTORY="$PROJECT_DIR$/src/trunk/acopf" />
    <SUITE FILE_PATH="coverage/GridCal$cgmes_to_gridcal.coverage" NAME="cgmes_to_gridcal Coverage Results" MODIFIED="1736857124211" SOURCE_PROVIDER="com.intellij.coverage.DefaultCoverageFileProvider" RUNNER="coverage.py" COVERAGE_BY_TEST_ENABLED="true" COVERAGE_TRACING_ENABLED="false" WORKING_DIRECTORY="$PROJECT_DIR$/src/GridCalEngine/IO/cim/cgmes" />
    <SUITE FILE_PATH="coverage/GridCal$models_dialogue.coverage" NAME="models_dialogue Coverage Results" MODIFIED="1674069639851" SOURCE_PROVIDER="com.intellij.coverage.DefaultCoverageFileProvider" RUNNER="coverage.py" COVERAGE_BY_TEST_ENABLED="true" COVERAGE_TRACING_ENABLED="false" WORKING_DIRECTORY="$PROJECT_DIR$/src/GridCal/Gui/ProfilesInput" />
    <SUITE FILE_PATH="coverage/GridCal$pytest_for_test_basic_test_gridcal_basic_pi.coverage" NAME="pytest for test_basic.test_gridcal_basic_pi Coverage Results" MODIFIED="1739521065243" SOURCE_PROVIDER="com.intellij.coverage.DefaultCoverageFileProvider" RUNNER="coverage.py" COVERAGE_BY_TEST_ENABLED="false" COVERAGE_TRACING_ENABLED="false" WORKING_DIRECTORY="$PROJECT_DIR$/src/tests" />
    <SUITE FILE_PATH="coverage/GridCal$Nosetests_in_test_power_flow_py.coverage" NAME="Nosetests in test_power_flow.py Coverage Results" MODIFIED="1687762551042" SOURCE_PROVIDER="com.intellij.coverage.DefaultCoverageFileProvider" RUNNER="coverage.py" COVERAGE_BY_TEST_ENABLED="true" COVERAGE_TRACING_ENABLED="false" WORKING_DIRECTORY="$PROJECT_DIR$/src/tests" />
    <SUITE FILE_PATH="coverage/GridCal$ntc_opf_black_box.coverage" NAME="ntc_opf_black_box Coverage Results" MODIFIED="1631801064353" SOURCE_PROVIDER="com.intellij.coverage.DefaultCoverageFileProvider" RUNNER="coverage.py" COVERAGE_BY_TEST_ENABLED="true" COVERAGE_TRACING_ENABLED="false" WORKING_DIRECTORY="$PROJECT_DIR$/src/GridCal/Engine/Simulations/OPF" />
    <SUITE FILE_PATH="coverage/GridCal$Nosetests_in_ac_dc_power_flow_py.coverage" NAME="Nosetests in ac_dc_power_flow.py Coverage Results" MODIFIED="1699631921222" SOURCE_PROVIDER="com.intellij.coverage.DefaultCoverageFileProvider" RUNNER="coverage.py" COVERAGE_BY_TEST_ENABLED="true" COVERAGE_TRACING_ENABLED="false" WORKING_DIRECTORY="$PROJECT_DIR$/src/tests" />
    <SUITE FILE_PATH="coverage/GridCal$Nosetests_in_test_state_estimation_py.coverage" NAME="Nosetests in test_state_estimation.py Coverage Results" MODIFIED="1635596732504" SOURCE_PROVIDER="com.intellij.coverage.DefaultCoverageFileProvider" RUNNER="coverage.py" COVERAGE_BY_TEST_ENABLED="true" COVERAGE_TRACING_ENABLED="false" WORKING_DIRECTORY="$PROJECT_DIR$/src/tests" />
    <SUITE FILE_PATH="coverage/GridCal$pytest_for_src_tests_test_raw_roundtrip_test_raw_roundtrip.coverage" NAME="pytest for src.tests.test_raw_roundtrip.test_raw_roundtrip Coverage Results" MODIFIED="1730403020143" SOURCE_PROVIDER="com.intellij.coverage.DefaultCoverageFileProvider" RUNNER="coverage.py" COVERAGE_BY_TEST_ENABLED="false" COVERAGE_TRACING_ENABLED="false" WORKING_DIRECTORY="$PROJECT_DIR$/src/tests" />
    <SUITE FILE_PATH="coverage/GridCal$filtering_example1.coverage" NAME="filtering_example1 Coverage Results" MODIFIED="1708704156149" SOURCE_PROVIDER="com.intellij.coverage.DefaultCoverageFileProvider" RUNNER="coverage.py" COVERAGE_BY_TEST_ENABLED="true" COVERAGE_TRACING_ENABLED="false" WORKING_DIRECTORY="$PROJECT_DIR$/src/trunk/filtering" />
    <SUITE FILE_PATH="coverage/GridCal$Nosetests_for_test_admittance_tap_derivatives_test_pegase89.coverage" NAME="Nosetests for test_admittance_tap_derivatives.test_pegase89 Coverage Results" MODIFIED="1708506867277" SOURCE_PROVIDER="com.intellij.coverage.DefaultCoverageFileProvider" RUNNER="coverage.py" COVERAGE_BY_TEST_ENABLED="true" COVERAGE_TRACING_ENABLED="false" WORKING_DIRECTORY="$PROJECT_DIR$/src/tests" />
    <SUITE FILE_PATH="coverage/GridCal$Nosetests_in_test_numerical_circuit_py.coverage" NAME="Nosetests in test_numerical_circuit.py Coverage Results" MODIFIED="1706864003379" SOURCE_PROVIDER="com.intellij.coverage.DefaultCoverageFileProvider" RUNNER="coverage.py" COVERAGE_BY_TEST_ENABLED="true" COVERAGE_TRACING_ENABLED="false" WORKING_DIRECTORY="$PROJECT_DIR$/src/tests" />
    <SUITE FILE_PATH="coverage/GridCal$make_wheels.coverage" NAME="make_wheels Coverage Results" MODIFIED="1694621489184" SOURCE_PROVIDER="com.intellij.coverage.DefaultCoverageFileProvider" RUNNER="coverage.py" COVERAGE_BY_TEST_ENABLED="true" COVERAGE_TRACING_ENABLED="false" WORKING_DIRECTORY="$PROJECT_DIR$/src" />
    <SUITE FILE_PATH="coverage/GridCal$cgmes_rdfs_graph.coverage" NAME="cgmes_rdfs_graph Coverage Results" MODIFIED="1707473946419" SOURCE_PROVIDER="com.intellij.coverage.DefaultCoverageFileProvider" RUNNER="coverage.py" COVERAGE_BY_TEST_ENABLED="true" COVERAGE_TRACING_ENABLED="false" WORKING_DIRECTORY="$PROJECT_DIR$/src/trunk/cgmes_py_generator" />
    <SUITE FILE_PATH="coverage/GridCal$Nosetests_for_test_load_save_load_test_load_save_load.coverage" NAME="Nosetests for test_load_save_load.test_load_save_load Coverage Results" MODIFIED="1708677149152" SOURCE_PROVIDER="com.intellij.coverage.DefaultCoverageFileProvider" RUNNER="coverage.py" COVERAGE_BY_TEST_ENABLED="true" COVERAGE_TRACING_ENABLED="false" WORKING_DIRECTORY="$PROJECT_DIR$/src/tests" />
    <SUITE FILE_PATH="coverage/GridCal$node_groups_run.coverage" NAME="node_groups_run Coverage Results" MODIFIED="1707392255868" SOURCE_PROVIDER="com.intellij.coverage.DefaultCoverageFileProvider" RUNNER="coverage.py" COVERAGE_BY_TEST_ENABLED="true" COVERAGE_TRACING_ENABLED="false" WORKING_DIRECTORY="$PROJECT_DIR$/examples" />
    <SUITE FILE_PATH="coverage/GridCal$Nosetests_for_tests_test_tutorials.coverage" NAME="Nosetests for tests.test_tutorials Coverage Results" MODIFIED="1647335600894" SOURCE_PROVIDER="com.intellij.coverage.DefaultCoverageFileProvider" RUNNER="coverage.py" COVERAGE_BY_TEST_ENABLED="true" COVERAGE_TRACING_ENABLED="false" WORKING_DIRECTORY="$PROJECT_DIR$/src/tests" />
    <SUITE FILE_PATH="coverage/GridCal$vispy_graph.coverage" NAME="vispy_graph Coverage Results" MODIFIED="1647609573310" SOURCE_PROVIDER="com.intellij.coverage.DefaultCoverageFileProvider" RUNNER="coverage.py" COVERAGE_BY_TEST_ENABLED="true" COVERAGE_TRACING_ENABLED="false" WORKING_DIRECTORY="$PROJECT_DIR$/src/research/visualization" />
    <SUITE FILE_PATH="coverage/GridCal$test_continuation_power_flow.coverage" NAME="test_continuation_power_flow Coverage Results" MODIFIED="1712338421975" SOURCE_PROVIDER="com.intellij.coverage.DefaultCoverageFileProvider" RUNNER="coverage.py" COVERAGE_BY_TEST_ENABLED="true" COVERAGE_TRACING_ENABLED="false" WORKING_DIRECTORY="$PROJECT_DIR$/src/tests" />
    <SUITE FILE_PATH="coverage/GridCal$pytest_for_test_topology_processor_test_segmenting_by_hvdc.coverage" NAME="pytest for test_topology_processor.test_segmenting_by_hvdc Coverage Results" MODIFIED="1736188308161" SOURCE_PROVIDER="com.intellij.coverage.DefaultCoverageFileProvider" RUNNER="coverage.py" COVERAGE_BY_TEST_ENABLED="false" COVERAGE_TRACING_ENABLED="false" WORKING_DIRECTORY="$PROJECT_DIR$/src/tests" />
    <SUITE FILE_PATH="coverage/GridCal$Nosetests_in_test_basic_py.coverage" NAME="Nosetests in test_basic.py Coverage Results" MODIFIED="1609500352073" SOURCE_PROVIDER="com.intellij.coverage.DefaultCoverageFileProvider" RUNNER="coverage.py" COVERAGE_BY_TEST_ENABLED="true" COVERAGE_TRACING_ENABLED="false" WORKING_DIRECTORY="$PROJECT_DIR$/src/tests" />
    <SUITE FILE_PATH="coverage/GridCal$PTDF_research2.coverage" NAME="PTDF_research2 Coverage Results" MODIFIED="1602138084850" SOURCE_PROVIDER="com.intellij.coverage.DefaultCoverageFileProvider" RUNNER="coverage.py" COVERAGE_BY_TEST_ENABLED="true" COVERAGE_TRACING_ENABLED="false" WORKING_DIRECTORY="$PROJECT_DIR$/src/research/PTDF" />
    <SUITE FILE_PATH="coverage/GridCal$endpoints.coverage" NAME="endpoints Coverage Results" MODIFIED="1717576265871" SOURCE_PROVIDER="com.intellij.coverage.DefaultCoverageFileProvider" RUNNER="coverage.py" COVERAGE_BY_TEST_ENABLED="true" COVERAGE_TRACING_ENABLED="false" WORKING_DIRECTORY="$PROJECT_DIR$/src/GridCalServer" />
    <SUITE FILE_PATH="coverage/GridCal$Nosetests_in_test_api_py.coverage" NAME="Nosetests in test_api.py Coverage Results" MODIFIED="1598803532944" SOURCE_PROVIDER="com.intellij.coverage.DefaultCoverageFileProvider" RUNNER="coverage.py" COVERAGE_BY_TEST_ENABLED="true" COVERAGE_TRACING_ENABLED="false" WORKING_DIRECTORY="$PROJECT_DIR$/src/tests" />
    <SUITE FILE_PATH="coverage/GridCal$run_contingencies.coverage" NAME="run_contingencies Coverage Results" MODIFIED="1707303266446" SOURCE_PROVIDER="com.intellij.coverage.DefaultCoverageFileProvider" RUNNER="coverage.py" COVERAGE_BY_TEST_ENABLED="true" COVERAGE_TRACING_ENABLED="false" WORKING_DIRECTORY="$PROJECT_DIR$/src/trunk/contingencies" />
    <SUITE FILE_PATH="coverage/GridCal$flatpak_pip_generator.coverage" NAME="flatpak-pip-generator Coverage Results" MODIFIED="1694345245258" SOURCE_PROVIDER="com.intellij.coverage.DefaultCoverageFileProvider" RUNNER="coverage.py" COVERAGE_BY_TEST_ENABLED="true" COVERAGE_TRACING_ENABLED="false" WORKING_DIRECTORY="$PROJECT_DIR$/src" />
    <SUITE FILE_PATH="coverage/GridCal$short_circuit_driver.coverage" NAME="short_circuit_driver Coverage Results" MODIFIED="1660563199034" SOURCE_PROVIDER="com.intellij.coverage.DefaultCoverageFileProvider" RUNNER="coverage.py" COVERAGE_BY_TEST_ENABLED="true" COVERAGE_TRACING_ENABLED="false" WORKING_DIRECTORY="$PROJECT_DIR$/src/GridCal/Engine/Simulations/ShortCircuitStudies" />
    <SUITE FILE_PATH="coverage/GridCal$Nosetests_for_tests_test_continuation_power_flow.coverage" NAME="Nosetests for tests.test_continuation_power_flow Coverage Results" MODIFIED="1712338444431" SOURCE_PROVIDER="com.intellij.coverage.DefaultCoverageFileProvider" RUNNER="coverage.py" COVERAGE_BY_TEST_ENABLED="true" COVERAGE_TRACING_ENABLED="false" WORKING_DIRECTORY="$PROJECT_DIR$/src/tests" />
    <SUITE FILE_PATH="coverage/GridCal$Nosetests_for_test_power_flow_test_dc_pf_ieee14.coverage" NAME="Nosetests for test_power_flow.test_dc_pf_ieee14 Coverage Results" MODIFIED="1708459374133" SOURCE_PROVIDER="com.intellij.coverage.DefaultCoverageFileProvider" RUNNER="coverage.py" COVERAGE_BY_TEST_ENABLED="true" COVERAGE_TRACING_ENABLED="false" WORKING_DIRECTORY="$PROJECT_DIR$/src/tests" />
    <SUITE FILE_PATH="coverage/GridCal$pytest_in_tests.coverage" NAME="pytest in tests Coverage Results" MODIFIED="1740047373509" SOURCE_PROVIDER="com.intellij.coverage.DefaultCoverageFileProvider" RUNNER="coverage.py" COVERAGE_BY_TEST_ENABLED="false" COVERAGE_TRACING_ENABLED="false" WORKING_DIRECTORY="$PROJECT_DIR$/src/tests" />
    <SUITE FILE_PATH="coverage/GridCal$LineBuilderDialogue.coverage" NAME="LineBuilderDialogue Coverage Results" MODIFIED="1633774223527" SOURCE_PROVIDER="com.intellij.coverage.DefaultCoverageFileProvider" RUNNER="coverage.py" COVERAGE_BY_TEST_ENABLED="true" COVERAGE_TRACING_ENABLED="false" WORKING_DIRECTORY="$PROJECT_DIR$/src/GridCal/Gui/TowerBuilder" />
    <SUITE FILE_PATH="coverage/GridCal$Nosetests_for_tests_test_ptdf_test_ptdf_generation_contingencies.coverage" NAME="Nosetests for tests.test_ptdf.test_ptdf_generation_contingencies Coverage Results" MODIFIED="1710155943890" SOURCE_PROVIDER="com.intellij.coverage.DefaultCoverageFileProvider" RUNNER="coverage.py" COVERAGE_BY_TEST_ENABLED="true" COVERAGE_TRACING_ENABLED="false" WORKING_DIRECTORY="$PROJECT_DIR$/src/tests" />
    <SUITE FILE_PATH="coverage/GridCal$power_world_parser.coverage" NAME="power_world_parser Coverage Results" MODIFIED="1632911407871" SOURCE_PROVIDER="com.intellij.coverage.DefaultCoverageFileProvider" RUNNER="coverage.py" COVERAGE_BY_TEST_ENABLED="true" COVERAGE_TRACING_ENABLED="false" WORKING_DIRECTORY="$PROJECT_DIR$/src/GridCal/Engine/IO" />
    <SUITE FILE_PATH="coverage/GridCal$grid_editor_widget__1_.coverage" NAME="grid_editor_widget (1) Coverage Results" MODIFIED="1692806772617" SOURCE_PROVIDER="com.intellij.coverage.DefaultCoverageFileProvider" RUNNER="coverage.py" COVERAGE_BY_TEST_ENABLED="true" COVERAGE_TRACING_ENABLED="false" WORKING_DIRECTORY="$PROJECT_DIR$/src/GridCal/Gui/GridEditorWidget" />
    <SUITE FILE_PATH="coverage/GridCal$asd_power_flow.coverage" NAME="asd_power_flow Coverage Results" MODIFIED="1598789868769" SOURCE_PROVIDER="com.intellij.coverage.DefaultCoverageFileProvider" RUNNER="coverage.py" COVERAGE_BY_TEST_ENABLED="true" COVERAGE_TRACING_ENABLED="false" WORKING_DIRECTORY="$PROJECT_DIR$/src/research/power_flow/asd" />
    <SUITE FILE_PATH="coverage/GridCal$Nosetests_for_test_ptdf_test_ptdf_ieee14_definition.coverage" NAME="Nosetests for test_ptdf.test_ptdf_ieee14_definition Coverage Results" MODIFIED="1701814601492" SOURCE_PROVIDER="com.intellij.coverage.DefaultCoverageFileProvider" RUNNER="coverage.py" COVERAGE_BY_TEST_ENABLED="true" COVERAGE_TRACING_ENABLED="false" WORKING_DIRECTORY="$PROJECT_DIR$/src/tests" />
    <SUITE FILE_PATH="coverage/GridCal$Nosetests_for_tests_admittance_matrix_test_test3.coverage" NAME="Nosetests for tests.admittance_matrix_test.test3 Coverage Results" MODIFIED="1707832146793" SOURCE_PROVIDER="com.intellij.coverage.DefaultCoverageFileProvider" RUNNER="coverage.py" COVERAGE_BY_TEST_ENABLED="true" COVERAGE_TRACING_ENABLED="false" WORKING_DIRECTORY="$PROJECT_DIR$/src/tests" />
    <SUITE FILE_PATH="coverage/GridCal$time_series.coverage" NAME="time_series Coverage Results" MODIFIED="1617809423186" SOURCE_PROVIDER="com.intellij.coverage.DefaultCoverageFileProvider" RUNNER="coverage.py" COVERAGE_BY_TEST_ENABLED="true" COVERAGE_TRACING_ENABLED="false" WORKING_DIRECTORY="$PROJECT_DIR$/src/Tutorials" />
  </component>
</project><|MERGE_RESOLUTION|>--- conflicted
+++ resolved
@@ -28,10 +28,6 @@
     <select />
   </component>
   <component name="ChangeListManager">
-<<<<<<< HEAD
-    <list default="true" id="aa3ee678-6e91-470f-91a9-09e9d8a4756d" name="Changes" comment="Three-Phase Fault (LLL).">
-      <change beforePath="$PROJECT_DIR$/.idea/workspace.xml" beforeDir="false" afterPath="$PROJECT_DIR$/.idea/workspace.xml" afterDir="false" />
-=======
     <list default="true" id="aa3ee678-6e91-470f-91a9-09e9d8a4756d" name="Changes" comment="implemented the ptdf reduction and integrated with the diagram">
       <change beforePath="$PROJECT_DIR$/.idea/workspace.xml" beforeDir="false" afterPath="$PROJECT_DIR$/.idea/workspace.xml" afterDir="false" />
       <change beforePath="$PROJECT_DIR$/src/GridCalEngine/IO/raw/devices/area.py" beforeDir="false" afterPath="$PROJECT_DIR$/src/GridCalEngine/IO/raw/devices/area.py" afterDir="false" />
@@ -41,7 +37,6 @@
       <change beforePath="$PROJECT_DIR$/src/GridCalEngine/IO/raw/devices/inter_area.py" beforeDir="false" afterPath="$PROJECT_DIR$/src/GridCalEngine/IO/raw/devices/inter_area.py" afterDir="false" />
       <change beforePath="$PROJECT_DIR$/src/GridCalEngine/IO/raw/devices/load.py" beforeDir="false" afterPath="$PROJECT_DIR$/src/GridCalEngine/IO/raw/devices/load.py" afterDir="false" />
       <change beforePath="$PROJECT_DIR$/src/GridCalEngine/IO/raw/devices/psse_object.py" beforeDir="false" afterPath="$PROJECT_DIR$/src/GridCalEngine/IO/raw/devices/psse_object.py" afterDir="false" />
->>>>>>> 2f9304b1
     </list>
     <option name="SHOW_DIALOG" value="false" />
     <option name="HIGHLIGHT_CONFLICTS" value="true" />
@@ -210,11 +205,7 @@
     &quot;RunOnceActivity.git.unshallow&quot;: &quot;true&quot;,
     &quot;WebServerToolWindowFactoryState&quot;: &quot;false&quot;,
     &quot;git-widget-placeholder&quot;: &quot;devel&quot;,
-<<<<<<< HEAD
-    &quot;last_opened_file_path&quot;: &quot;/home/santi/Documentos/Git/GitHub/GridCal_debug&quot;,
-=======
     &quot;last_opened_file_path&quot;: &quot;C:/Users/eRoots1/PycharmProjects&quot;,
->>>>>>> 2f9304b1
     &quot;node.js.detected.package.eslint&quot;: &quot;true&quot;,
     &quot;node.js.selected.package.eslint&quot;: &quot;(autodetect)&quot;,
     &quot;node.js.selected.package.tslint&quot;: &quot;(autodetect)&quot;,
@@ -246,32 +237,7 @@
       <recent name="D:\SIROCO\GridCal\doc\rst_source\figures\Diagrams" />
     </key>
   </component>
-<<<<<<< HEAD
-  <component name="RunManager" selected="Python.admittance_matrices">
-    <configuration default="true" type="DjangoTestsConfigurationType">
-      <module name="GridCalEngine" />
-      <option name="ENV_FILES" value="" />
-      <option name="INTERPRETER_OPTIONS" value="" />
-      <option name="PARENT_ENVS" value="true" />
-      <envs>
-        <env name="PYTHONUNBUFFERED" value="1" />
-      </envs>
-      <option name="SDK_HOME" value="" />
-      <option name="WORKING_DIRECTORY" value="" />
-      <option name="IS_MODULE_SDK" value="false" />
-      <option name="ADD_CONTENT_ROOTS" value="true" />
-      <option name="ADD_SOURCE_ROOTS" value="true" />
-      <EXTENSION ID="PythonCoverageRunConfigurationExtension" runner="coverage.py" />
-      <option name="TARGET" value="" />
-      <option name="SETTINGS_FILE" value="" />
-      <option name="CUSTOM_SETTINGS" value="false" />
-      <option name="USE_OPTIONS" value="false" />
-      <option name="OPTIONS" value="" />
-      <method v="2" />
-    </configuration>
-=======
   <component name="RunManager" selected="Python.update_gui_file">
->>>>>>> 2f9304b1
     <configuration default="true" type="DjangoTestsConfigurationType">
       <module name="GridCalEngine" />
       <option name="ENV_FILES" value="" />
@@ -369,20 +335,6 @@
       <option name="MODULE_MODE" value="false" />
       <option name="REDIRECT_INPUT" value="false" />
       <option name="INPUT_FILE" value="" />
-      <method v="2" />
-    </configuration>
-    <configuration default="true" type="Python.FlaskServer">
-      <module name="GridCalEngine" />
-      <option name="ENV_FILES" value="" />
-      <option name="INTERPRETER_OPTIONS" value="" />
-      <option name="PARENT_ENVS" value="true" />
-      <option name="SDK_HOME" value="" />
-      <option name="WORKING_DIRECTORY" value="" />
-      <option name="IS_MODULE_SDK" value="false" />
-      <option name="ADD_CONTENT_ROOTS" value="true" />
-      <option name="ADD_SOURCE_ROOTS" value="true" />
-      <EXTENSION ID="PythonCoverageRunConfigurationExtension" runner="coverage.py" />
-      <option name="launchJavascriptDebuger" value="false" />
       <method v="2" />
     </configuration>
     <configuration default="true" type="Python.FlaskServer">
@@ -511,8 +463,6 @@
       <option name="_new_targetType" value="&quot;PATH&quot;" />
       <method v="2" />
     </configuration>
-<<<<<<< HEAD
-=======
     <configuration name="ExecuteGridCal" type="PythonConfigurationType" factoryName="Python" singleton="false" temporary="true" nameIsGenerated="true">
       <module name="GridCal" />
       <option name="INTERPRETER_OPTIONS" value="" />
@@ -535,7 +485,6 @@
       <option name="INPUT_FILE" value="" />
       <method v="2" />
     </configuration>
->>>>>>> 2f9304b1
     <configuration default="true" type="PythonConfigurationType" factoryName="Python">
       <module name="GridCalEngine" />
       <option name="INTERPRETER_OPTIONS" value="" />
@@ -719,151 +668,6 @@
       <option name="INTERPRETER_OPTIONS" value="" />
       <option name="PARENT_ENVS" value="true" />
       <option name="SDK_HOME" value="" />
-<<<<<<< HEAD
-      <option name="SDK_NAME" value="Python 3.11 (GridCal)" />
-      <option name="WORKING_DIRECTORY" value="$PROJECT_DIR$/src/tests" />
-      <option name="IS_MODULE_SDK" value="false" />
-      <option name="ADD_CONTENT_ROOTS" value="true" />
-      <option name="ADD_SOURCE_ROOTS" value="true" />
-      <EXTENSION ID="PythonCoverageRunConfigurationExtension" runner="coverage.py" />
-      <option name="SCRIPT_NAME" value="$PROJECT_DIR$/src/tests/test_raw_cgmes_cross_roundtrip.py" />
-      <option name="PARAMETERS" value="" />
-      <option name="SHOW_COMMAND_LINE" value="false" />
-      <option name="EMULATE_TERMINAL" value="false" />
-      <option name="MODULE_MODE" value="false" />
-      <option name="REDIRECT_INPUT" value="false" />
-      <option name="INPUT_FILE" value="" />
-      <method v="2" />
-    </configuration>
-    <configuration name="test_raw_cgmes_cross_roundtrip" type="PythonConfigurationType" factoryName="Python" nameIsGenerated="true">
-      <module name="GridCal" />
-      <option name="ENV_FILES" value="" />
-      <option name="INTERPRETER_OPTIONS" value="" />
-      <option name="PARENT_ENVS" value="true" />
-      <envs>
-        <env name="PYTHONUNBUFFERED" value="1" />
-      </envs>
-      <option name="SDK_HOME" value="" />
-      <option name="SDK_NAME" value="Python 3.11 (GridCal)" />
-      <option name="WORKING_DIRECTORY" value="$PROJECT_DIR$/src/tests" />
-      <option name="IS_MODULE_SDK" value="false" />
-      <option name="ADD_CONTENT_ROOTS" value="true" />
-      <option name="ADD_SOURCE_ROOTS" value="true" />
-      <EXTENSION ID="PythonCoverageRunConfigurationExtension" runner="coverage.py" />
-      <option name="SCRIPT_NAME" value="$PROJECT_DIR$/src/tests/test_raw_cgmes_cross_roundtrip.py" />
-      <option name="PARAMETERS" value="" />
-      <option name="SHOW_COMMAND_LINE" value="false" />
-      <option name="EMULATE_TERMINAL" value="false" />
-      <option name="MODULE_MODE" value="false" />
-      <option name="REDIRECT_INPUT" value="false" />
-      <option name="INPUT_FILE" value="" />
-      <method v="2" />
-    </configuration>
-    <configuration default="true" type="Tox" factoryName="Tox">
-      <module name="GridCalEngine" />
-      <option name="ENV_FILES" value="" />
-      <option name="INTERPRETER_OPTIONS" value="" />
-      <option name="PARENT_ENVS" value="true" />
-      <option name="SDK_HOME" value="" />
-      <option name="WORKING_DIRECTORY" value="" />
-      <option name="IS_MODULE_SDK" value="false" />
-      <option name="ADD_CONTENT_ROOTS" value="true" />
-      <option name="ADD_SOURCE_ROOTS" value="true" />
-      <EXTENSION ID="PythonCoverageRunConfigurationExtension" runner="coverage.py" />
-      <method v="2" />
-    </configuration>
-    <configuration default="true" type="docs" factoryName="Docutils task">
-      <module name="GridCalEngine" />
-      <option name="ENV_FILES" value="" />
-      <option name="INTERPRETER_OPTIONS" value="" />
-      <option name="PARENT_ENVS" value="true" />
-      <option name="SDK_HOME" value="" />
-      <option name="WORKING_DIRECTORY" value="" />
-      <option name="IS_MODULE_SDK" value="false" />
-      <option name="ADD_CONTENT_ROOTS" value="true" />
-      <option name="ADD_SOURCE_ROOTS" value="true" />
-      <EXTENSION ID="PythonCoverageRunConfigurationExtension" runner="coverage.py" />
-      <option name="docutils_input_file" value="" />
-      <option name="docutils_output_file" value="" />
-      <option name="docutils_params" value="" />
-      <option name="docutils_task" value="" />
-      <option name="docutils_open_in_browser" value="false" />
-      <method v="2" />
-    </configuration>
-    <configuration default="true" type="docs" factoryName="Sphinx task">
-      <module name="GridCalEngine" />
-      <option name="ENV_FILES" value="" />
-      <option name="INTERPRETER_OPTIONS" value="" />
-      <option name="PARENT_ENVS" value="true" />
-      <option name="SDK_HOME" value="" />
-      <option name="WORKING_DIRECTORY" value="" />
-      <option name="IS_MODULE_SDK" value="false" />
-      <option name="ADD_CONTENT_ROOTS" value="true" />
-      <option name="ADD_SOURCE_ROOTS" value="true" />
-      <EXTENSION ID="PythonCoverageRunConfigurationExtension" runner="coverage.py" />
-      <option name="docutils_input_file" value="" />
-      <option name="docutils_output_file" value="" />
-      <option name="docutils_params" value="" />
-      <option name="docutils_task" value="" />
-      <option name="docutils_open_in_browser" value="false" />
-      <method v="2" />
-    </configuration>
-    <configuration name="Python tests for test_power_flow.test_qf_control_with_ltc" type="tests" factoryName="Autodetect" temporary="true" nameIsGenerated="true">
-      <module name="GridCal" />
-      <option name="ENV_FILES" value="" />
-      <option name="INTERPRETER_OPTIONS" value="" />
-      <option name="PARENT_ENVS" value="true" />
-      <option name="SDK_HOME" value="" />
-      <option name="WORKING_DIRECTORY" value="$PROJECT_DIR$/src/tests" />
-      <option name="IS_MODULE_SDK" value="true" />
-      <option name="ADD_CONTENT_ROOTS" value="true" />
-      <option name="ADD_SOURCE_ROOTS" value="true" />
-      <EXTENSION ID="PythonCoverageRunConfigurationExtension" runner="coverage.py" />
-      <option name="_new_additionalArguments" value="&quot;&quot;" />
-      <option name="_new_target" value="&quot;test_power_flow.test_qf_control_with_ltc&quot;" />
-      <option name="_new_targetType" value="&quot;PYTHON&quot;" />
-      <method v="2" />
-    </configuration>
-    <configuration name="Python tests for test_power_flow.test_qt_control_with_ltc" type="tests" factoryName="Autodetect" temporary="true" nameIsGenerated="true">
-      <module name="GridCal" />
-      <option name="ENV_FILES" value="" />
-      <option name="INTERPRETER_OPTIONS" value="" />
-      <option name="PARENT_ENVS" value="true" />
-      <option name="SDK_HOME" value="" />
-      <option name="WORKING_DIRECTORY" value="$PROJECT_DIR$/src/tests" />
-      <option name="IS_MODULE_SDK" value="true" />
-      <option name="ADD_CONTENT_ROOTS" value="true" />
-      <option name="ADD_SOURCE_ROOTS" value="true" />
-      <EXTENSION ID="PythonCoverageRunConfigurationExtension" runner="coverage.py" />
-      <option name="_new_additionalArguments" value="&quot;&quot;" />
-      <option name="_new_target" value="&quot;test_power_flow.test_qt_control_with_ltc&quot;" />
-      <option name="_new_targetType" value="&quot;PYTHON&quot;" />
-      <method v="2" />
-    </configuration>
-    <configuration name="Python tests for test_power_flow.test_reactive_power_splitting" type="tests" factoryName="Autodetect" temporary="true" nameIsGenerated="true">
-      <module name="GridCal" />
-      <option name="ENV_FILES" value="" />
-      <option name="INTERPRETER_OPTIONS" value="" />
-      <option name="PARENT_ENVS" value="true" />
-      <option name="SDK_HOME" value="" />
-      <option name="WORKING_DIRECTORY" value="$PROJECT_DIR$/src/tests" />
-      <option name="IS_MODULE_SDK" value="true" />
-      <option name="ADD_CONTENT_ROOTS" value="true" />
-      <option name="ADD_SOURCE_ROOTS" value="true" />
-      <EXTENSION ID="PythonCoverageRunConfigurationExtension" runner="coverage.py" />
-      <option name="_new_additionalArguments" value="&quot;&quot;" />
-      <option name="_new_target" value="&quot;test_power_flow.test_reactive_power_splitting&quot;" />
-      <option name="_new_targetType" value="&quot;PYTHON&quot;" />
-      <method v="2" />
-    </configuration>
-    <configuration default="true" type="tests" factoryName="Doctests">
-      <module name="GridCalEngine" />
-      <option name="ENV_FILES" value="" />
-      <option name="INTERPRETER_OPTIONS" value="" />
-      <option name="PARENT_ENVS" value="true" />
-      <option name="SDK_HOME" value="" />
-=======
->>>>>>> 2f9304b1
       <option name="WORKING_DIRECTORY" value="" />
       <option name="IS_MODULE_SDK" value="false" />
       <option name="ADD_CONTENT_ROOTS" value="true" />
