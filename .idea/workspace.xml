<?xml version="1.0" encoding="UTF-8"?>
<project version="4">
  <component name="AnalysisUIOptions">
    <option name="SCOPE_TYPE" value="8" />
    <option name="CUSTOM_SCOPE_NAME" value="Module 'GridCal'" />
  </component>
  <component name="BranchesTreeState">
    <expand>
      <path>
        <item name="ROOT" type="e8cecc67:BranchNodeDescriptor" />
        <item name="LOCAL_ROOT" type="e8cecc67:BranchNodeDescriptor" />
      </path>
      <path>
        <item name="ROOT" type="e8cecc67:BranchNodeDescriptor" />
        <item name="REMOTE_ROOT" type="e8cecc67:BranchNodeDescriptor" />
      </path>
      <path>
        <item name="ROOT" type="e8cecc67:BranchNodeDescriptor" />
        <item name="REMOTE_ROOT" type="e8cecc67:BranchNodeDescriptor" />
        <item name="GROUP_NODE:origin" type="e8cecc67:BranchNodeDescriptor" />
      </path>
    </expand>
    <select />
  </component>
  <component name="ChangeListManager">
<<<<<<< HEAD
    <list default="true" id="903393a6-e011-4cf7-964c-90325cdcb845" name="Default Changelist" comment="PTDF time series working&#10;- Migrated the Old PTDF driver&#10;- Migrated the time series to the new PTDF driver">
      <change beforePath="$PROJECT_DIR$/.idea/GridCal.iml" beforeDir="false" afterPath="$PROJECT_DIR$/.idea/GridCal.iml" afterDir="false" />
      <change beforePath="$PROJECT_DIR$/.idea/inspectionProfiles/Project_Default.xml" beforeDir="false" afterPath="$PROJECT_DIR$/.idea/inspectionProfiles/Project_Default.xml" afterDir="false" />
      <change beforePath="$PROJECT_DIR$/.idea/misc.xml" beforeDir="false" afterPath="$PROJECT_DIR$/.idea/misc.xml" afterDir="false" />
      <change beforePath="$PROJECT_DIR$/.idea/workspace.xml" beforeDir="false" afterPath="$PROJECT_DIR$/.idea/workspace.xml" afterDir="false" />
      <change beforePath="$PROJECT_DIR$/src/GridCal/Engine/Simulations/NK/n_minus_k_driver.py" beforeDir="false" afterPath="$PROJECT_DIR$/src/GridCal/Engine/Simulations/NK/n_minus_k_driver.py" afterDir="false" />
=======
    <list default="true" id="903393a6-e011-4cf7-964c-90325cdcb845" name="Default Changelist" comment="transposed the OPF data structures to use the data in the format as it comes">
      <change beforePath="$PROJECT_DIR$/.idea/workspace.xml" beforeDir="false" afterPath="$PROJECT_DIR$/.idea/workspace.xml" afterDir="false" />
>>>>>>> 5daeab92
    </list>
    <option name="EXCLUDED_CONVERTED_TO_IGNORED" value="true" />
    <option name="SHOW_DIALOG" value="false" />
    <option name="HIGHLIGHT_CONFLICTS" value="true" />
    <option name="HIGHLIGHT_NON_ACTIVE_CHANGELIST" value="false" />
    <option name="LAST_RESOLUTION" value="IGNORE" />
  </component>
  <component name="FileTemplateManagerImpl">
    <option name="RECENT_TEMPLATES">
      <list>
        <option value="Python Script" />
      </list>
    </option>
  </component>
  <component name="FlaskConsoleOptions" custom-start-script="import sys&#10;sys.path.extend([WORKING_DIR_AND_PYTHON_PATHS])&#10;from flask.cli import ScriptInfo&#10;locals().update(ScriptInfo(create_app=None).load_app().make_shell_context())&#10;print(&quot;Python %s on %s\nApp: %s [%s]\nInstance: %s&quot; % (sys.version, sys.platform, app.import_name, app.env, app.instance_path))">
    <envs>
      <env key="FLASK_APP" value="app" />
    </envs>
    <option name="myCustomStartScript" value="import sys&#10;sys.path.extend([WORKING_DIR_AND_PYTHON_PATHS])&#10;from flask.cli import ScriptInfo&#10;locals().update(ScriptInfo(create_app=None).load_app().make_shell_context())&#10;print(&quot;Python %s on %s\nApp: %s [%s]\nInstance: %s&quot; % (sys.version, sys.platform, app.import_name, app.env, app.instance_path))" />
    <option name="myEnvs">
      <map>
        <entry key="FLASK_APP" value="app" />
      </map>
    </option>
  </component>
  <component name="Git.Settings">
    <option name="RECENT_BRANCH_BY_REPOSITORY">
      <map>
<<<<<<< HEAD
        <entry key="$PROJECT_DIR$" value="GridCal_3.7.1" />
=======
        <entry key="$PROJECT_DIR$" value="devel" />
>>>>>>> 5daeab92
      </map>
    </option>
    <option name="RECENT_GIT_ROOT_PATH" value="$PROJECT_DIR$" />
    <option name="UPDATE_TYPE" value="MERGE" />
  </component>
  <component name="JupyterTrust" id="3f3378b4-0928-4af1-9795-ba1c77415c18" />
  <component name="ProjectId" id="1bGvT9JqoJhBes9WGdphyWxAfMi" />
  <component name="ProjectViewState">
    <option name="hideEmptyMiddlePackages" value="true" />
    <option name="showLibraryContents" value="true" />
  </component>
  <component name="PropertiesComponent">
    <property name="ASKED_ADD_EXTERNAL_FILES" value="true" />
    <property name="ASKED_SHARE_PROJECT_CONFIGURATION_FILES" value="true" />
    <property name="Git.Branch.Popup.ShowAllRemotes" value="true" />
    <property name="RunOnceActivity.OpenProjectViewOnStart" value="true" />
    <property name="RunOnceActivity.ShowReadmeOnStart" value="true" />
    <property name="SHARE_PROJECT_CONFIGURATION_FILES" value="true" />
    <property name="ToolWindowDatabase.ShowToolbar" value="false" />
    <property name="WebServerToolWindowFactoryState" value="false" />
<<<<<<< HEAD
    <property name="last_opened_file_path" value="$USER_HOME$/REE/pyDB" />
    <property name="settings.editor.selected.configurable" value="reference.idesettings.debugger.python" />
=======
    <property name="last_opened_file_path" value="$PROJECT_DIR$/../../REE/smartplanning" />
    <property name="run.code.analysis.last.selected.profile" value="pProject Default" />
    <property name="settings.editor.selected.configurable" value="com.jetbrains.python.configuration.PyActiveSdkModuleConfigurable" />
>>>>>>> 5daeab92
  </component>
  <component name="PyDebuggerOptionsProvider">
    <option name="mySaveCallSignatures" value="true" />
  </component>
  <component name="RecentsManager">
<<<<<<< HEAD
=======
    <key name="MoveFile.RECENT_KEYS">
      <recent name="$PROJECT_DIR$/src/GridCal/Engine/Core/DataStructures" />
    </key>
>>>>>>> 5daeab92
    <key name="CopyFile.RECENT_KEYS">
      <recent name="$PROJECT_DIR$/src/research/hvdc" />
      <recent name="$PROJECT_DIR$/src/research" />
      <recent name="$PROJECT_DIR$/src/GridCal/Gui/GridEditorWidget" />
    </key>
  </component>
<<<<<<< HEAD
  <component name="RunDashboard">
    <option name="ruleStates">
      <list>
        <RuleState>
          <option name="name" value="ConfigurationTypeDashboardGroupingRule" />
        </RuleState>
        <RuleState>
          <option name="name" value="StatusDashboardGroupingRule" />
        </RuleState>
      </list>
    </option>
  </component>
  <component name="RunManager" selected="Python.ExecuteGridCal">
    <configuration name="ExecuteGridCal" type="PythonConfigurationType" factoryName="Python" temporary="true" nameIsGenerated="true">
=======
  <component name="RunManager" selected="Python.ExecuteGridCal">
    <configuration name="ExecuteGridCal" type="PythonConfigurationType" factoryName="Python" singleton="false" temporary="true" nameIsGenerated="true">
>>>>>>> 5daeab92
      <module name="GridCal" />
      <option name="INTERPRETER_OPTIONS" value="" />
      <option name="PARENT_ENVS" value="true" />
      <envs>
        <env name="PYTHONUNBUFFERED" value="1" />
      </envs>
      <option name="SDK_HOME" value="" />
      <option name="WORKING_DIRECTORY" value="$PROJECT_DIR$/src/GridCal" />
      <option name="IS_MODULE_SDK" value="true" />
      <option name="ADD_CONTENT_ROOTS" value="true" />
      <option name="ADD_SOURCE_ROOTS" value="true" />
      <EXTENSION ID="PythonCoverageRunConfigurationExtension" runner="coverage.py" />
      <option name="SCRIPT_NAME" value="$PROJECT_DIR$/src/GridCal/ExecuteGridCal.py" />
      <option name="PARAMETERS" value="" />
      <option name="SHOW_COMMAND_LINE" value="false" />
      <option name="EMULATE_TERMINAL" value="false" />
      <option name="MODULE_MODE" value="false" />
      <option name="REDIRECT_INPUT" value="false" />
      <option name="INPUT_FILE" value="" />
      <method v="2" />
    </configuration>
<<<<<<< HEAD
    <configuration name="PTDF_research" type="PythonConfigurationType" factoryName="Python" nameIsGenerated="true">
      <module name="GridCal" />
      <option name="INTERPRETER_OPTIONS" value="" />
      <option name="PARENT_ENVS" value="true" />
      <envs>
        <env name="PYTHONUNBUFFERED" value="1" />
      </envs>
      <option name="SDK_HOME" value="$USER_HOME$/Python376/bin/python3" />
      <option name="WORKING_DIRECTORY" value="" />
      <option name="IS_MODULE_SDK" value="false" />
      <option name="ADD_CONTENT_ROOTS" value="true" />
      <option name="ADD_SOURCE_ROOTS" value="true" />
      <EXTENSION ID="PythonCoverageRunConfigurationExtension" runner="coverage.py" />
      <option name="SCRIPT_NAME" value="$PROJECT_DIR$/src/research/PTDF/PTDF_research.py" />
      <option name="PARAMETERS" value="" />
      <option name="SHOW_COMMAND_LINE" value="false" />
      <option name="EMULATE_TERMINAL" value="false" />
      <option name="MODULE_MODE" value="false" />
      <option name="REDIRECT_INPUT" value="false" />
      <option name="INPUT_FILE" value="" />
      <method v="2" />
    </configuration>
    <configuration name="PTDF_research2" type="PythonConfigurationType" factoryName="Python" temporary="true" nameIsGenerated="true">
=======
    <configuration name="ac_opf" type="PythonConfigurationType" factoryName="Python" temporary="true" nameIsGenerated="true">
>>>>>>> 5daeab92
      <module name="GridCal" />
      <option name="INTERPRETER_OPTIONS" value="" />
      <option name="PARENT_ENVS" value="true" />
      <envs>
        <env name="PYTHONUNBUFFERED" value="1" />
      </envs>
      <option name="SDK_HOME" value="" />
      <option name="WORKING_DIRECTORY" value="$PROJECT_DIR$/src/GridCal/Engine/Simulations/OPF" />
      <option name="IS_MODULE_SDK" value="true" />
      <option name="ADD_CONTENT_ROOTS" value="true" />
      <option name="ADD_SOURCE_ROOTS" value="true" />
      <EXTENSION ID="PythonCoverageRunConfigurationExtension" runner="coverage.py" />
<<<<<<< HEAD
      <option name="SCRIPT_NAME" value="$PROJECT_DIR$/src/research/PTDF/PTDF_research2.py" />
=======
      <option name="SCRIPT_NAME" value="$PROJECT_DIR$/src/GridCal/Engine/Simulations/OPF/ac_opf.py" />
>>>>>>> 5daeab92
      <option name="PARAMETERS" value="" />
      <option name="SHOW_COMMAND_LINE" value="false" />
      <option name="EMULATE_TERMINAL" value="false" />
      <option name="MODULE_MODE" value="false" />
      <option name="REDIRECT_INPUT" value="false" />
      <option name="INPUT_FILE" value="" />
      <method v="2" />
    </configuration>
<<<<<<< HEAD
    <configuration name="analytic_ptdf_driver" type="PythonConfigurationType" factoryName="Python" temporary="true" nameIsGenerated="true">
=======
    <configuration name="ac_opf_ts" type="PythonConfigurationType" factoryName="Python" temporary="true" nameIsGenerated="true">
>>>>>>> 5daeab92
      <module name="GridCal" />
      <option name="INTERPRETER_OPTIONS" value="" />
      <option name="PARENT_ENVS" value="true" />
      <envs>
        <env name="PYTHONUNBUFFERED" value="1" />
      </envs>
      <option name="SDK_HOME" value="" />
<<<<<<< HEAD
      <option name="WORKING_DIRECTORY" value="$PROJECT_DIR$/src/GridCal/Engine/Simulations/PTDF" />
=======
      <option name="WORKING_DIRECTORY" value="$PROJECT_DIR$/src/GridCal/Engine/Simulations/OPF" />
>>>>>>> 5daeab92
      <option name="IS_MODULE_SDK" value="true" />
      <option name="ADD_CONTENT_ROOTS" value="true" />
      <option name="ADD_SOURCE_ROOTS" value="true" />
      <EXTENSION ID="PythonCoverageRunConfigurationExtension" runner="coverage.py" />
<<<<<<< HEAD
      <option name="SCRIPT_NAME" value="$PROJECT_DIR$/src/GridCal/Engine/Simulations/PTDF/analytic_ptdf_driver.py" />
=======
      <option name="SCRIPT_NAME" value="$PROJECT_DIR$/src/GridCal/Engine/Simulations/OPF/ac_opf_ts.py" />
>>>>>>> 5daeab92
      <option name="PARAMETERS" value="" />
      <option name="SHOW_COMMAND_LINE" value="false" />
      <option name="EMULATE_TERMINAL" value="false" />
      <option name="MODULE_MODE" value="false" />
      <option name="REDIRECT_INPUT" value="false" />
      <option name="INPUT_FILE" value="" />
      <method v="2" />
    </configuration>
<<<<<<< HEAD
    <configuration name="ptdf_ts_driver" type="PythonConfigurationType" factoryName="Python" temporary="true" nameIsGenerated="true">
=======
    <configuration name="dc_opf" type="PythonConfigurationType" factoryName="Python" temporary="true" nameIsGenerated="true">
>>>>>>> 5daeab92
      <module name="GridCal" />
      <option name="INTERPRETER_OPTIONS" value="" />
      <option name="PARENT_ENVS" value="true" />
      <envs>
        <env name="PYTHONUNBUFFERED" value="1" />
      </envs>
      <option name="SDK_HOME" value="" />
<<<<<<< HEAD
      <option name="WORKING_DIRECTORY" value="$PROJECT_DIR$/src/GridCal/Engine/Simulations/PTDF" />
=======
      <option name="WORKING_DIRECTORY" value="$PROJECT_DIR$/src/GridCal/Engine/Simulations/OPF" />
>>>>>>> 5daeab92
      <option name="IS_MODULE_SDK" value="true" />
      <option name="ADD_CONTENT_ROOTS" value="true" />
      <option name="ADD_SOURCE_ROOTS" value="true" />
      <EXTENSION ID="PythonCoverageRunConfigurationExtension" runner="coverage.py" />
<<<<<<< HEAD
      <option name="SCRIPT_NAME" value="$PROJECT_DIR$/src/GridCal/Engine/Simulations/PTDF/ptdf_ts_driver.py" />
=======
      <option name="SCRIPT_NAME" value="$PROJECT_DIR$/src/GridCal/Engine/Simulations/OPF/dc_opf.py" />
>>>>>>> 5daeab92
      <option name="PARAMETERS" value="" />
      <option name="SHOW_COMMAND_LINE" value="false" />
      <option name="EMULATE_TERMINAL" value="false" />
      <option name="MODULE_MODE" value="false" />
      <option name="REDIRECT_INPUT" value="false" />
      <option name="INPUT_FILE" value="" />
      <method v="2" />
    </configuration>
<<<<<<< HEAD
    <configuration name="update_gui_file" type="PythonConfigurationType" factoryName="Python" temporary="true" nameIsGenerated="true">
=======
    <configuration name="dc_opf_ts" type="PythonConfigurationType" factoryName="Python" temporary="true" nameIsGenerated="true">
>>>>>>> 5daeab92
      <module name="GridCal" />
      <option name="INTERPRETER_OPTIONS" value="" />
      <option name="PARENT_ENVS" value="true" />
      <envs>
        <env name="PYTHONUNBUFFERED" value="1" />
      </envs>
      <option name="SDK_HOME" value="" />
<<<<<<< HEAD
      <option name="WORKING_DIRECTORY" value="$PROJECT_DIR$/src/GridCal/Gui/Main" />
=======
      <option name="WORKING_DIRECTORY" value="$PROJECT_DIR$/src/GridCal/Engine/Simulations/OPF" />
>>>>>>> 5daeab92
      <option name="IS_MODULE_SDK" value="true" />
      <option name="ADD_CONTENT_ROOTS" value="true" />
      <option name="ADD_SOURCE_ROOTS" value="true" />
      <EXTENSION ID="PythonCoverageRunConfigurationExtension" runner="coverage.py" />
<<<<<<< HEAD
      <option name="SCRIPT_NAME" value="$PROJECT_DIR$/src/GridCal/Gui/Main/update_gui_file.py" />
=======
      <option name="SCRIPT_NAME" value="$PROJECT_DIR$/src/GridCal/Engine/Simulations/OPF/dc_opf_ts.py" />
>>>>>>> 5daeab92
      <option name="PARAMETERS" value="" />
      <option name="SHOW_COMMAND_LINE" value="false" />
      <option name="EMULATE_TERMINAL" value="false" />
      <option name="MODULE_MODE" value="false" />
      <option name="REDIRECT_INPUT" value="false" />
      <option name="INPUT_FILE" value="" />
      <method v="2" />
    </configuration>
    <list>
<<<<<<< HEAD
      <item itemvalue="Python.PTDF_research" />
      <item itemvalue="Python.ExecuteGridCal" />
      <item itemvalue="Python.PTDF_research2" />
      <item itemvalue="Python.analytic_ptdf_driver" />
      <item itemvalue="Python.ptdf_ts_driver" />
      <item itemvalue="Python.update_gui_file" />
=======
      <item itemvalue="Python.ExecuteGridCal" />
      <item itemvalue="Python.dc_opf" />
      <item itemvalue="Python.ac_opf" />
      <item itemvalue="Python.dc_opf_ts" />
      <item itemvalue="Python.ac_opf_ts" />
>>>>>>> 5daeab92
    </list>
    <recent_temporary>
      <list>
        <item itemvalue="Python.ExecuteGridCal" />
<<<<<<< HEAD
        <item itemvalue="Python.PTDF_research2" />
        <item itemvalue="Python.ptdf_ts_driver" />
        <item itemvalue="Python.update_gui_file" />
        <item itemvalue="Python.analytic_ptdf_driver" />
=======
        <item itemvalue="Python.ac_opf_ts" />
        <item itemvalue="Python.dc_opf_ts" />
        <item itemvalue="Python.ac_opf" />
        <item itemvalue="Python.dc_opf" />
>>>>>>> 5daeab92
      </list>
    </recent_temporary>
  </component>
  <component name="SvnConfiguration">
    <configuration />
  </component>
  <component name="TaskManager">
    <task active="true" id="Default" summary="Default task">
      <changelist id="903393a6-e011-4cf7-964c-90325cdcb845" name="Default Changelist" comment="" />
      <created>1588271249557</created>
      <option name="number" value="Default" />
      <option name="presentableId" value="Default" />
      <updated>1588271249557</updated>
      <workItem from="1589895359918" duration="10268000" />
      <workItem from="1590919263139" duration="10750000" />
      <workItem from="1590956221061" duration="676000" />
      <workItem from="1590991743018" duration="2827000" />
      <workItem from="1591084389337" duration="1954000" />
      <workItem from="1591092354918" duration="610000" />
      <workItem from="1591100606353" duration="759000" />
      <workItem from="1591131187264" duration="602000" />
      <workItem from="1591211393262" duration="599000" />
      <workItem from="1591256240018" duration="1211000" />
      <workItem from="1591339457754" duration="2599000" />
      <workItem from="1591372413209" duration="2974000" />
      <workItem from="1591377231735" duration="911000" />
      <workItem from="1591537119291" duration="634000" />
      <workItem from="1591543512193" duration="6696000" />
      <workItem from="1591551342530" duration="6097000" />
      <workItem from="1591627505450" duration="622000" />
      <workItem from="1591688251964" duration="6313000" />
      <workItem from="1591943317762" duration="432000" />
      <workItem from="1591948290180" duration="509000" />
      <workItem from="1591971567239" duration="965000" />
      <workItem from="1591974309641" duration="10220000" />
      <workItem from="1591990100150" duration="629000" />
      <workItem from="1592049190496" duration="4165000" />
      <workItem from="1592207315038" duration="761000" />
      <workItem from="1592220268190" duration="1210000" />
      <workItem from="1592233629381" duration="7188000" />
      <workItem from="1592291151708" duration="788000" />
      <workItem from="1592465395968" duration="2826000" />
      <workItem from="1592472589637" duration="4719000" />
      <workItem from="1592481185829" duration="916000" />
      <workItem from="1592493759872" duration="599000" />
      <workItem from="1592554257861" duration="1752000" />
      <workItem from="1592574561211" duration="5579000" />
      <workItem from="1592807972382" duration="6818000" />
      <workItem from="1592855619028" duration="1047000" />
      <workItem from="1593068363123" duration="2620000" />
      <workItem from="1593103268096" duration="3456000" />
      <workItem from="1593108243655" duration="2871000" />
      <workItem from="1593162066973" duration="609000" />
      <workItem from="1593523103289" duration="9394000" />
      <workItem from="1593592757532" duration="2560000" />
      <workItem from="1593599650537" duration="3281000" />
      <workItem from="1593677096014" duration="1362000" />
      <workItem from="1593678517833" duration="2161000" />
      <workItem from="1594020984872" duration="1026000" />
      <workItem from="1594033907518" duration="1220000" />
      <workItem from="1594065919706" duration="1436000" />
      <workItem from="1594136029322" duration="5034000" />
      <workItem from="1594150820414" duration="2729000" />
      <workItem from="1594219085234" duration="2461000" />
      <workItem from="1594222476659" duration="4777000" />
      <workItem from="1594234051524" duration="3724000" />
      <workItem from="1594277120099" duration="3756000" />
      <workItem from="1594301693601" duration="92000" />
      <workItem from="1594315069860" duration="89000" />
      <workItem from="1594324716362" duration="2117000" />
      <workItem from="1594712939518" duration="632000" />
      <workItem from="1594795179489" duration="5806000" />
      <workItem from="1594837055944" duration="6504000" />
      <workItem from="1594880165041" duration="4355000" />
      <workItem from="1594909539241" duration="7898000" />
      <workItem from="1594978879930" duration="8903000" />
      <workItem from="1595071819521" duration="1210000" />
      <workItem from="1596094471931" duration="1140000" />
      <workItem from="1596189597826" duration="5778000" />
      <workItem from="1596276780990" duration="2262000" />
      <workItem from="1596446360592" duration="4211000" />
      <workItem from="1596458290546" duration="4240000" />
      <workItem from="1596484821930" duration="1220000" />
      <workItem from="1596532577619" duration="5496000" />
      <workItem from="1596618975004" duration="11320000" />
      <workItem from="1596700757288" duration="2889000" />
      <workItem from="1596717748973" duration="7993000" />
      <workItem from="1596790722004" duration="5512000" />
      <workItem from="1596877994135" duration="10344000" />
      <workItem from="1596902735557" duration="44000" />
      <workItem from="1597052379506" duration="8527000" />
      <workItem from="1597134944634" duration="3335000" />
      <workItem from="1597143183167" duration="8923000" />
      <workItem from="1597221715720" duration="10747000" />
      <workItem from="1597309141506" duration="4921000" />
      <workItem from="1597322550944" duration="5161000" />
      <workItem from="1597395686148" duration="7568000" />
      <workItem from="1597480664209" duration="14300000" />
      <workItem from="1597524032449" duration="565000" />
      <workItem from="1597565975707" duration="3876000" />
      <workItem from="1597588052179" duration="2535000" />
      <workItem from="1597644137547" duration="11693000" />
      <workItem from="1597666611719" duration="5227000" />
      <workItem from="1598082089212" duration="1977000" />
      <workItem from="1598511089528" duration="58000" />
      <workItem from="1598521093560" duration="654000" />
      <workItem from="1598538147345" duration="625000" />
      <workItem from="1598594202382" duration="971000" />
      <workItem from="1598604122600" duration="378000" />
      <workItem from="1598608136957" duration="612000" />
      <workItem from="1598691416875" duration="1305000" />
      <workItem from="1598707119631" duration="5000" />
      <workItem from="1598784312350" duration="7527000" />
      <workItem from="1599201955828" duration="141000" />
      <workItem from="1599321758810" duration="2445000" />
      <workItem from="1599379094019" duration="562000" />
      <workItem from="1599416301119" duration="2141000" />
      <workItem from="1599459000444" duration="603000" />
      <workItem from="1599507774015" duration="1609000" />
      <workItem from="1599509455319" duration="1213000" />
      <workItem from="1599547156150" duration="43000" />
      <workItem from="1599547890346" duration="8000" />
      <workItem from="1599580507755" duration="3406000" />
      <workItem from="1599634638510" duration="20000" />
      <workItem from="1599828541741" duration="1039000" />
      <workItem from="1599921347123" duration="3571000" />
      <workItem from="1599988129162" duration="20823000" />
      <workItem from="1600068056794" duration="5699000" />
      <workItem from="1600093036487" duration="9304000" />
      <workItem from="1600153881237" duration="18944000" />
      <workItem from="1600178592789" duration="6696000" />
      <workItem from="1600190477330" duration="897000" />
<<<<<<< HEAD
      <workItem from="1600196427070" duration="12719000" />
=======
      <workItem from="1600196427070" duration="13001000" />
      <workItem from="1600273197879" duration="4026000" />
      <workItem from="1600331620660" duration="276000" />
      <workItem from="1600353710081" duration="2936000" />
      <workItem from="1600612256416" duration="8000" />
      <workItem from="1600704894594" duration="6902000" />
      <workItem from="1600940030653" duration="5072000" />
      <workItem from="1601029550023" duration="19000" />
      <workItem from="1601282632959" duration="4296000" />
      <workItem from="1601297741537" duration="2184000" />
      <workItem from="1601359890629" duration="1225000" />
      <workItem from="1601385223325" duration="759000" />
      <workItem from="1601396675294" duration="2387000" />
      <workItem from="1601445615791" duration="5727000" />
      <workItem from="1601459397359" duration="10357000" />
      <workItem from="1601488096243" duration="1737000" />
      <workItem from="1601533150367" duration="7101000" />
      <workItem from="1601718062452" duration="6765000" />
      <workItem from="1601740767155" duration="14219000" />
      <workItem from="1601757125284" duration="1826000" />
      <workItem from="1601799169898" duration="1630000" />
      <workItem from="1601824111313" duration="876000" />
      <workItem from="1601836128266" duration="10221000" />
      <workItem from="1601877514433" duration="9976000" />
      <workItem from="1602487437099" duration="16308000" />
>>>>>>> 5daeab92
    </task>
    <task id="LOCAL-00001" summary="Trial">
      <created>1589563536685</created>
      <option name="number" value="00001" />
      <option name="presentableId" value="LOCAL-00001" />
      <option name="project" value="LOCAL" />
      <updated>1589563536685</updated>
    </task>
    <task id="LOCAL-00002" summary="Distribution Grid Tutorial File Creation">
      <created>1589567438818</created>
      <option name="number" value="00002" />
      <option name="presentableId" value="LOCAL-00002" />
      <option name="project" value="LOCAL" />
      <updated>1589567438818</updated>
    </task>
    <task id="LOCAL-00003" summary="Updated the colouring mechanics">
      <created>1589829467002</created>
      <option name="number" value="00003" />
      <option name="presentableId" value="LOCAL-00003" />
      <option name="project" value="LOCAL" />
      <updated>1589829467002</updated>
    </task>
    <task id="LOCAL-00004" summary="Added Dc lines">
      <created>1589911291301</created>
      <option name="number" value="00004" />
      <option name="presentableId" value="LOCAL-00004" />
      <option name="project" value="LOCAL" />
      <updated>1589911291301</updated>
    </task>
    <task id="LOCAL-00005" summary="fixes for readthedocs">
      <created>1589911538537</created>
      <option name="number" value="00005" />
      <option name="presentableId" value="LOCAL-00005" />
      <option name="project" value="LOCAL" />
      <updated>1589911538537</updated>
    </task>
    <task id="LOCAL-00006" summary="fixes for readthedocs">
      <created>1589912212609</created>
      <option name="number" value="00006" />
      <option name="presentableId" value="LOCAL-00006" />
      <option name="project" value="LOCAL" />
      <updated>1589912212609</updated>
    </task>
    <task id="LOCAL-00007" summary="Removed useless classes for forming the islands">
      <created>1590766204288</created>
      <option name="number" value="00007" />
      <option name="presentableId" value="LOCAL-00007" />
      <option name="project" value="LOCAL" />
      <updated>1590766204288</updated>
    </task>
    <task id="LOCAL-00008" summary="Added node grouping">
      <created>1590933243662</created>
      <option name="number" value="00008" />
      <option name="presentableId" value="LOCAL-00008" />
      <option name="project" value="LOCAL" />
      <updated>1590933243662</updated>
    </task>
    <task id="LOCAL-00009" summary="implemented new json export format that is more consistent">
      <created>1591554743946</created>
      <option name="number" value="00009" />
      <option name="presentableId" value="LOCAL-00009" />
      <option name="project" value="LOCAL" />
      <updated>1591554743946</updated>
    </task>
    <task id="LOCAL-00010" summary="Added Json export">
      <created>1591715336930</created>
      <option name="number" value="00010" />
      <option name="presentableId" value="LOCAL-00010" />
      <option name="project" value="LOCAL" />
      <updated>1591715336930</updated>
    </task>
    <task id="LOCAL-00011" summary="Added node grouping based on PTDF">
      <created>1592476431396</created>
      <option name="number" value="00011" />
      <option name="presentableId" value="LOCAL-00011" />
      <option name="project" value="LOCAL" />
      <updated>1592476431396</updated>
    </task>
    <task id="LOCAL-00012" summary="Added more internal structures to the snapshot">
      <created>1592486140338</created>
      <option name="number" value="00012" />
      <option name="presentableId" value="LOCAL-00012" />
      <option name="project" value="LOCAL" />
      <updated>1592486140338</updated>
    </task>
    <task id="LOCAL-00013" summary="Improved filter of boolean properties">
      <created>1593602294778</created>
      <option name="number" value="00013" />
      <option name="presentableId" value="LOCAL-00013" />
      <option name="project" value="LOCAL" />
      <updated>1593602294778</updated>
    </task>
    <task id="LOCAL-00014" summary="Added tags to the sigma-plot&#10;Changes the power flow inner loops order">
      <created>1593679323424</created>
      <option name="number" value="00014" />
      <option name="presentableId" value="LOCAL-00014" />
      <option name="project" value="LOCAL" />
      <updated>1593679323424</updated>
    </task>
    <task id="LOCAL-00015" summary="updated the docs">
      <created>1593679721703</created>
      <option name="number" value="00015" />
      <option name="presentableId" value="LOCAL-00015" />
      <option name="project" value="LOCAL" />
      <updated>1593679721703</updated>
    </task>
    <task id="LOCAL-00016" summary="updated the docs">
      <created>1594034951341</created>
      <option name="number" value="00016" />
      <option name="presentableId" value="LOCAL-00016" />
      <option name="project" value="LOCAL" />
      <updated>1594034951341</updated>
    </task>
    <task id="LOCAL-00017" summary="Fixed the MainWindow conversion from the .ui">
      <created>1594066959804</created>
      <option name="number" value="00017" />
      <option name="presentableId" value="LOCAL-00017" />
      <option name="project" value="LOCAL" />
      <updated>1594066959804</updated>
    </task>
    <task id="LOCAL-00018" summary="Improved the PSS/e .raw reader">
      <created>1594228805665</created>
      <option name="number" value="00018" />
      <option name="presentableId" value="LOCAL-00018" />
      <option name="project" value="LOCAL" />
      <updated>1594228805665</updated>
    </task>
    <task id="LOCAL-00019" summary="Improved the PSS/e .raw reader">
      <created>1594301704650</created>
      <option name="number" value="00019" />
      <option name="presentableId" value="LOCAL-00019" />
      <option name="project" value="LOCAL" />
      <updated>1594301704650</updated>
    </task>
    <task id="LOCAL-00020" summary="Added Area, Substation, Zone and Country objects">
      <created>1594919560637</created>
      <option name="number" value="00020" />
      <option name="presentableId" value="LOCAL-00020" />
      <option name="project" value="LOCAL" />
      <updated>1594919560637</updated>
    </task>
    <task id="LOCAL-00021" summary="Added Area, Substation, Zone and Country objects">
      <created>1596191728272</created>
      <option name="number" value="00021" />
      <option name="presentableId" value="LOCAL-00021" />
      <option name="project" value="LOCAL" />
      <updated>1596191728272</updated>
    </task>
    <task id="LOCAL-00022" summary="Improved the DC modelling">
      <created>1596902765580</created>
      <option name="number" value="00022" />
      <option name="presentableId" value="LOCAL-00022" />
      <option name="project" value="LOCAL" />
      <updated>1596902765580</updated>
    </task>
    <task id="LOCAL-00023" summary="Working ACDC test with numerical Jacobian">
      <created>1597228459886</created>
      <option name="number" value="00023" />
      <option name="presentableId" value="LOCAL-00023" />
      <option name="project" value="LOCAL" />
      <updated>1597228459886</updated>
    </task>
    <task id="LOCAL-00024" summary="oddly working, although the indices od 'm' seem to be wrong">
      <created>1597326874268</created>
      <option name="number" value="00024" />
      <option name="presentableId" value="LOCAL-00024" />
      <option name="project" value="LOCAL" />
      <updated>1597326874268</updated>
    </task>
    <task id="LOCAL-00025" summary="Fixed sides on Y formation&#10;Added k to the snapshot data">
      <created>1597422233874</created>
      <option name="number" value="00025" />
      <option name="presentableId" value="LOCAL-00025" />
      <option name="project" value="LOCAL" />
      <updated>1597422233874</updated>
    </task>
    <task id="LOCAL-00026" summary="Added ASD research file">
      <created>1597524584159</created>
      <option name="number" value="00026" />
      <option name="presentableId" value="LOCAL-00026" />
      <option name="project" value="LOCAL" />
      <updated>1597524584159</updated>
    </task>
    <task id="LOCAL-00027" summary="ASD in coefficients mode">
      <created>1597568531908</created>
      <option name="number" value="00027" />
      <option name="presentableId" value="LOCAL-00027" />
      <option name="project" value="LOCAL" />
      <updated>1597568531908</updated>
    </task>
    <task id="LOCAL-00028" summary="ASD in coefficients mode">
      <created>1597573637457</created>
      <option name="number" value="00028" />
      <option name="presentableId" value="LOCAL-00028" />
      <option name="project" value="LOCAL" />
      <updated>1597573637457</updated>
    </task>
    <task id="LOCAL-00029" summary="ASD working for some grids">
      <created>1597673084038</created>
      <option name="number" value="00029" />
      <option name="presentableId" value="LOCAL-00029" />
      <option name="project" value="LOCAL" />
      <updated>1597673084038</updated>
    </task>
    <task id="LOCAL-00030" summary="made devices hasheable&#10;Removed junk references from the UI file">
      <created>1598791091210</created>
      <option name="number" value="00030" />
      <option name="presentableId" value="LOCAL-00030" />
      <option name="project" value="LOCAL" />
      <updated>1598791091210</updated>
    </task>
    <task id="LOCAL-00031" summary="PTDF research working">
      <created>1600170190226</created>
      <option name="number" value="00031" />
      <option name="presentableId" value="LOCAL-00031" />
      <option name="project" value="LOCAL" />
      <updated>1600170190226</updated>
    </task>
    <task id="LOCAL-00032" summary="PTDF time series working&#10;- Migrated the Old PTDF driver&#10;- Migrated the time series to the new PTDF driver">
      <created>1600187365804</created>
      <option name="number" value="00032" />
      <option name="presentableId" value="LOCAL-00032" />
      <option name="project" value="LOCAL" />
      <updated>1600187365804</updated>
    </task>
    <task id="LOCAL-00033" summary="Fixed N-1 representation">
      <created>1600255313870</created>
      <option name="number" value="00033" />
      <option name="presentableId" value="LOCAL-00033" />
      <option name="project" value="LOCAL" />
      <updated>1600255313870</updated>
    </task>
<<<<<<< HEAD
    <option name="localTasksCounter" value="34" />
=======
    <task id="LOCAL-00034" summary="Adapted the node grouping to the new PTDF matrix">
      <created>1600276596992</created>
      <option name="number" value="00034" />
      <option name="presentableId" value="LOCAL-00034" />
      <option name="project" value="LOCAL" />
      <updated>1600276596992</updated>
    </task>
    <task id="LOCAL-00035" summary="Fixed the PTDF distributed slack">
      <created>1601299957484</created>
      <option name="number" value="00035" />
      <option name="presentableId" value="LOCAL-00035" />
      <option name="project" value="LOCAL" />
      <updated>1601299957484</updated>
    </task>
    <task id="LOCAL-00036" summary="merged">
      <created>1601456197133</created>
      <option name="number" value="00036" />
      <option name="presentableId" value="LOCAL-00036" />
      <option name="project" value="LOCAL" />
      <updated>1601456197133</updated>
    </task>
    <task id="LOCAL-00037" summary="Fixed the division by zero in the tolerance approximation">
      <created>1601457587940</created>
      <option name="number" value="00037" />
      <option name="presentableId" value="LOCAL-00037" />
      <option name="project" value="LOCAL" />
      <updated>1601457587940</updated>
    </task>
    <task id="LOCAL-00038" summary="Research on multiple failure">
      <created>1601472144681</created>
      <option name="number" value="00038" />
      <option name="presentableId" value="LOCAL-00038" />
      <option name="project" value="LOCAL" />
      <updated>1601472144681</updated>
    </task>
    <task id="LOCAL-00039" summary="Improved the results of the PTDF driver">
      <created>1601568887067</created>
      <option name="number" value="00039" />
      <option name="presentableId" value="LOCAL-00039" />
      <option name="project" value="LOCAL" />
      <updated>1601568887067</updated>
    </task>
    <task id="LOCAL-00040" summary="OPF fixes">
      <created>1601742371045</created>
      <option name="number" value="00040" />
      <option name="presentableId" value="LOCAL-00040" />
      <option name="project" value="LOCAL" />
      <updated>1601742371045</updated>
    </task>
    <task id="LOCAL-00041" summary="massive refactor to simplify the numerical classes">
      <created>1601756416035</created>
      <option name="number" value="00041" />
      <option name="presentableId" value="LOCAL-00041" />
      <option name="project" value="LOCAL" />
      <updated>1601756416035</updated>
    </task>
    <task id="LOCAL-00042" summary="vast improvement in the data structures&#10;Adaptation of the functionality to it">
      <created>1602518041328</created>
      <option name="number" value="00042" />
      <option name="presentableId" value="LOCAL-00042" />
      <option name="project" value="LOCAL" />
      <updated>1602518041328</updated>
    </task>
    <task id="LOCAL-00043" summary="transposed the OPF data structures to use the data in the format as it comes">
      <created>1602519673274</created>
      <option name="number" value="00043" />
      <option name="presentableId" value="LOCAL-00043" />
      <option name="project" value="LOCAL" />
      <updated>1602519673274</updated>
    </task>
    <option name="localTasksCounter" value="44" />
>>>>>>> 5daeab92
    <servers />
  </component>
  <component name="TypeScriptGeneratedFilesManager">
    <option name="version" value="3" />
  </component>
  <component name="Vcs.Log.Tabs.Properties">
    <option name="TAB_STATES">
      <map>
        <entry key="1">
          <value>
            <State />
          </value>
        </entry>
        <entry key="MAIN">
          <value>
            <State>
              <option name="COLUMN_ORDER" />
            </State>
          </value>
        </entry>
      </map>
    </option>
  </component>
  <component name="VcsManagerConfiguration">
<<<<<<< HEAD
    <MESSAGE value="Added Dc lines" />
    <MESSAGE value="fixes for readthedocs" />
    <MESSAGE value="Removed useless classes for forming the islands" />
    <MESSAGE value="Added node grouping" />
    <MESSAGE value="implemented new json export format that is more consistent" />
    <MESSAGE value="Added Json export" />
    <MESSAGE value="Added node grouping based on PTDF" />
    <MESSAGE value="Added more internal structures to the snapshot" />
    <MESSAGE value="Improved filter of boolean properties" />
    <MESSAGE value="Added tags to the sigma-plot&#10;Changes the power flow inner loops order" />
=======
>>>>>>> 5daeab92
    <MESSAGE value="updated the docs" />
    <MESSAGE value="Fixed the MainWindow conversion from the .ui" />
    <MESSAGE value="Improved the PSS/e .raw reader" />
    <MESSAGE value="Added Area, Substation, Zone and Country objects" />
    <MESSAGE value="Improved the DC modelling" />
    <MESSAGE value="Working ACDC test with numerical Jacobian" />
    <MESSAGE value="oddly working, although the indices od 'm' seem to be wrong" />
    <MESSAGE value="Fixed sides on Y formation&#10;Added k to the snapshot data" />
    <MESSAGE value="Added ASD research file" />
    <MESSAGE value="ASD in coefficients mode" />
    <MESSAGE value="ASD working for some grids" />
    <MESSAGE value="made devices hasheable&#10;Removed junk references from the UI file" />
    <MESSAGE value="PTDF research working" />
    <MESSAGE value="PTDF time series working&#10;- Migrated the Old PTDF driver&#10;- Migrated the time series to the new PTDF driver" />
<<<<<<< HEAD
    <MESSAGE value="Fixed N-1 representation" />
    <option name="LAST_COMMIT_MESSAGE" value="Fixed N-1 representation" />
  </component>
  <component name="WindowStateProjectService">
    <state x="454" y="211" width="1084" height="708" key="#com.intellij.execution.impl.EditConfigurationsDialog" />
    <state x="454" y="211" width="1084" height="708" key="#com.intellij.execution.impl.EditConfigurationsDialog/72.27.1848.1053@72.27.1848.1053" />
    <state x="635" y="355" width="712" height="403" key="#com.intellij.fileTypes.FileTypeChooser" />
    <state x="635" y="355" width="712" height="403" key="#com.intellij.fileTypes.FileTypeChooser/72.27.1848.1053@72.27.1848.1053" />
    <state x="977" y="512" width="880" height="526" key="#xdebugger.evaluate" />
    <state x="977" y="512" width="880" height="526" key="#xdebugger.evaluate/72.27.1848.1053@72.27.1848.1053" />
    <state x="2033" y="332" width="1467" height="694" key="#xdebugger.evaluate/72.27.3768.1053@72.27.3768.1053" />
    <state x="535" y="101" width="912" height="911" key="CommitChangelistDialog2" />
    <state x="535" y="101" width="912" height="911" key="CommitChangelistDialog2/72.27.1848.1053@72.27.1848.1053" />
    <state width="1380" height="661" key="DebuggerActiveHint" />
    <state width="1380" height="661" key="DebuggerActiveHint/72.27.1848.1053@72.27.1848.1053" />
    <state x="486" y="27" width="874" height="926" key="FileChooserDialogImpl" />
    <state x="486" y="27" width="874" height="926" key="FileChooserDialogImpl/72.27.1848.1053@72.27.1848.1053" />
    <state width="1806" height="212" key="GridCell.Tab.0.bottom" />
    <state width="1806" height="212" key="GridCell.Tab.0.bottom/72.27.1848.1053@72.27.1848.1053" />
    <state width="1874" height="433" key="GridCell.Tab.0.bottom/72.27.3768.1053@72.27.3768.1053" />
    <state width="1806" height="212" key="GridCell.Tab.0.center" />
    <state width="1806" height="212" key="GridCell.Tab.0.center/72.27.1848.1053@72.27.1848.1053" />
    <state width="1874" height="433" key="GridCell.Tab.0.center/72.27.3768.1053@72.27.3768.1053" />
    <state width="1806" height="212" key="GridCell.Tab.0.left" />
    <state width="1806" height="212" key="GridCell.Tab.0.left/72.27.1848.1053@72.27.1848.1053" />
    <state width="1874" height="433" key="GridCell.Tab.0.left/72.27.3768.1053@72.27.3768.1053" />
    <state width="1806" height="212" key="GridCell.Tab.0.right" />
    <state width="1806" height="212" key="GridCell.Tab.0.right/72.27.1848.1053@72.27.1848.1053" />
    <state width="1874" height="433" key="GridCell.Tab.0.right/72.27.3768.1053@72.27.3768.1053" />
    <state width="1806" height="393" key="GridCell.Tab.1.bottom" />
    <state width="1806" height="393" key="GridCell.Tab.1.bottom/72.27.1848.1053@72.27.1848.1053" />
    <state width="1874" height="433" key="GridCell.Tab.1.bottom/72.27.3768.1053@72.27.3768.1053" />
    <state width="1806" height="393" key="GridCell.Tab.1.center" />
    <state width="1806" height="393" key="GridCell.Tab.1.center/72.27.1848.1053@72.27.1848.1053" />
    <state width="1874" height="433" key="GridCell.Tab.1.center/72.27.3768.1053@72.27.3768.1053" />
    <state width="1806" height="393" key="GridCell.Tab.1.left" />
    <state width="1806" height="393" key="GridCell.Tab.1.left/72.27.1848.1053@72.27.1848.1053" />
    <state width="1874" height="433" key="GridCell.Tab.1.left/72.27.3768.1053@72.27.3768.1053" />
    <state width="1806" height="393" key="GridCell.Tab.1.right" />
    <state width="1806" height="393" key="GridCell.Tab.1.right/72.27.1848.1053@72.27.1848.1053" />
    <state width="1874" height="433" key="GridCell.Tab.1.right/72.27.3768.1053@72.27.3768.1053" />
    <state x="252" y="117" width="1478" height="879" key="MergeDialog" />
    <state x="252" y="117" width="1478" height="879" key="MergeDialog/72.27.1848.1053@72.27.1848.1053" />
    <state x="880" y="424" width="476" height="271" key="MultipleFileMergeDialog" />
    <state x="880" y="424" width="476" height="271" key="MultipleFileMergeDialog/72.27.1848.1053@72.27.1848.1053" />
    <state x="93" y="58" width="1668" height="961" key="SettingsEditor" />
    <state x="93" y="58" width="1668" height="961" key="SettingsEditor/72.27.1848.1053@72.27.1848.1053" />
    <state x="303" y="285" width="800" height="660" key="Vcs.Push.Dialog.v2" />
    <state x="303" y="285" width="800" height="660" key="Vcs.Push.Dialog.v2/72.27.1848.1053@72.27.1848.1053" />
    <state width="1804" height="526" key="XDebugger.FullValuePopup" />
    <state width="1804" height="526" key="XDebugger.FullValuePopup/72.27.1848.1053@72.27.1848.1053" />
    <state x="770" y="452" width="452" height="201" key="com.intellij.openapi.vcs.update.UpdateOrStatusOptionsDialogupdate-v2" />
    <state x="770" y="452" key="com.intellij.openapi.vcs.update.UpdateOrStatusOptionsDialogupdate-v2/72.27.1848.1053@72.27.1848.1053" />
    <state x="524" y="286" width="934" height="542" key="com.intellij.xdebugger.impl.breakpoints.ui.BreakpointsDialogFactory$2" />
    <state x="524" y="286" width="934" height="542" key="com.intellij.xdebugger.impl.breakpoints.ui.BreakpointsDialogFactory$2/72.27.1848.1053@72.27.1848.1053" />
    <state x="385" y="156" width="1116" height="783" key="find.popup" />
    <state x="385" y="156" width="1116" height="783" key="find.popup/72.27.1848.1053@72.27.1848.1053" />
    <state x="672" y="258" width="672" height="662" key="search.everywhere.popup" />
    <state x="672" y="258" width="672" height="662" key="search.everywhere.popup/72.27.1848.1053@72.27.1848.1053" />
=======
    <MESSAGE value="N-1 implemented&#10;Optimizations can be made" />
    <MESSAGE value="Adapted the node grouping to the new PTDF matrix" />
    <MESSAGE value="Fixed the PTDF distributed slack" />
    <MESSAGE value="merged" />
    <MESSAGE value="Fixed the division by zero in the tolerance approximation" />
    <MESSAGE value="Research on multiple failure" />
    <MESSAGE value="Improved the results of the PTDF driver" />
    <MESSAGE value="OPF fixes" />
    <MESSAGE value="massive refactor to simplify the numerical classes" />
    <MESSAGE value="vast improvement in the data structures&#10;Adaptation of the functionality to it" />
    <MESSAGE value="transposed the OPF data structures to use the data in the format as it comes" />
    <option name="LAST_COMMIT_MESSAGE" value="transposed the OPF data structures to use the data in the format as it comes" />
  </component>
  <component name="WindowStateProjectService">
    <state x="454" y="211" width="1084" height="708" key="#com.intellij.execution.impl.EditConfigurationsDialog" timestamp="1601397245915">
      <screen x="72" y="27" width="1848" height="1053" />
    </state>
    <state x="454" y="211" width="1084" height="708" key="#com.intellij.execution.impl.EditConfigurationsDialog/72.27.1848.1053@72.27.1848.1053" timestamp="1601397245915" />
    <state x="635" y="355" width="712" height="403" key="#com.intellij.fileTypes.FileTypeChooser" timestamp="1599508013675">
      <screen x="72" y="27" width="1848" height="1053" />
    </state>
    <state x="635" y="355" width="712" height="403" key="#com.intellij.fileTypes.FileTypeChooser/72.27.1848.1053@72.27.1848.1053" timestamp="1599508013675" />
    <state x="912" y="330" width="824" height="750" key="#xdebugger.evaluate" timestamp="1602518898575">
      <screen x="72" y="27" width="1848" height="1053" />
    </state>
    <state x="912" y="330" width="824" height="750" key="#xdebugger.evaluate/72.27.1848.1053@72.27.1848.1053" timestamp="1602518898575" />
    <state x="741" y="411" width="500" height="291" key="ANALYSIS_DLG_com.intellij.analysis.BaseAnalysisAction$1" timestamp="1601757977996">
      <screen x="72" y="27" width="1848" height="1053" />
    </state>
    <state x="741" y="411" width="500" height="291" key="ANALYSIS_DLG_com.intellij.analysis.BaseAnalysisAction$1/72.27.1848.1053@72.27.1848.1053" timestamp="1601757977996" />
    <state x="535" y="101" width="912" height="911" key="CommitChangelistDialog2" timestamp="1594919560466">
      <screen x="72" y="27" width="1848" height="1053" />
    </state>
    <state x="535" y="101" width="912" height="911" key="CommitChangelistDialog2/72.27.1848.1053@72.27.1848.1053" timestamp="1594919560466" />
    <state width="1380" height="661" key="DebuggerActiveHint" timestamp="1602418456117">
      <screen x="72" y="27" width="1848" height="1053" />
    </state>
    <state width="1380" height="661" key="DebuggerActiveHint/72.27.1848.1053@72.27.1848.1053" timestamp="1602418456117" />
    <state x="486" y="27" width="874" height="926" key="FileChooserDialogImpl" timestamp="1601458952521">
      <screen x="72" y="27" width="1848" height="1053" />
    </state>
    <state x="486" y="27" width="874" height="926" key="FileChooserDialogImpl/72.27.1848.1053@72.27.1848.1053" timestamp="1601458952521" />
    <state width="1806" height="218" key="GridCell.Tab.0.bottom" timestamp="1602521326962">
      <screen x="72" y="27" width="1848" height="1053" />
    </state>
    <state width="1806" height="218" key="GridCell.Tab.0.bottom/72.27.1848.1053@72.27.1848.1053" timestamp="1602521326962" />
    <state width="1806" height="218" key="GridCell.Tab.0.center" timestamp="1602521326962">
      <screen x="72" y="27" width="1848" height="1053" />
    </state>
    <state width="1806" height="218" key="GridCell.Tab.0.center/72.27.1848.1053@72.27.1848.1053" timestamp="1602521326962" />
    <state width="1806" height="218" key="GridCell.Tab.0.left" timestamp="1602521326961">
      <screen x="72" y="27" width="1848" height="1053" />
    </state>
    <state width="1806" height="218" key="GridCell.Tab.0.left/72.27.1848.1053@72.27.1848.1053" timestamp="1602521326961" />
    <state width="1806" height="218" key="GridCell.Tab.0.right" timestamp="1602521326962">
      <screen x="72" y="27" width="1848" height="1053" />
    </state>
    <state width="1806" height="218" key="GridCell.Tab.0.right/72.27.1848.1053@72.27.1848.1053" timestamp="1602521326962" />
    <state width="1806" height="218" key="GridCell.Tab.1.bottom" timestamp="1602521326962">
      <screen x="72" y="27" width="1848" height="1053" />
    </state>
    <state width="1806" height="218" key="GridCell.Tab.1.bottom/72.27.1848.1053@72.27.1848.1053" timestamp="1602521326962" />
    <state width="1806" height="218" key="GridCell.Tab.1.center" timestamp="1602521326962">
      <screen x="72" y="27" width="1848" height="1053" />
    </state>
    <state width="1806" height="218" key="GridCell.Tab.1.center/72.27.1848.1053@72.27.1848.1053" timestamp="1602521326962" />
    <state width="1806" height="218" key="GridCell.Tab.1.left" timestamp="1602521326962">
      <screen x="72" y="27" width="1848" height="1053" />
    </state>
    <state width="1806" height="218" key="GridCell.Tab.1.left/72.27.1848.1053@72.27.1848.1053" timestamp="1602521326962" />
    <state width="1806" height="218" key="GridCell.Tab.1.right" timestamp="1602521326962">
      <screen x="72" y="27" width="1848" height="1053" />
    </state>
    <state width="1806" height="218" key="GridCell.Tab.1.right/72.27.1848.1053@72.27.1848.1053" timestamp="1602521326962" />
    <state x="252" y="117" width="1478" height="879" key="MergeDialog" timestamp="1594315086733">
      <screen x="72" y="27" width="1848" height="1053" />
    </state>
    <state x="252" y="117" width="1478" height="879" key="MergeDialog/72.27.1848.1053@72.27.1848.1053" timestamp="1594315086733" />
    <state x="880" y="424" width="476" height="271" key="MultipleFileMergeDialog" timestamp="1601568905249">
      <screen x="72" y="27" width="1848" height="1053" />
    </state>
    <state x="880" y="424" width="476" height="271" key="MultipleFileMergeDialog/72.27.1848.1053@72.27.1848.1053" timestamp="1601568905249" />
    <state x="93" y="58" width="1668" height="961" key="SettingsEditor" timestamp="1601461195083">
      <screen x="72" y="27" width="1848" height="1053" />
    </state>
    <state x="93" y="58" width="1668" height="961" key="SettingsEditor/72.27.1848.1053@72.27.1848.1053" timestamp="1601461195083" />
    <state x="303" y="285" width="800" height="660" key="Vcs.Push.Dialog.v2" timestamp="1602519674878">
      <screen x="72" y="27" width="1848" height="1053" />
    </state>
    <state x="303" y="285" width="800" height="660" key="Vcs.Push.Dialog.v2/72.27.1848.1053@72.27.1848.1053" timestamp="1602519674878" />
    <state width="1804" height="526" key="XDebugger.FullValuePopup" timestamp="1600166196313">
      <screen x="72" y="27" width="1848" height="1053" />
    </state>
    <state width="1804" height="526" key="XDebugger.FullValuePopup/72.27.1848.1053@72.27.1848.1053" timestamp="1600166196313" />
    <state x="770" y="452" width="452" height="201" key="com.intellij.openapi.vcs.update.UpdateOrStatusOptionsDialogupdate-v2" timestamp="1594315074543">
      <screen x="72" y="27" width="1848" height="1053" />
    </state>
    <state x="770" y="452" key="com.intellij.openapi.vcs.update.UpdateOrStatusOptionsDialogupdate-v2/72.27.1848.1053@72.27.1848.1053" timestamp="1594315074543" />
    <state x="524" y="286" width="934" height="542" key="com.intellij.xdebugger.impl.breakpoints.ui.BreakpointsDialogFactory$2" timestamp="1600160043394">
      <screen x="72" y="27" width="1848" height="1053" />
    </state>
    <state x="524" y="286" width="934" height="542" key="com.intellij.xdebugger.impl.breakpoints.ui.BreakpointsDialogFactory$2/72.27.1848.1053@72.27.1848.1053" timestamp="1600160043394" />
    <state x="385" y="156" width="1116" height="783" key="find.popup" timestamp="1601845748265">
      <screen x="72" y="27" width="1848" height="1053" />
    </state>
    <state x="385" y="156" width="1116" height="783" key="find.popup/72.27.1848.1053@72.27.1848.1053" timestamp="1601845748265" />
    <state x="672" y="258" width="672" height="662" key="search.everywhere.popup" timestamp="1594225297242">
      <screen x="72" y="27" width="1848" height="1053" />
    </state>
    <state x="672" y="258" width="672" height="662" key="search.everywhere.popup/72.27.1848.1053@72.27.1848.1053" timestamp="1594225297242" />
>>>>>>> 5daeab92
  </component>
  <component name="XDebuggerManager">
    <breakpoint-manager>
      <breakpoints>
        <line-breakpoint enabled="true" suspend="THREAD" type="python-line">
          <url>file://$PROJECT_DIR$/src/GridCal/Engine/IO/json_parser.py</url>
          <line>421</line>
          <option name="timeStamp" value="29" />
        </line-breakpoint>
        <line-breakpoint enabled="true" suspend="THREAD" type="python-line">
          <url>file://$PROJECT_DIR$/src/research/power_flow/newton_line_search.py</url>
          <line>1000</line>
          <option name="timeStamp" value="31" />
        </line-breakpoint>
        <line-breakpoint enabled="true" suspend="THREAD" type="python-line">
          <url>file://$PROJECT_DIR$/src/research/slicing_experiments.py</url>
          <line>204</line>
          <option name="timeStamp" value="55" />
        </line-breakpoint>
        <line-breakpoint enabled="true" suspend="THREAD" type="python-line">
          <url>file://$PROJECT_DIR$/src/research/slicing_experiments.py</url>
          <line>203</line>
          <option name="timeStamp" value="56" />
        </line-breakpoint>
        <line-breakpoint enabled="true" suspend="THREAD" type="python-line">
          <url>file://$PROJECT_DIR$/src/GridCal/Engine/Simulations/PowerFlow/jacobian_based_power_flow.py</url>
          <line>628</line>
          <option name="timeStamp" value="81" />
        </line-breakpoint>
        <line-breakpoint enabled="true" suspend="THREAD" type="python-line">
          <url>file://$PROJECT_DIR$/src/GridCal/Engine/Simulations/PowerFlow/linearized_power_flow.py</url>
          <line>83</line>
          <option name="timeStamp" value="95" />
        </line-breakpoint>
        <line-breakpoint enabled="true" suspend="THREAD" type="python-line">
          <url>file://$PROJECT_DIR$/src/research/power_world_format/power_world_epc.py</url>
          <line>70</line>
          <option name="timeStamp" value="98" />
        </line-breakpoint>
        <line-breakpoint enabled="true" suspend="THREAD" type="python-line">
          <url>file://$PROJECT_DIR$/src/research/PTDF/PTDF_research.py</url>
          <line>239</line>
          <option name="timeStamp" value="99" />
        </line-breakpoint>
        <line-breakpoint enabled="true" suspend="THREAD" type="python-line">
          <url>file://$PROJECT_DIR$/src/GridCal/Engine/Simulations/PowerFlow/power_flow_worker.py</url>
          <line>125</line>
          <option name="timeStamp" value="147" />
        </line-breakpoint>
        <line-breakpoint enabled="true" suspend="THREAD" type="python-line">
          <url>file://$PROJECT_DIR$/src/GridCal/Gui/Main/GridCalMain.py</url>
          <line>942</line>
          <option name="timeStamp" value="161" />
        </line-breakpoint>
        <line-breakpoint enabled="true" suspend="THREAD" type="python-line">
          <url>file://$PROJECT_DIR$/src/GridCal/Gui/Main/GridCalMain.py</url>
          <line>916</line>
          <option name="timeStamp" value="162" />
        </line-breakpoint>
        <line-breakpoint enabled="true" suspend="THREAD" type="python-line">
          <url>file://$PROJECT_DIR$/src/research/power_flow/asd/josep/v3_pv.py</url>
          <line>163</line>
          <option name="timeStamp" value="189" />
        </line-breakpoint>
        <line-breakpoint enabled="true" suspend="THREAD" type="python-line">
          <url>file://$PROJECT_DIR$/src/research/power_flow/asd/asd_power_flow.py</url>
          <line>513</line>
          <option name="timeStamp" value="203" />
        </line-breakpoint>
        <line-breakpoint enabled="true" suspend="THREAD" type="python-line">
          <url>file://$PROJECT_DIR$/src/research/power_flow/asd/asd_power_flow.py</url>
          <line>505</line>
          <option name="timeStamp" value="207" />
        </line-breakpoint>
        <line-breakpoint enabled="true" suspend="THREAD" type="python-line">
          <url>file://$PROJECT_DIR$/src/research/power_flow/asd/asd_power_flow.py</url>
          <line>503</line>
          <option name="timeStamp" value="208" />
        </line-breakpoint>
        <line-breakpoint enabled="true" suspend="THREAD" type="python-line">
          <url>file://$PROJECT_DIR$/src/research/power_flow/asd/asd_power_flow.py</url>
          <line>507</line>
          <option name="timeStamp" value="209" />
        </line-breakpoint>
        <line-breakpoint enabled="true" suspend="THREAD" type="python-line">
          <url>file://$PROJECT_DIR$/src/research/power_flow/asd/asd_power_flow.py</url>
          <line>499</line>
          <option name="timeStamp" value="210" />
        </line-breakpoint>
        <line-breakpoint enabled="true" suspend="THREAD" type="python-line">
          <url>file://$PROJECT_DIR$/src/GridCal/Engine/IO/matpower_parser.py</url>
          <line>624</line>
          <option name="timeStamp" value="217" />
        </line-breakpoint>
        <line-breakpoint enabled="true" suspend="THREAD" type="python-line">
          <url>file://$PROJECT_DIR$/src/research/hvdc/newton_line_search_acdc.py</url>
          <line>1266</line>
          <option name="timeStamp" value="220" />
        </line-breakpoint>
        <line-breakpoint enabled="true" suspend="THREAD" type="python-line">
          <url>file://$PROJECT_DIR$/src/research/hvdc/newton_line_search_acdc.py</url>
          <line>1269</line>
          <option name="timeStamp" value="221" />
        </line-breakpoint>
        <line-breakpoint enabled="true" suspend="THREAD" type="python-line">
          <url>file://$PROJECT_DIR$/src/research/hvdc/newton_line_search_acdc.py</url>
          <line>699</line>
          <option name="timeStamp" value="230" />
        </line-breakpoint>
        <line-breakpoint enabled="true" suspend="THREAD" type="python-line">
          <url>file://$PROJECT_DIR$/src/GridCal/Engine/Simulations/PTDF/ptdf_ts_driver.py</url>
          <line>142</line>
          <option name="timeStamp" value="273" />
        </line-breakpoint>
        <line-breakpoint enabled="true" suspend="THREAD" type="python-line">
<<<<<<< HEAD
          <url>file://$PROJECT_DIR$/src/GridCal/Engine/Core/common_functions.py</url>
          <line>20</line>
          <option name="timeStamp" value="284" />
=======
          <url>file://$PROJECT_DIR$/src/research/PTDF/PTDF_research.py</url>
          <line>103</line>
          <option name="timeStamp" value="291" />
        </line-breakpoint>
        <line-breakpoint enabled="true" suspend="THREAD" type="python-line">
          <url>file://$PROJECT_DIR$/src/research/PTDF/PTDF_research.py</url>
          <line>149</line>
          <option name="timeStamp" value="294" />
        </line-breakpoint>
        <line-breakpoint enabled="true" suspend="THREAD" type="python-line">
          <url>file://$PROJECT_DIR$/src/research/PTDF/PTDF_research3.py</url>
          <line>55</line>
          <option name="timeStamp" value="298" />
        </line-breakpoint>
        <line-breakpoint enabled="true" suspend="THREAD" type="python-line">
          <url>file://$PROJECT_DIR$/src/GridCal/Gui/Main/GridCalMain.py</url>
          <line>4279</line>
          <option name="timeStamp" value="303" />
        </line-breakpoint>
        <line-breakpoint enabled="true" suspend="THREAD" type="python-line">
          <url>file://$PROJECT_DIR$/src/GridCal/Gui/Main/GridCalMain.py</url>
          <line>2469</line>
          <option name="timeStamp" value="308" />
        </line-breakpoint>
        <line-breakpoint enabled="true" suspend="THREAD" type="python-line">
          <url>file://$PROJECT_DIR$/src/GridCal/Engine/Devices/line.py</url>
          <line>569</line>
          <option name="timeStamp" value="309" />
        </line-breakpoint>
        <line-breakpoint enabled="true" suspend="THREAD" type="python-line">
          <url>file://$PROJECT_DIR$/src/GridCal/Engine/Devices/line.py</url>
          <line>576</line>
          <option name="timeStamp" value="310" />
        </line-breakpoint>
        <line-breakpoint enabled="true" suspend="THREAD" type="python-line">
          <url>file://$PROJECT_DIR$/src/GridCal/Engine/Simulations/PowerFlow/power_flow_results.py</url>
          <line>190</line>
          <option name="timeStamp" value="313" />
        </line-breakpoint>
        <line-breakpoint enabled="true" suspend="THREAD" type="python-line">
          <url>file://$PROJECT_DIR$/src/GridCal/Engine/Core/snapshot_pf_data.py</url>
          <line>716</line>
          <option name="timeStamp" value="318" />
        </line-breakpoint>
        <line-breakpoint enabled="true" suspend="THREAD" type="python-line">
          <url>file://$PROJECT_DIR$/src/GridCal/Engine/Core/snapshot_pf_data.py</url>
          <line>721</line>
          <option name="timeStamp" value="319" />
        </line-breakpoint>
        <line-breakpoint enabled="true" suspend="THREAD" type="python-line">
          <url>file://$PROJECT_DIR$/src/GridCal/Engine/Core/snapshot_pf_data.py</url>
          <line>726</line>
          <option name="timeStamp" value="320" />
        </line-breakpoint>
        <line-breakpoint enabled="true" suspend="THREAD" type="python-line">
          <url>file://$PROJECT_DIR$/src/GridCal/Engine/Core/snapshot_pf_data.py</url>
          <line>731</line>
          <option name="timeStamp" value="321" />
        </line-breakpoint>
        <line-breakpoint enabled="true" suspend="THREAD" type="python-line">
          <url>file://$PROJECT_DIR$/src/GridCal/Engine/Simulations/Stochastic/monte_carlo_driver.py</url>
          <line>330</line>
          <option name="timeStamp" value="324" />
        </line-breakpoint>
        <line-breakpoint enabled="true" suspend="THREAD" type="python-line">
          <url>file://$PROJECT_DIR$/src/GridCal/Engine/Simulations/NK/n_minus_k_driver.py</url>
          <line>146</line>
          <option name="timeStamp" value="325" />
        </line-breakpoint>
        <line-breakpoint enabled="true" suspend="THREAD" type="python-line">
          <url>file://$PROJECT_DIR$/src/GridCal/Engine/Simulations/OPF/ac_opf_ts.py</url>
          <line>406</line>
          <option name="timeStamp" value="328" />
>>>>>>> 5daeab92
        </line-breakpoint>
      </breakpoints>
    </breakpoint-manager>
  </component>
  <component name="com.intellij.coverage.CoverageDataManagerImpl">
    <SUITE FILE_PATH="coverage/GridCal$Nosetests_in_test_transformer_definition_py.coverage" NAME="Nosetests in test_transformer_definition.py Coverage Results" MODIFIED="1598803582526" SOURCE_PROVIDER="com.intellij.coverage.DefaultCoverageFileProvider" RUNNER="coverage.py" COVERAGE_BY_TEST_ENABLED="true" COVERAGE_TRACING_ENABLED="false" WORKING_DIRECTORY="$PROJECT_DIR$/src/tests" />
    <SUITE FILE_PATH="coverage/GridCal$lightmap.coverage" NAME="lightmap Coverage Results" MODIFIED="1598594966764" SOURCE_PROVIDER="com.intellij.coverage.DefaultCoverageFileProvider" RUNNER="coverage.py" COVERAGE_BY_TEST_ENABLED="true" COVERAGE_TRACING_ENABLED="false" WORKING_DIRECTORY="$PROJECT_DIR$/src/research/map" />
    <SUITE FILE_PATH="coverage/GridCal$defining_a_grid_from_scratch_without_profiles.coverage" NAME="defining_a_grid_from_scratch_without_profiles Coverage Results" MODIFIED="1598815071149" SOURCE_PROVIDER="com.intellij.coverage.DefaultCoverageFileProvider" RUNNER="coverage.py" COVERAGE_BY_TEST_ENABLED="true" COVERAGE_TRACING_ENABLED="false" WORKING_DIRECTORY="$PROJECT_DIR$/src/Tutorials" />
    <SUITE FILE_PATH="coverage/GridCal$newton_current.coverage" NAME="newton_current Coverage Results" MODIFIED="1597481272992" SOURCE_PROVIDER="com.intellij.coverage.DefaultCoverageFileProvider" RUNNER="coverage.py" COVERAGE_BY_TEST_ENABLED="true" COVERAGE_TRACING_ENABLED="false" WORKING_DIRECTORY="$PROJECT_DIR$/src/research/power_flow" />
    <SUITE FILE_PATH="coverage/GridCal$Nosetests_in_PTDF_research2_py.coverage" NAME="Nosetests in PTDF_research2.py Coverage Results" MODIFIED="1600161918846" SOURCE_PROVIDER="com.intellij.coverage.DefaultCoverageFileProvider" RUNNER="coverage.py" COVERAGE_BY_TEST_ENABLED="true" COVERAGE_TRACING_ENABLED="false" WORKING_DIRECTORY="$PROJECT_DIR$/src/research/PTDF" />
    <SUITE FILE_PATH="coverage/GridCal$Nosetests_in_test_api_py.coverage" NAME="Nosetests in test_api.py Coverage Results" MODIFIED="1598803532944" SOURCE_PROVIDER="com.intellij.coverage.DefaultCoverageFileProvider" RUNNER="coverage.py" COVERAGE_BY_TEST_ENABLED="true" COVERAGE_TRACING_ENABLED="false" WORKING_DIRECTORY="$PROJECT_DIR$/src/tests" />
    <SUITE FILE_PATH="coverage/GridCal$map_test_2.coverage" NAME="map_test_2 Coverage Results" MODIFIED="1598595010638" SOURCE_PROVIDER="com.intellij.coverage.DefaultCoverageFileProvider" RUNNER="coverage.py" COVERAGE_BY_TEST_ENABLED="true" COVERAGE_TRACING_ENABLED="false" WORKING_DIRECTORY="$PROJECT_DIR$/src/research/map" />
    <SUITE FILE_PATH="coverage/GridCal$Nosetests_in_tests.coverage" NAME="Nosetests in tests Coverage Results" MODIFIED="1598814954815" SOURCE_PROVIDER="com.intellij.coverage.DefaultCoverageFileProvider" RUNNER="coverage.py" COVERAGE_BY_TEST_ENABLED="true" COVERAGE_TRACING_ENABLED="false" WORKING_DIRECTORY="$PROJECT_DIR$/src/tests" />
    <SUITE FILE_PATH="coverage/GridCal$dc_opf_ts.coverage" NAME="dc_opf_ts Coverage Results" MODIFIED="1602519229272" SOURCE_PROVIDER="com.intellij.coverage.DefaultCoverageFileProvider" RUNNER="coverage.py" COVERAGE_BY_TEST_ENABLED="true" COVERAGE_TRACING_ENABLED="false" WORKING_DIRECTORY="$PROJECT_DIR$/src/GridCal/Engine/Simulations/OPF" />
    <SUITE FILE_PATH="coverage/GridCal$analytic_ptdf_driver.coverage" NAME="analytic_ptdf_driver Coverage Results" MODIFIED="1600179811175" SOURCE_PROVIDER="com.intellij.coverage.DefaultCoverageFileProvider" RUNNER="coverage.py" COVERAGE_BY_TEST_ENABLED="true" COVERAGE_TRACING_ENABLED="false" WORKING_DIRECTORY="$PROJECT_DIR$/src/GridCal/Engine/Simulations/PTDF" />
    <SUITE FILE_PATH="coverage/GridCal$defining_a_grid_from_scratch_with_profiles.coverage" NAME="defining_a_grid_from_scratch_with_profiles Coverage Results" MODIFIED="1598815125710" SOURCE_PROVIDER="com.intellij.coverage.DefaultCoverageFileProvider" RUNNER="coverage.py" COVERAGE_BY_TEST_ENABLED="true" COVERAGE_TRACING_ENABLED="false" WORKING_DIRECTORY="$PROJECT_DIR$/src/Tutorials" />
    <SUITE FILE_PATH="coverage/GridCal$slicing_experiments.coverage" NAME="slicing_experiments Coverage Results" MODIFIED="1592246813513" SOURCE_PROVIDER="com.intellij.coverage.DefaultCoverageFileProvider" RUNNER="coverage.py" COVERAGE_BY_TEST_ENABLED="true" COVERAGE_TRACING_ENABLED="false" WORKING_DIRECTORY="$PROJECT_DIR$/src/research" />
    <SUITE FILE_PATH="coverage/GridCal$map_test_simple.coverage" NAME="map_test_simple Coverage Results" MODIFIED="1598595026624" SOURCE_PROVIDER="com.intellij.coverage.DefaultCoverageFileProvider" RUNNER="coverage.py" COVERAGE_BY_TEST_ENABLED="true" COVERAGE_TRACING_ENABLED="false" WORKING_DIRECTORY="$PROJECT_DIR$/src/research/map" />
    <SUITE FILE_PATH="coverage/GridCal$Nosetests_in_PTDF_research_py.coverage" NAME="Nosetests in PTDF_research.py Coverage Results" MODIFIED="1592575743464" SOURCE_PROVIDER="com.intellij.coverage.DefaultCoverageFileProvider" RUNNER="coverage.py" COVERAGE_BY_TEST_ENABLED="true" COVERAGE_TRACING_ENABLED="false" WORKING_DIRECTORY="$PROJECT_DIR$/src/research/PTDF" />
    <SUITE FILE_PATH="coverage/GridCal$ac_opf.coverage" NAME="ac_opf Coverage Results" MODIFIED="1602504341020" SOURCE_PROVIDER="com.intellij.coverage.DefaultCoverageFileProvider" RUNNER="coverage.py" COVERAGE_BY_TEST_ENABLED="true" COVERAGE_TRACING_ENABLED="false" WORKING_DIRECTORY="$PROJECT_DIR$/src/GridCal/Engine/Simulations/OPF" />
    <SUITE FILE_PATH="coverage/GridCal$show_map_tests.coverage" NAME="show_map_tests Coverage Results" MODIFIED="1598595151347" SOURCE_PROVIDER="com.intellij.coverage.DefaultCoverageFileProvider" RUNNER="coverage.py" COVERAGE_BY_TEST_ENABLED="true" COVERAGE_TRACING_ENABLED="false" WORKING_DIRECTORY="$PROJECT_DIR$/src/research/map" />
    <SUITE FILE_PATH="coverage/GridCal$asd_power_flow.coverage" NAME="asd_power_flow Coverage Results" MODIFIED="1598789868769" SOURCE_PROVIDER="com.intellij.coverage.DefaultCoverageFileProvider" RUNNER="coverage.py" COVERAGE_BY_TEST_ENABLED="true" COVERAGE_TRACING_ENABLED="false" WORKING_DIRECTORY="$PROJECT_DIR$/src/research/power_flow/asd" />
<<<<<<< HEAD
    <SUITE FILE_PATH="coverage/GridCal$PTDF_research2.coverage" NAME="PTDF_research2 Coverage Results" MODIFIED="1600250720792" SOURCE_PROVIDER="com.intellij.coverage.DefaultCoverageFileProvider" RUNNER="coverage.py" COVERAGE_BY_TEST_ENABLED="true" COVERAGE_TRACING_ENABLED="false" WORKING_DIRECTORY="$PROJECT_DIR$/src/research/PTDF" />
=======
    <SUITE FILE_PATH="coverage/GridCal$Nosetests_in_ACPTDF_research2_py.coverage" NAME="Nosetests in ACPTDF_research2.py Coverage Results" MODIFIED="1601969138193" SOURCE_PROVIDER="com.intellij.coverage.DefaultCoverageFileProvider" RUNNER="coverage.py" COVERAGE_BY_TEST_ENABLED="true" COVERAGE_TRACING_ENABLED="false" WORKING_DIRECTORY="$PROJECT_DIR$/src/research/PTDF" />
    <SUITE FILE_PATH="coverage/GridCal$PTDF_research2.coverage" NAME="PTDF_research2 Coverage Results" MODIFIED="1602138084850" SOURCE_PROVIDER="com.intellij.coverage.DefaultCoverageFileProvider" RUNNER="coverage.py" COVERAGE_BY_TEST_ENABLED="true" COVERAGE_TRACING_ENABLED="false" WORKING_DIRECTORY="$PROJECT_DIR$/src/research/PTDF" />
>>>>>>> 5daeab92
    <SUITE FILE_PATH="coverage/GridCal$topology_driver.coverage" NAME="topology_driver Coverage Results" MODIFIED="1590932816525" SOURCE_PROVIDER="com.intellij.coverage.DefaultCoverageFileProvider" RUNNER="coverage.py" COVERAGE_BY_TEST_ENABLED="true" COVERAGE_TRACING_ENABLED="false" WORKING_DIRECTORY="$PROJECT_DIR$/src/GridCal/Engine/Simulations/Topology" />
    <SUITE FILE_PATH="coverage/GridCal$ptdf_ts_driver.coverage" NAME="ptdf_ts_driver Coverage Results" MODIFIED="1600186726130" SOURCE_PROVIDER="com.intellij.coverage.DefaultCoverageFileProvider" RUNNER="coverage.py" COVERAGE_BY_TEST_ENABLED="true" COVERAGE_TRACING_ENABLED="false" WORKING_DIRECTORY="$PROJECT_DIR$/src/GridCal/Engine/Simulations/PTDF" />
    <SUITE FILE_PATH="coverage/GridCal$PTDF_research.coverage" NAME="PTDF_research Coverage Results" MODIFIED="1594152933648" SOURCE_PROVIDER="com.intellij.coverage.DefaultCoverageFileProvider" RUNNER="coverage.py" COVERAGE_BY_TEST_ENABLED="true" COVERAGE_TRACING_ENABLED="false" WORKING_DIRECTORY="" />
    <SUITE FILE_PATH="coverage/GridCal$Nosetests_in_test_transformer_regulator_py.coverage" NAME="Nosetests in test_transformer_regulator.py Coverage Results" MODIFIED="1598803756451" SOURCE_PROVIDER="com.intellij.coverage.DefaultCoverageFileProvider" RUNNER="coverage.py" COVERAGE_BY_TEST_ENABLED="true" COVERAGE_TRACING_ENABLED="false" WORKING_DIRECTORY="$PROJECT_DIR$/src/tests" />
    <SUITE FILE_PATH="coverage/GridCal$gis_dialogue.coverage" NAME="gis_dialogue Coverage Results" MODIFIED="1598594782912" SOURCE_PROVIDER="com.intellij.coverage.DefaultCoverageFileProvider" RUNNER="coverage.py" COVERAGE_BY_TEST_ENABLED="true" COVERAGE_TRACING_ENABLED="false" WORKING_DIRECTORY="$PROJECT_DIR$/src/GridCal/Gui/GIS" />
<<<<<<< HEAD
    <SUITE FILE_PATH="coverage/GridCal$ExecuteGridCal.coverage" NAME="ExecuteGridCal Coverage Results" MODIFIED="1600253728300" SOURCE_PROVIDER="com.intellij.coverage.DefaultCoverageFileProvider" RUNNER="coverage.py" COVERAGE_BY_TEST_ENABLED="true" COVERAGE_TRACING_ENABLED="false" WORKING_DIRECTORY="$PROJECT_DIR$/src/GridCal" />
=======
    <SUITE FILE_PATH="coverage/GridCal$ExecuteGridCal.coverage" NAME="ExecuteGridCal Coverage Results" MODIFIED="1602519678405" SOURCE_PROVIDER="com.intellij.coverage.DefaultCoverageFileProvider" RUNNER="coverage.py" COVERAGE_BY_TEST_ENABLED="true" COVERAGE_TRACING_ENABLED="false" WORKING_DIRECTORY="$PROJECT_DIR$/src/GridCal" />
>>>>>>> 5daeab92
    <SUITE FILE_PATH="coverage/GridCal$power_world_epc.coverage" NAME="power_world_epc Coverage Results" MODIFIED="1594141589251" SOURCE_PROVIDER="com.intellij.coverage.DefaultCoverageFileProvider" RUNNER="coverage.py" COVERAGE_BY_TEST_ENABLED="true" COVERAGE_TRACING_ENABLED="false" WORKING_DIRECTORY="$PROJECT_DIR$/src/research/power_world_format" />
    <SUITE FILE_PATH="coverage/GridCal$ac_opf_ts.coverage" NAME="ac_opf_ts Coverage Results" MODIFIED="1602519616038" SOURCE_PROVIDER="com.intellij.coverage.DefaultCoverageFileProvider" RUNNER="coverage.py" COVERAGE_BY_TEST_ENABLED="true" COVERAGE_TRACING_ENABLED="false" WORKING_DIRECTORY="$PROJECT_DIR$/src/GridCal/Engine/Simulations/OPF" />
    <SUITE FILE_PATH="coverage/GridCal$psse_parser.coverage" NAME="psse_parser Coverage Results" MODIFIED="1594285082315" SOURCE_PROVIDER="com.intellij.coverage.DefaultCoverageFileProvider" RUNNER="coverage.py" COVERAGE_BY_TEST_ENABLED="true" COVERAGE_TRACING_ENABLED="false" WORKING_DIRECTORY="$PROJECT_DIR$/src/GridCal/Engine/IO" />
    <SUITE FILE_PATH="coverage/GridCal$newton_line_search.coverage" NAME="newton_line_search Coverage Results" MODIFIED="1591974579886" SOURCE_PROVIDER="com.intellij.coverage.DefaultCoverageFileProvider" RUNNER="coverage.py" COVERAGE_BY_TEST_ENABLED="true" COVERAGE_TRACING_ENABLED="false" WORKING_DIRECTORY="$PROJECT_DIR$/src/research/power_flow" />
    <SUITE FILE_PATH="coverage/GridCal$matpower_parser.coverage" NAME="matpower_parser Coverage Results" MODIFIED="1600002676691" SOURCE_PROVIDER="com.intellij.coverage.DefaultCoverageFileProvider" RUNNER="coverage.py" COVERAGE_BY_TEST_ENABLED="true" COVERAGE_TRACING_ENABLED="false" WORKING_DIRECTORY="$PROJECT_DIR$/src/GridCal/Engine/IO" />
<<<<<<< HEAD
=======
    <SUITE FILE_PATH="coverage/GridCal$dc_opf.coverage" NAME="dc_opf Coverage Results" MODIFIED="1602504240684" SOURCE_PROVIDER="com.intellij.coverage.DefaultCoverageFileProvider" RUNNER="coverage.py" COVERAGE_BY_TEST_ENABLED="true" COVERAGE_TRACING_ENABLED="false" WORKING_DIRECTORY="$PROJECT_DIR$/src/GridCal/Engine/Simulations/OPF" />
>>>>>>> 5daeab92
    <SUITE FILE_PATH="coverage/GridCal$Nosetests_in_test_load_all_grids_py.coverage" NAME="Nosetests in test_load_all_grids.py Coverage Results" MODIFIED="1598802785581" SOURCE_PROVIDER="com.intellij.coverage.DefaultCoverageFileProvider" RUNNER="coverage.py" COVERAGE_BY_TEST_ENABLED="true" COVERAGE_TRACING_ENABLED="false" WORKING_DIRECTORY="$PROJECT_DIR$/src/tests" />
    <SUITE FILE_PATH="coverage/GridCal$update_gui_file.coverage" NAME="update_gui_file Coverage Results" MODIFIED="1600184514971" SOURCE_PROVIDER="com.intellij.coverage.DefaultCoverageFileProvider" RUNNER="coverage.py" COVERAGE_BY_TEST_ENABLED="true" COVERAGE_TRACING_ENABLED="false" WORKING_DIRECTORY="$PROJECT_DIR$/src/GridCal/Gui/Main" />
    <SUITE FILE_PATH="coverage/GridCal$newton_line_search_acdc.coverage" NAME="newton_line_search_acdc Coverage Results" MODIFIED="1600113014752" SOURCE_PROVIDER="com.intellij.coverage.DefaultCoverageFileProvider" RUNNER="coverage.py" COVERAGE_BY_TEST_ENABLED="true" COVERAGE_TRACING_ENABLED="false" WORKING_DIRECTORY="$PROJECT_DIR$/src/research/hvdc" />
    <SUITE FILE_PATH="coverage/GridCal$v3_pv.coverage" NAME="v3_pv Coverage Results" MODIFIED="1597644265099" SOURCE_PROVIDER="com.intellij.coverage.DefaultCoverageFileProvider" RUNNER="coverage.py" COVERAGE_BY_TEST_ENABLED="true" COVERAGE_TRACING_ENABLED="false" WORKING_DIRECTORY="$PROJECT_DIR$/src/research/power_flow/asd/josep" />
  </component>
</project><|MERGE_RESOLUTION|>--- conflicted
+++ resolved
@@ -23,19 +23,9 @@
     <select />
   </component>
   <component name="ChangeListManager">
-<<<<<<< HEAD
-    <list default="true" id="903393a6-e011-4cf7-964c-90325cdcb845" name="Default Changelist" comment="PTDF time series working&#10;- Migrated the Old PTDF driver&#10;- Migrated the time series to the new PTDF driver">
-      <change beforePath="$PROJECT_DIR$/.idea/GridCal.iml" beforeDir="false" afterPath="$PROJECT_DIR$/.idea/GridCal.iml" afterDir="false" />
-      <change beforePath="$PROJECT_DIR$/.idea/inspectionProfiles/Project_Default.xml" beforeDir="false" afterPath="$PROJECT_DIR$/.idea/inspectionProfiles/Project_Default.xml" afterDir="false" />
-      <change beforePath="$PROJECT_DIR$/.idea/misc.xml" beforeDir="false" afterPath="$PROJECT_DIR$/.idea/misc.xml" afterDir="false" />
-      <change beforePath="$PROJECT_DIR$/.idea/workspace.xml" beforeDir="false" afterPath="$PROJECT_DIR$/.idea/workspace.xml" afterDir="false" />
-      <change beforePath="$PROJECT_DIR$/src/GridCal/Engine/Simulations/NK/n_minus_k_driver.py" beforeDir="false" afterPath="$PROJECT_DIR$/src/GridCal/Engine/Simulations/NK/n_minus_k_driver.py" afterDir="false" />
-=======
     <list default="true" id="903393a6-e011-4cf7-964c-90325cdcb845" name="Default Changelist" comment="transposed the OPF data structures to use the data in the format as it comes">
       <change beforePath="$PROJECT_DIR$/.idea/workspace.xml" beforeDir="false" afterPath="$PROJECT_DIR$/.idea/workspace.xml" afterDir="false" />
->>>>>>> 5daeab92
     </list>
-    <option name="EXCLUDED_CONVERTED_TO_IGNORED" value="true" />
     <option name="SHOW_DIALOG" value="false" />
     <option name="HIGHLIGHT_CONFLICTS" value="true" />
     <option name="HIGHLIGHT_NON_ACTIVE_CHANGELIST" value="false" />
@@ -62,15 +52,10 @@
   <component name="Git.Settings">
     <option name="RECENT_BRANCH_BY_REPOSITORY">
       <map>
-<<<<<<< HEAD
-        <entry key="$PROJECT_DIR$" value="GridCal_3.7.1" />
-=======
         <entry key="$PROJECT_DIR$" value="devel" />
->>>>>>> 5daeab92
       </map>
     </option>
     <option name="RECENT_GIT_ROOT_PATH" value="$PROJECT_DIR$" />
-    <option name="UPDATE_TYPE" value="MERGE" />
   </component>
   <component name="JupyterTrust" id="3f3378b4-0928-4af1-9795-ba1c77415c18" />
   <component name="ProjectId" id="1bGvT9JqoJhBes9WGdphyWxAfMi" />
@@ -81,56 +66,30 @@
   <component name="PropertiesComponent">
     <property name="ASKED_ADD_EXTERNAL_FILES" value="true" />
     <property name="ASKED_SHARE_PROJECT_CONFIGURATION_FILES" value="true" />
-    <property name="Git.Branch.Popup.ShowAllRemotes" value="true" />
     <property name="RunOnceActivity.OpenProjectViewOnStart" value="true" />
     <property name="RunOnceActivity.ShowReadmeOnStart" value="true" />
     <property name="SHARE_PROJECT_CONFIGURATION_FILES" value="true" />
     <property name="ToolWindowDatabase.ShowToolbar" value="false" />
     <property name="WebServerToolWindowFactoryState" value="false" />
-<<<<<<< HEAD
-    <property name="last_opened_file_path" value="$USER_HOME$/REE/pyDB" />
-    <property name="settings.editor.selected.configurable" value="reference.idesettings.debugger.python" />
-=======
     <property name="last_opened_file_path" value="$PROJECT_DIR$/../../REE/smartplanning" />
     <property name="run.code.analysis.last.selected.profile" value="pProject Default" />
     <property name="settings.editor.selected.configurable" value="com.jetbrains.python.configuration.PyActiveSdkModuleConfigurable" />
->>>>>>> 5daeab92
   </component>
   <component name="PyDebuggerOptionsProvider">
     <option name="mySaveCallSignatures" value="true" />
   </component>
   <component name="RecentsManager">
-<<<<<<< HEAD
-=======
     <key name="MoveFile.RECENT_KEYS">
       <recent name="$PROJECT_DIR$/src/GridCal/Engine/Core/DataStructures" />
     </key>
->>>>>>> 5daeab92
     <key name="CopyFile.RECENT_KEYS">
       <recent name="$PROJECT_DIR$/src/research/hvdc" />
       <recent name="$PROJECT_DIR$/src/research" />
       <recent name="$PROJECT_DIR$/src/GridCal/Gui/GridEditorWidget" />
     </key>
   </component>
-<<<<<<< HEAD
-  <component name="RunDashboard">
-    <option name="ruleStates">
-      <list>
-        <RuleState>
-          <option name="name" value="ConfigurationTypeDashboardGroupingRule" />
-        </RuleState>
-        <RuleState>
-          <option name="name" value="StatusDashboardGroupingRule" />
-        </RuleState>
-      </list>
-    </option>
-  </component>
-  <component name="RunManager" selected="Python.ExecuteGridCal">
-    <configuration name="ExecuteGridCal" type="PythonConfigurationType" factoryName="Python" temporary="true" nameIsGenerated="true">
-=======
   <component name="RunManager" selected="Python.ExecuteGridCal">
     <configuration name="ExecuteGridCal" type="PythonConfigurationType" factoryName="Python" singleton="false" temporary="true" nameIsGenerated="true">
->>>>>>> 5daeab92
       <module name="GridCal" />
       <option name="INTERPRETER_OPTIONS" value="" />
       <option name="PARENT_ENVS" value="true" />
@@ -152,33 +111,7 @@
       <option name="INPUT_FILE" value="" />
       <method v="2" />
     </configuration>
-<<<<<<< HEAD
-    <configuration name="PTDF_research" type="PythonConfigurationType" factoryName="Python" nameIsGenerated="true">
-      <module name="GridCal" />
-      <option name="INTERPRETER_OPTIONS" value="" />
-      <option name="PARENT_ENVS" value="true" />
-      <envs>
-        <env name="PYTHONUNBUFFERED" value="1" />
-      </envs>
-      <option name="SDK_HOME" value="$USER_HOME$/Python376/bin/python3" />
-      <option name="WORKING_DIRECTORY" value="" />
-      <option name="IS_MODULE_SDK" value="false" />
-      <option name="ADD_CONTENT_ROOTS" value="true" />
-      <option name="ADD_SOURCE_ROOTS" value="true" />
-      <EXTENSION ID="PythonCoverageRunConfigurationExtension" runner="coverage.py" />
-      <option name="SCRIPT_NAME" value="$PROJECT_DIR$/src/research/PTDF/PTDF_research.py" />
-      <option name="PARAMETERS" value="" />
-      <option name="SHOW_COMMAND_LINE" value="false" />
-      <option name="EMULATE_TERMINAL" value="false" />
-      <option name="MODULE_MODE" value="false" />
-      <option name="REDIRECT_INPUT" value="false" />
-      <option name="INPUT_FILE" value="" />
-      <method v="2" />
-    </configuration>
-    <configuration name="PTDF_research2" type="PythonConfigurationType" factoryName="Python" temporary="true" nameIsGenerated="true">
-=======
     <configuration name="ac_opf" type="PythonConfigurationType" factoryName="Python" temporary="true" nameIsGenerated="true">
->>>>>>> 5daeab92
       <module name="GridCal" />
       <option name="INTERPRETER_OPTIONS" value="" />
       <option name="PARENT_ENVS" value="true" />
@@ -191,11 +124,7 @@
       <option name="ADD_CONTENT_ROOTS" value="true" />
       <option name="ADD_SOURCE_ROOTS" value="true" />
       <EXTENSION ID="PythonCoverageRunConfigurationExtension" runner="coverage.py" />
-<<<<<<< HEAD
-      <option name="SCRIPT_NAME" value="$PROJECT_DIR$/src/research/PTDF/PTDF_research2.py" />
-=======
       <option name="SCRIPT_NAME" value="$PROJECT_DIR$/src/GridCal/Engine/Simulations/OPF/ac_opf.py" />
->>>>>>> 5daeab92
       <option name="PARAMETERS" value="" />
       <option name="SHOW_COMMAND_LINE" value="false" />
       <option name="EMULATE_TERMINAL" value="false" />
@@ -204,11 +133,7 @@
       <option name="INPUT_FILE" value="" />
       <method v="2" />
     </configuration>
-<<<<<<< HEAD
-    <configuration name="analytic_ptdf_driver" type="PythonConfigurationType" factoryName="Python" temporary="true" nameIsGenerated="true">
-=======
     <configuration name="ac_opf_ts" type="PythonConfigurationType" factoryName="Python" temporary="true" nameIsGenerated="true">
->>>>>>> 5daeab92
       <module name="GridCal" />
       <option name="INTERPRETER_OPTIONS" value="" />
       <option name="PARENT_ENVS" value="true" />
@@ -216,20 +141,12 @@
         <env name="PYTHONUNBUFFERED" value="1" />
       </envs>
       <option name="SDK_HOME" value="" />
-<<<<<<< HEAD
-      <option name="WORKING_DIRECTORY" value="$PROJECT_DIR$/src/GridCal/Engine/Simulations/PTDF" />
-=======
       <option name="WORKING_DIRECTORY" value="$PROJECT_DIR$/src/GridCal/Engine/Simulations/OPF" />
->>>>>>> 5daeab92
       <option name="IS_MODULE_SDK" value="true" />
       <option name="ADD_CONTENT_ROOTS" value="true" />
       <option name="ADD_SOURCE_ROOTS" value="true" />
       <EXTENSION ID="PythonCoverageRunConfigurationExtension" runner="coverage.py" />
-<<<<<<< HEAD
-      <option name="SCRIPT_NAME" value="$PROJECT_DIR$/src/GridCal/Engine/Simulations/PTDF/analytic_ptdf_driver.py" />
-=======
       <option name="SCRIPT_NAME" value="$PROJECT_DIR$/src/GridCal/Engine/Simulations/OPF/ac_opf_ts.py" />
->>>>>>> 5daeab92
       <option name="PARAMETERS" value="" />
       <option name="SHOW_COMMAND_LINE" value="false" />
       <option name="EMULATE_TERMINAL" value="false" />
@@ -238,11 +155,7 @@
       <option name="INPUT_FILE" value="" />
       <method v="2" />
     </configuration>
-<<<<<<< HEAD
-    <configuration name="ptdf_ts_driver" type="PythonConfigurationType" factoryName="Python" temporary="true" nameIsGenerated="true">
-=======
     <configuration name="dc_opf" type="PythonConfigurationType" factoryName="Python" temporary="true" nameIsGenerated="true">
->>>>>>> 5daeab92
       <module name="GridCal" />
       <option name="INTERPRETER_OPTIONS" value="" />
       <option name="PARENT_ENVS" value="true" />
@@ -250,20 +163,12 @@
         <env name="PYTHONUNBUFFERED" value="1" />
       </envs>
       <option name="SDK_HOME" value="" />
-<<<<<<< HEAD
-      <option name="WORKING_DIRECTORY" value="$PROJECT_DIR$/src/GridCal/Engine/Simulations/PTDF" />
-=======
       <option name="WORKING_DIRECTORY" value="$PROJECT_DIR$/src/GridCal/Engine/Simulations/OPF" />
->>>>>>> 5daeab92
       <option name="IS_MODULE_SDK" value="true" />
       <option name="ADD_CONTENT_ROOTS" value="true" />
       <option name="ADD_SOURCE_ROOTS" value="true" />
       <EXTENSION ID="PythonCoverageRunConfigurationExtension" runner="coverage.py" />
-<<<<<<< HEAD
-      <option name="SCRIPT_NAME" value="$PROJECT_DIR$/src/GridCal/Engine/Simulations/PTDF/ptdf_ts_driver.py" />
-=======
       <option name="SCRIPT_NAME" value="$PROJECT_DIR$/src/GridCal/Engine/Simulations/OPF/dc_opf.py" />
->>>>>>> 5daeab92
       <option name="PARAMETERS" value="" />
       <option name="SHOW_COMMAND_LINE" value="false" />
       <option name="EMULATE_TERMINAL" value="false" />
@@ -272,11 +177,7 @@
       <option name="INPUT_FILE" value="" />
       <method v="2" />
     </configuration>
-<<<<<<< HEAD
-    <configuration name="update_gui_file" type="PythonConfigurationType" factoryName="Python" temporary="true" nameIsGenerated="true">
-=======
     <configuration name="dc_opf_ts" type="PythonConfigurationType" factoryName="Python" temporary="true" nameIsGenerated="true">
->>>>>>> 5daeab92
       <module name="GridCal" />
       <option name="INTERPRETER_OPTIONS" value="" />
       <option name="PARENT_ENVS" value="true" />
@@ -284,20 +185,12 @@
         <env name="PYTHONUNBUFFERED" value="1" />
       </envs>
       <option name="SDK_HOME" value="" />
-<<<<<<< HEAD
-      <option name="WORKING_DIRECTORY" value="$PROJECT_DIR$/src/GridCal/Gui/Main" />
-=======
       <option name="WORKING_DIRECTORY" value="$PROJECT_DIR$/src/GridCal/Engine/Simulations/OPF" />
->>>>>>> 5daeab92
       <option name="IS_MODULE_SDK" value="true" />
       <option name="ADD_CONTENT_ROOTS" value="true" />
       <option name="ADD_SOURCE_ROOTS" value="true" />
       <EXTENSION ID="PythonCoverageRunConfigurationExtension" runner="coverage.py" />
-<<<<<<< HEAD
-      <option name="SCRIPT_NAME" value="$PROJECT_DIR$/src/GridCal/Gui/Main/update_gui_file.py" />
-=======
       <option name="SCRIPT_NAME" value="$PROJECT_DIR$/src/GridCal/Engine/Simulations/OPF/dc_opf_ts.py" />
->>>>>>> 5daeab92
       <option name="PARAMETERS" value="" />
       <option name="SHOW_COMMAND_LINE" value="false" />
       <option name="EMULATE_TERMINAL" value="false" />
@@ -307,38 +200,23 @@
       <method v="2" />
     </configuration>
     <list>
-<<<<<<< HEAD
-      <item itemvalue="Python.PTDF_research" />
-      <item itemvalue="Python.ExecuteGridCal" />
-      <item itemvalue="Python.PTDF_research2" />
-      <item itemvalue="Python.analytic_ptdf_driver" />
-      <item itemvalue="Python.ptdf_ts_driver" />
-      <item itemvalue="Python.update_gui_file" />
-=======
       <item itemvalue="Python.ExecuteGridCal" />
       <item itemvalue="Python.dc_opf" />
       <item itemvalue="Python.ac_opf" />
       <item itemvalue="Python.dc_opf_ts" />
       <item itemvalue="Python.ac_opf_ts" />
->>>>>>> 5daeab92
     </list>
     <recent_temporary>
       <list>
         <item itemvalue="Python.ExecuteGridCal" />
-<<<<<<< HEAD
-        <item itemvalue="Python.PTDF_research2" />
-        <item itemvalue="Python.ptdf_ts_driver" />
-        <item itemvalue="Python.update_gui_file" />
-        <item itemvalue="Python.analytic_ptdf_driver" />
-=======
         <item itemvalue="Python.ac_opf_ts" />
         <item itemvalue="Python.dc_opf_ts" />
         <item itemvalue="Python.ac_opf" />
         <item itemvalue="Python.dc_opf" />
->>>>>>> 5daeab92
       </list>
     </recent_temporary>
   </component>
+  <component name="SpellCheckerSettings" RuntimeDictionaries="0" Folders="0" CustomDictionaries="0" DefaultDictionary="project-level" UseSingleDictionary="true" transferred="true" />
   <component name="SvnConfiguration">
     <configuration />
   </component>
@@ -468,9 +346,6 @@
       <workItem from="1600153881237" duration="18944000" />
       <workItem from="1600178592789" duration="6696000" />
       <workItem from="1600190477330" duration="897000" />
-<<<<<<< HEAD
-      <workItem from="1600196427070" duration="12719000" />
-=======
       <workItem from="1600196427070" duration="13001000" />
       <workItem from="1600273197879" duration="4026000" />
       <workItem from="1600331620660" duration="276000" />
@@ -496,7 +371,6 @@
       <workItem from="1601836128266" duration="10221000" />
       <workItem from="1601877514433" duration="9976000" />
       <workItem from="1602487437099" duration="16308000" />
->>>>>>> 5daeab92
     </task>
     <task id="LOCAL-00001" summary="Trial">
       <created>1589563536685</created>
@@ -722,16 +596,13 @@
       <option name="project" value="LOCAL" />
       <updated>1600187365804</updated>
     </task>
-    <task id="LOCAL-00033" summary="Fixed N-1 representation">
-      <created>1600255313870</created>
+    <task id="LOCAL-00033" summary="N-1 implemented&#10;Optimizations can be made">
+      <created>1600254065164</created>
       <option name="number" value="00033" />
       <option name="presentableId" value="LOCAL-00033" />
       <option name="project" value="LOCAL" />
-      <updated>1600255313870</updated>
-    </task>
-<<<<<<< HEAD
-    <option name="localTasksCounter" value="34" />
-=======
+      <updated>1600254065164</updated>
+    </task>
     <task id="LOCAL-00034" summary="Adapted the node grouping to the new PTDF matrix">
       <created>1600276596992</created>
       <option name="number" value="00034" />
@@ -803,11 +674,20 @@
       <updated>1602519673274</updated>
     </task>
     <option name="localTasksCounter" value="44" />
->>>>>>> 5daeab92
     <servers />
   </component>
   <component name="TypeScriptGeneratedFilesManager">
     <option name="version" value="3" />
+  </component>
+  <component name="Vcs.Log.History.Properties">
+    <option name="COLUMN_ORDER">
+      <list>
+        <option value="0" />
+        <option value="2" />
+        <option value="3" />
+        <option value="1" />
+      </list>
+    </option>
   </component>
   <component name="Vcs.Log.Tabs.Properties">
     <option name="TAB_STATES">
@@ -819,28 +699,14 @@
         </entry>
         <entry key="MAIN">
           <value>
-            <State>
-              <option name="COLUMN_ORDER" />
-            </State>
+            <State />
           </value>
         </entry>
       </map>
     </option>
+    <option name="oldMeFiltersMigrated" value="true" />
   </component>
   <component name="VcsManagerConfiguration">
-<<<<<<< HEAD
-    <MESSAGE value="Added Dc lines" />
-    <MESSAGE value="fixes for readthedocs" />
-    <MESSAGE value="Removed useless classes for forming the islands" />
-    <MESSAGE value="Added node grouping" />
-    <MESSAGE value="implemented new json export format that is more consistent" />
-    <MESSAGE value="Added Json export" />
-    <MESSAGE value="Added node grouping based on PTDF" />
-    <MESSAGE value="Added more internal structures to the snapshot" />
-    <MESSAGE value="Improved filter of boolean properties" />
-    <MESSAGE value="Added tags to the sigma-plot&#10;Changes the power flow inner loops order" />
-=======
->>>>>>> 5daeab92
     <MESSAGE value="updated the docs" />
     <MESSAGE value="Fixed the MainWindow conversion from the .ui" />
     <MESSAGE value="Improved the PSS/e .raw reader" />
@@ -855,67 +721,6 @@
     <MESSAGE value="made devices hasheable&#10;Removed junk references from the UI file" />
     <MESSAGE value="PTDF research working" />
     <MESSAGE value="PTDF time series working&#10;- Migrated the Old PTDF driver&#10;- Migrated the time series to the new PTDF driver" />
-<<<<<<< HEAD
-    <MESSAGE value="Fixed N-1 representation" />
-    <option name="LAST_COMMIT_MESSAGE" value="Fixed N-1 representation" />
-  </component>
-  <component name="WindowStateProjectService">
-    <state x="454" y="211" width="1084" height="708" key="#com.intellij.execution.impl.EditConfigurationsDialog" />
-    <state x="454" y="211" width="1084" height="708" key="#com.intellij.execution.impl.EditConfigurationsDialog/72.27.1848.1053@72.27.1848.1053" />
-    <state x="635" y="355" width="712" height="403" key="#com.intellij.fileTypes.FileTypeChooser" />
-    <state x="635" y="355" width="712" height="403" key="#com.intellij.fileTypes.FileTypeChooser/72.27.1848.1053@72.27.1848.1053" />
-    <state x="977" y="512" width="880" height="526" key="#xdebugger.evaluate" />
-    <state x="977" y="512" width="880" height="526" key="#xdebugger.evaluate/72.27.1848.1053@72.27.1848.1053" />
-    <state x="2033" y="332" width="1467" height="694" key="#xdebugger.evaluate/72.27.3768.1053@72.27.3768.1053" />
-    <state x="535" y="101" width="912" height="911" key="CommitChangelistDialog2" />
-    <state x="535" y="101" width="912" height="911" key="CommitChangelistDialog2/72.27.1848.1053@72.27.1848.1053" />
-    <state width="1380" height="661" key="DebuggerActiveHint" />
-    <state width="1380" height="661" key="DebuggerActiveHint/72.27.1848.1053@72.27.1848.1053" />
-    <state x="486" y="27" width="874" height="926" key="FileChooserDialogImpl" />
-    <state x="486" y="27" width="874" height="926" key="FileChooserDialogImpl/72.27.1848.1053@72.27.1848.1053" />
-    <state width="1806" height="212" key="GridCell.Tab.0.bottom" />
-    <state width="1806" height="212" key="GridCell.Tab.0.bottom/72.27.1848.1053@72.27.1848.1053" />
-    <state width="1874" height="433" key="GridCell.Tab.0.bottom/72.27.3768.1053@72.27.3768.1053" />
-    <state width="1806" height="212" key="GridCell.Tab.0.center" />
-    <state width="1806" height="212" key="GridCell.Tab.0.center/72.27.1848.1053@72.27.1848.1053" />
-    <state width="1874" height="433" key="GridCell.Tab.0.center/72.27.3768.1053@72.27.3768.1053" />
-    <state width="1806" height="212" key="GridCell.Tab.0.left" />
-    <state width="1806" height="212" key="GridCell.Tab.0.left/72.27.1848.1053@72.27.1848.1053" />
-    <state width="1874" height="433" key="GridCell.Tab.0.left/72.27.3768.1053@72.27.3768.1053" />
-    <state width="1806" height="212" key="GridCell.Tab.0.right" />
-    <state width="1806" height="212" key="GridCell.Tab.0.right/72.27.1848.1053@72.27.1848.1053" />
-    <state width="1874" height="433" key="GridCell.Tab.0.right/72.27.3768.1053@72.27.3768.1053" />
-    <state width="1806" height="393" key="GridCell.Tab.1.bottom" />
-    <state width="1806" height="393" key="GridCell.Tab.1.bottom/72.27.1848.1053@72.27.1848.1053" />
-    <state width="1874" height="433" key="GridCell.Tab.1.bottom/72.27.3768.1053@72.27.3768.1053" />
-    <state width="1806" height="393" key="GridCell.Tab.1.center" />
-    <state width="1806" height="393" key="GridCell.Tab.1.center/72.27.1848.1053@72.27.1848.1053" />
-    <state width="1874" height="433" key="GridCell.Tab.1.center/72.27.3768.1053@72.27.3768.1053" />
-    <state width="1806" height="393" key="GridCell.Tab.1.left" />
-    <state width="1806" height="393" key="GridCell.Tab.1.left/72.27.1848.1053@72.27.1848.1053" />
-    <state width="1874" height="433" key="GridCell.Tab.1.left/72.27.3768.1053@72.27.3768.1053" />
-    <state width="1806" height="393" key="GridCell.Tab.1.right" />
-    <state width="1806" height="393" key="GridCell.Tab.1.right/72.27.1848.1053@72.27.1848.1053" />
-    <state width="1874" height="433" key="GridCell.Tab.1.right/72.27.3768.1053@72.27.3768.1053" />
-    <state x="252" y="117" width="1478" height="879" key="MergeDialog" />
-    <state x="252" y="117" width="1478" height="879" key="MergeDialog/72.27.1848.1053@72.27.1848.1053" />
-    <state x="880" y="424" width="476" height="271" key="MultipleFileMergeDialog" />
-    <state x="880" y="424" width="476" height="271" key="MultipleFileMergeDialog/72.27.1848.1053@72.27.1848.1053" />
-    <state x="93" y="58" width="1668" height="961" key="SettingsEditor" />
-    <state x="93" y="58" width="1668" height="961" key="SettingsEditor/72.27.1848.1053@72.27.1848.1053" />
-    <state x="303" y="285" width="800" height="660" key="Vcs.Push.Dialog.v2" />
-    <state x="303" y="285" width="800" height="660" key="Vcs.Push.Dialog.v2/72.27.1848.1053@72.27.1848.1053" />
-    <state width="1804" height="526" key="XDebugger.FullValuePopup" />
-    <state width="1804" height="526" key="XDebugger.FullValuePopup/72.27.1848.1053@72.27.1848.1053" />
-    <state x="770" y="452" width="452" height="201" key="com.intellij.openapi.vcs.update.UpdateOrStatusOptionsDialogupdate-v2" />
-    <state x="770" y="452" key="com.intellij.openapi.vcs.update.UpdateOrStatusOptionsDialogupdate-v2/72.27.1848.1053@72.27.1848.1053" />
-    <state x="524" y="286" width="934" height="542" key="com.intellij.xdebugger.impl.breakpoints.ui.BreakpointsDialogFactory$2" />
-    <state x="524" y="286" width="934" height="542" key="com.intellij.xdebugger.impl.breakpoints.ui.BreakpointsDialogFactory$2/72.27.1848.1053@72.27.1848.1053" />
-    <state x="385" y="156" width="1116" height="783" key="find.popup" />
-    <state x="385" y="156" width="1116" height="783" key="find.popup/72.27.1848.1053@72.27.1848.1053" />
-    <state x="672" y="258" width="672" height="662" key="search.everywhere.popup" />
-    <state x="672" y="258" width="672" height="662" key="search.everywhere.popup/72.27.1848.1053@72.27.1848.1053" />
-=======
     <MESSAGE value="N-1 implemented&#10;Optimizations can be made" />
     <MESSAGE value="Adapted the node grouping to the new PTDF matrix" />
     <MESSAGE value="Fixed the PTDF distributed slack" />
@@ -1026,7 +831,6 @@
       <screen x="72" y="27" width="1848" height="1053" />
     </state>
     <state x="672" y="258" width="672" height="662" key="search.everywhere.popup/72.27.1848.1053@72.27.1848.1053" timestamp="1594225297242" />
->>>>>>> 5daeab92
   </component>
   <component name="XDebuggerManager">
     <breakpoint-manager>
@@ -1142,11 +946,6 @@
           <option name="timeStamp" value="273" />
         </line-breakpoint>
         <line-breakpoint enabled="true" suspend="THREAD" type="python-line">
-<<<<<<< HEAD
-          <url>file://$PROJECT_DIR$/src/GridCal/Engine/Core/common_functions.py</url>
-          <line>20</line>
-          <option name="timeStamp" value="284" />
-=======
           <url>file://$PROJECT_DIR$/src/research/PTDF/PTDF_research.py</url>
           <line>103</line>
           <option name="timeStamp" value="291" />
@@ -1220,15 +1019,16 @@
           <url>file://$PROJECT_DIR$/src/GridCal/Engine/Simulations/OPF/ac_opf_ts.py</url>
           <line>406</line>
           <option name="timeStamp" value="328" />
->>>>>>> 5daeab92
         </line-breakpoint>
       </breakpoints>
     </breakpoint-manager>
   </component>
   <component name="com.intellij.coverage.CoverageDataManagerImpl">
     <SUITE FILE_PATH="coverage/GridCal$Nosetests_in_test_transformer_definition_py.coverage" NAME="Nosetests in test_transformer_definition.py Coverage Results" MODIFIED="1598803582526" SOURCE_PROVIDER="com.intellij.coverage.DefaultCoverageFileProvider" RUNNER="coverage.py" COVERAGE_BY_TEST_ENABLED="true" COVERAGE_TRACING_ENABLED="false" WORKING_DIRECTORY="$PROJECT_DIR$/src/tests" />
+    <SUITE FILE_PATH="coverage/GridCal$PTDF_research3.coverage" NAME="PTDF_research3 Coverage Results" MODIFIED="1601466744244" SOURCE_PROVIDER="com.intellij.coverage.DefaultCoverageFileProvider" RUNNER="coverage.py" COVERAGE_BY_TEST_ENABLED="true" COVERAGE_TRACING_ENABLED="false" WORKING_DIRECTORY="$PROJECT_DIR$/src/research/PTDF" />
     <SUITE FILE_PATH="coverage/GridCal$lightmap.coverage" NAME="lightmap Coverage Results" MODIFIED="1598594966764" SOURCE_PROVIDER="com.intellij.coverage.DefaultCoverageFileProvider" RUNNER="coverage.py" COVERAGE_BY_TEST_ENABLED="true" COVERAGE_TRACING_ENABLED="false" WORKING_DIRECTORY="$PROJECT_DIR$/src/research/map" />
     <SUITE FILE_PATH="coverage/GridCal$defining_a_grid_from_scratch_without_profiles.coverage" NAME="defining_a_grid_from_scratch_without_profiles Coverage Results" MODIFIED="1598815071149" SOURCE_PROVIDER="com.intellij.coverage.DefaultCoverageFileProvider" RUNNER="coverage.py" COVERAGE_BY_TEST_ENABLED="true" COVERAGE_TRACING_ENABLED="false" WORKING_DIRECTORY="$PROJECT_DIR$/src/Tutorials" />
+    <SUITE FILE_PATH="coverage/GridCal$ACPTDF_research2.coverage" NAME="ACPTDF_research2 Coverage Results" MODIFIED="1601972012772" SOURCE_PROVIDER="com.intellij.coverage.DefaultCoverageFileProvider" RUNNER="coverage.py" COVERAGE_BY_TEST_ENABLED="true" COVERAGE_TRACING_ENABLED="false" WORKING_DIRECTORY="$PROJECT_DIR$/src/research/PTDF" />
     <SUITE FILE_PATH="coverage/GridCal$newton_current.coverage" NAME="newton_current Coverage Results" MODIFIED="1597481272992" SOURCE_PROVIDER="com.intellij.coverage.DefaultCoverageFileProvider" RUNNER="coverage.py" COVERAGE_BY_TEST_ENABLED="true" COVERAGE_TRACING_ENABLED="false" WORKING_DIRECTORY="$PROJECT_DIR$/src/research/power_flow" />
     <SUITE FILE_PATH="coverage/GridCal$Nosetests_in_PTDF_research2_py.coverage" NAME="Nosetests in PTDF_research2.py Coverage Results" MODIFIED="1600161918846" SOURCE_PROVIDER="com.intellij.coverage.DefaultCoverageFileProvider" RUNNER="coverage.py" COVERAGE_BY_TEST_ENABLED="true" COVERAGE_TRACING_ENABLED="false" WORKING_DIRECTORY="$PROJECT_DIR$/src/research/PTDF" />
     <SUITE FILE_PATH="coverage/GridCal$Nosetests_in_test_api_py.coverage" NAME="Nosetests in test_api.py Coverage Results" MODIFIED="1598803532944" SOURCE_PROVIDER="com.intellij.coverage.DefaultCoverageFileProvider" RUNNER="coverage.py" COVERAGE_BY_TEST_ENABLED="true" COVERAGE_TRACING_ENABLED="false" WORKING_DIRECTORY="$PROJECT_DIR$/src/tests" />
@@ -1237,39 +1037,32 @@
     <SUITE FILE_PATH="coverage/GridCal$dc_opf_ts.coverage" NAME="dc_opf_ts Coverage Results" MODIFIED="1602519229272" SOURCE_PROVIDER="com.intellij.coverage.DefaultCoverageFileProvider" RUNNER="coverage.py" COVERAGE_BY_TEST_ENABLED="true" COVERAGE_TRACING_ENABLED="false" WORKING_DIRECTORY="$PROJECT_DIR$/src/GridCal/Engine/Simulations/OPF" />
     <SUITE FILE_PATH="coverage/GridCal$analytic_ptdf_driver.coverage" NAME="analytic_ptdf_driver Coverage Results" MODIFIED="1600179811175" SOURCE_PROVIDER="com.intellij.coverage.DefaultCoverageFileProvider" RUNNER="coverage.py" COVERAGE_BY_TEST_ENABLED="true" COVERAGE_TRACING_ENABLED="false" WORKING_DIRECTORY="$PROJECT_DIR$/src/GridCal/Engine/Simulations/PTDF" />
     <SUITE FILE_PATH="coverage/GridCal$defining_a_grid_from_scratch_with_profiles.coverage" NAME="defining_a_grid_from_scratch_with_profiles Coverage Results" MODIFIED="1598815125710" SOURCE_PROVIDER="com.intellij.coverage.DefaultCoverageFileProvider" RUNNER="coverage.py" COVERAGE_BY_TEST_ENABLED="true" COVERAGE_TRACING_ENABLED="false" WORKING_DIRECTORY="$PROJECT_DIR$/src/Tutorials" />
+    <SUITE FILE_PATH="coverage/GridCal$ACPTDF_research.coverage" NAME="ACPTDF_research Coverage Results" MODIFIED="1601989123437" SOURCE_PROVIDER="com.intellij.coverage.DefaultCoverageFileProvider" RUNNER="coverage.py" COVERAGE_BY_TEST_ENABLED="true" COVERAGE_TRACING_ENABLED="false" WORKING_DIRECTORY="$PROJECT_DIR$/src/research/PTDF" />
     <SUITE FILE_PATH="coverage/GridCal$slicing_experiments.coverage" NAME="slicing_experiments Coverage Results" MODIFIED="1592246813513" SOURCE_PROVIDER="com.intellij.coverage.DefaultCoverageFileProvider" RUNNER="coverage.py" COVERAGE_BY_TEST_ENABLED="true" COVERAGE_TRACING_ENABLED="false" WORKING_DIRECTORY="$PROJECT_DIR$/src/research" />
     <SUITE FILE_PATH="coverage/GridCal$map_test_simple.coverage" NAME="map_test_simple Coverage Results" MODIFIED="1598595026624" SOURCE_PROVIDER="com.intellij.coverage.DefaultCoverageFileProvider" RUNNER="coverage.py" COVERAGE_BY_TEST_ENABLED="true" COVERAGE_TRACING_ENABLED="false" WORKING_DIRECTORY="$PROJECT_DIR$/src/research/map" />
+    <SUITE FILE_PATH="coverage/GridCal$Nosetests_in_ACPTDF_research_py.coverage" NAME="Nosetests in ACPTDF_research.py Coverage Results" MODIFIED="1601970337931" SOURCE_PROVIDER="com.intellij.coverage.DefaultCoverageFileProvider" RUNNER="coverage.py" COVERAGE_BY_TEST_ENABLED="true" COVERAGE_TRACING_ENABLED="false" WORKING_DIRECTORY="$PROJECT_DIR$/src/research/PTDF" />
+    <SUITE FILE_PATH="coverage/GridCal$ACPTDF_research3.coverage" NAME="ACPTDF_research3 Coverage Results" MODIFIED="1601972014632" SOURCE_PROVIDER="com.intellij.coverage.DefaultCoverageFileProvider" RUNNER="coverage.py" COVERAGE_BY_TEST_ENABLED="true" COVERAGE_TRACING_ENABLED="false" WORKING_DIRECTORY="$PROJECT_DIR$/src/research/PTDF" />
     <SUITE FILE_PATH="coverage/GridCal$Nosetests_in_PTDF_research_py.coverage" NAME="Nosetests in PTDF_research.py Coverage Results" MODIFIED="1592575743464" SOURCE_PROVIDER="com.intellij.coverage.DefaultCoverageFileProvider" RUNNER="coverage.py" COVERAGE_BY_TEST_ENABLED="true" COVERAGE_TRACING_ENABLED="false" WORKING_DIRECTORY="$PROJECT_DIR$/src/research/PTDF" />
     <SUITE FILE_PATH="coverage/GridCal$ac_opf.coverage" NAME="ac_opf Coverage Results" MODIFIED="1602504341020" SOURCE_PROVIDER="com.intellij.coverage.DefaultCoverageFileProvider" RUNNER="coverage.py" COVERAGE_BY_TEST_ENABLED="true" COVERAGE_TRACING_ENABLED="false" WORKING_DIRECTORY="$PROJECT_DIR$/src/GridCal/Engine/Simulations/OPF" />
     <SUITE FILE_PATH="coverage/GridCal$show_map_tests.coverage" NAME="show_map_tests Coverage Results" MODIFIED="1598595151347" SOURCE_PROVIDER="com.intellij.coverage.DefaultCoverageFileProvider" RUNNER="coverage.py" COVERAGE_BY_TEST_ENABLED="true" COVERAGE_TRACING_ENABLED="false" WORKING_DIRECTORY="$PROJECT_DIR$/src/research/map" />
+    <SUITE FILE_PATH="coverage/GridCal$test_ptdf.coverage" NAME="test_ptdf Coverage Results" MODIFIED="1600755777811" SOURCE_PROVIDER="com.intellij.coverage.DefaultCoverageFileProvider" RUNNER="coverage.py" COVERAGE_BY_TEST_ENABLED="true" COVERAGE_TRACING_ENABLED="false" WORKING_DIRECTORY="$PROJECT_DIR$/src/tests" />
     <SUITE FILE_PATH="coverage/GridCal$asd_power_flow.coverage" NAME="asd_power_flow Coverage Results" MODIFIED="1598789868769" SOURCE_PROVIDER="com.intellij.coverage.DefaultCoverageFileProvider" RUNNER="coverage.py" COVERAGE_BY_TEST_ENABLED="true" COVERAGE_TRACING_ENABLED="false" WORKING_DIRECTORY="$PROJECT_DIR$/src/research/power_flow/asd" />
-<<<<<<< HEAD
-    <SUITE FILE_PATH="coverage/GridCal$PTDF_research2.coverage" NAME="PTDF_research2 Coverage Results" MODIFIED="1600250720792" SOURCE_PROVIDER="com.intellij.coverage.DefaultCoverageFileProvider" RUNNER="coverage.py" COVERAGE_BY_TEST_ENABLED="true" COVERAGE_TRACING_ENABLED="false" WORKING_DIRECTORY="$PROJECT_DIR$/src/research/PTDF" />
-=======
     <SUITE FILE_PATH="coverage/GridCal$Nosetests_in_ACPTDF_research2_py.coverage" NAME="Nosetests in ACPTDF_research2.py Coverage Results" MODIFIED="1601969138193" SOURCE_PROVIDER="com.intellij.coverage.DefaultCoverageFileProvider" RUNNER="coverage.py" COVERAGE_BY_TEST_ENABLED="true" COVERAGE_TRACING_ENABLED="false" WORKING_DIRECTORY="$PROJECT_DIR$/src/research/PTDF" />
     <SUITE FILE_PATH="coverage/GridCal$PTDF_research2.coverage" NAME="PTDF_research2 Coverage Results" MODIFIED="1602138084850" SOURCE_PROVIDER="com.intellij.coverage.DefaultCoverageFileProvider" RUNNER="coverage.py" COVERAGE_BY_TEST_ENABLED="true" COVERAGE_TRACING_ENABLED="false" WORKING_DIRECTORY="$PROJECT_DIR$/src/research/PTDF" />
->>>>>>> 5daeab92
     <SUITE FILE_PATH="coverage/GridCal$topology_driver.coverage" NAME="topology_driver Coverage Results" MODIFIED="1590932816525" SOURCE_PROVIDER="com.intellij.coverage.DefaultCoverageFileProvider" RUNNER="coverage.py" COVERAGE_BY_TEST_ENABLED="true" COVERAGE_TRACING_ENABLED="false" WORKING_DIRECTORY="$PROJECT_DIR$/src/GridCal/Engine/Simulations/Topology" />
     <SUITE FILE_PATH="coverage/GridCal$ptdf_ts_driver.coverage" NAME="ptdf_ts_driver Coverage Results" MODIFIED="1600186726130" SOURCE_PROVIDER="com.intellij.coverage.DefaultCoverageFileProvider" RUNNER="coverage.py" COVERAGE_BY_TEST_ENABLED="true" COVERAGE_TRACING_ENABLED="false" WORKING_DIRECTORY="$PROJECT_DIR$/src/GridCal/Engine/Simulations/PTDF" />
-    <SUITE FILE_PATH="coverage/GridCal$PTDF_research.coverage" NAME="PTDF_research Coverage Results" MODIFIED="1594152933648" SOURCE_PROVIDER="com.intellij.coverage.DefaultCoverageFileProvider" RUNNER="coverage.py" COVERAGE_BY_TEST_ENABLED="true" COVERAGE_TRACING_ENABLED="false" WORKING_DIRECTORY="" />
     <SUITE FILE_PATH="coverage/GridCal$Nosetests_in_test_transformer_regulator_py.coverage" NAME="Nosetests in test_transformer_regulator.py Coverage Results" MODIFIED="1598803756451" SOURCE_PROVIDER="com.intellij.coverage.DefaultCoverageFileProvider" RUNNER="coverage.py" COVERAGE_BY_TEST_ENABLED="true" COVERAGE_TRACING_ENABLED="false" WORKING_DIRECTORY="$PROJECT_DIR$/src/tests" />
+    <SUITE FILE_PATH="coverage/GridCal$PTDF_research.coverage" NAME="PTDF_research Coverage Results" MODIFIED="1600707513093" SOURCE_PROVIDER="com.intellij.coverage.DefaultCoverageFileProvider" RUNNER="coverage.py" COVERAGE_BY_TEST_ENABLED="true" COVERAGE_TRACING_ENABLED="false" WORKING_DIRECTORY="$PROJECT_DIR$/src/research/PTDF" />
     <SUITE FILE_PATH="coverage/GridCal$gis_dialogue.coverage" NAME="gis_dialogue Coverage Results" MODIFIED="1598594782912" SOURCE_PROVIDER="com.intellij.coverage.DefaultCoverageFileProvider" RUNNER="coverage.py" COVERAGE_BY_TEST_ENABLED="true" COVERAGE_TRACING_ENABLED="false" WORKING_DIRECTORY="$PROJECT_DIR$/src/GridCal/Gui/GIS" />
-<<<<<<< HEAD
-    <SUITE FILE_PATH="coverage/GridCal$ExecuteGridCal.coverage" NAME="ExecuteGridCal Coverage Results" MODIFIED="1600253728300" SOURCE_PROVIDER="com.intellij.coverage.DefaultCoverageFileProvider" RUNNER="coverage.py" COVERAGE_BY_TEST_ENABLED="true" COVERAGE_TRACING_ENABLED="false" WORKING_DIRECTORY="$PROJECT_DIR$/src/GridCal" />
-=======
     <SUITE FILE_PATH="coverage/GridCal$ExecuteGridCal.coverage" NAME="ExecuteGridCal Coverage Results" MODIFIED="1602519678405" SOURCE_PROVIDER="com.intellij.coverage.DefaultCoverageFileProvider" RUNNER="coverage.py" COVERAGE_BY_TEST_ENABLED="true" COVERAGE_TRACING_ENABLED="false" WORKING_DIRECTORY="$PROJECT_DIR$/src/GridCal" />
->>>>>>> 5daeab92
     <SUITE FILE_PATH="coverage/GridCal$power_world_epc.coverage" NAME="power_world_epc Coverage Results" MODIFIED="1594141589251" SOURCE_PROVIDER="com.intellij.coverage.DefaultCoverageFileProvider" RUNNER="coverage.py" COVERAGE_BY_TEST_ENABLED="true" COVERAGE_TRACING_ENABLED="false" WORKING_DIRECTORY="$PROJECT_DIR$/src/research/power_world_format" />
     <SUITE FILE_PATH="coverage/GridCal$ac_opf_ts.coverage" NAME="ac_opf_ts Coverage Results" MODIFIED="1602519616038" SOURCE_PROVIDER="com.intellij.coverage.DefaultCoverageFileProvider" RUNNER="coverage.py" COVERAGE_BY_TEST_ENABLED="true" COVERAGE_TRACING_ENABLED="false" WORKING_DIRECTORY="$PROJECT_DIR$/src/GridCal/Engine/Simulations/OPF" />
     <SUITE FILE_PATH="coverage/GridCal$psse_parser.coverage" NAME="psse_parser Coverage Results" MODIFIED="1594285082315" SOURCE_PROVIDER="com.intellij.coverage.DefaultCoverageFileProvider" RUNNER="coverage.py" COVERAGE_BY_TEST_ENABLED="true" COVERAGE_TRACING_ENABLED="false" WORKING_DIRECTORY="$PROJECT_DIR$/src/GridCal/Engine/IO" />
     <SUITE FILE_PATH="coverage/GridCal$newton_line_search.coverage" NAME="newton_line_search Coverage Results" MODIFIED="1591974579886" SOURCE_PROVIDER="com.intellij.coverage.DefaultCoverageFileProvider" RUNNER="coverage.py" COVERAGE_BY_TEST_ENABLED="true" COVERAGE_TRACING_ENABLED="false" WORKING_DIRECTORY="$PROJECT_DIR$/src/research/power_flow" />
     <SUITE FILE_PATH="coverage/GridCal$matpower_parser.coverage" NAME="matpower_parser Coverage Results" MODIFIED="1600002676691" SOURCE_PROVIDER="com.intellij.coverage.DefaultCoverageFileProvider" RUNNER="coverage.py" COVERAGE_BY_TEST_ENABLED="true" COVERAGE_TRACING_ENABLED="false" WORKING_DIRECTORY="$PROJECT_DIR$/src/GridCal/Engine/IO" />
-<<<<<<< HEAD
-=======
     <SUITE FILE_PATH="coverage/GridCal$dc_opf.coverage" NAME="dc_opf Coverage Results" MODIFIED="1602504240684" SOURCE_PROVIDER="com.intellij.coverage.DefaultCoverageFileProvider" RUNNER="coverage.py" COVERAGE_BY_TEST_ENABLED="true" COVERAGE_TRACING_ENABLED="false" WORKING_DIRECTORY="$PROJECT_DIR$/src/GridCal/Engine/Simulations/OPF" />
->>>>>>> 5daeab92
     <SUITE FILE_PATH="coverage/GridCal$Nosetests_in_test_load_all_grids_py.coverage" NAME="Nosetests in test_load_all_grids.py Coverage Results" MODIFIED="1598802785581" SOURCE_PROVIDER="com.intellij.coverage.DefaultCoverageFileProvider" RUNNER="coverage.py" COVERAGE_BY_TEST_ENABLED="true" COVERAGE_TRACING_ENABLED="false" WORKING_DIRECTORY="$PROJECT_DIR$/src/tests" />
-    <SUITE FILE_PATH="coverage/GridCal$update_gui_file.coverage" NAME="update_gui_file Coverage Results" MODIFIED="1600184514971" SOURCE_PROVIDER="com.intellij.coverage.DefaultCoverageFileProvider" RUNNER="coverage.py" COVERAGE_BY_TEST_ENABLED="true" COVERAGE_TRACING_ENABLED="false" WORKING_DIRECTORY="$PROJECT_DIR$/src/GridCal/Gui/Main" />
+    <SUITE FILE_PATH="coverage/GridCal$update_gui_file.coverage" NAME="update_gui_file Coverage Results" MODIFIED="1601543248990" SOURCE_PROVIDER="com.intellij.coverage.DefaultCoverageFileProvider" RUNNER="coverage.py" COVERAGE_BY_TEST_ENABLED="true" COVERAGE_TRACING_ENABLED="false" WORKING_DIRECTORY="$PROJECT_DIR$/src/GridCal/Gui/Main" />
     <SUITE FILE_PATH="coverage/GridCal$newton_line_search_acdc.coverage" NAME="newton_line_search_acdc Coverage Results" MODIFIED="1600113014752" SOURCE_PROVIDER="com.intellij.coverage.DefaultCoverageFileProvider" RUNNER="coverage.py" COVERAGE_BY_TEST_ENABLED="true" COVERAGE_TRACING_ENABLED="false" WORKING_DIRECTORY="$PROJECT_DIR$/src/research/hvdc" />
     <SUITE FILE_PATH="coverage/GridCal$v3_pv.coverage" NAME="v3_pv Coverage Results" MODIFIED="1597644265099" SOURCE_PROVIDER="com.intellij.coverage.DefaultCoverageFileProvider" RUNNER="coverage.py" COVERAGE_BY_TEST_ENABLED="true" COVERAGE_TRACING_ENABLED="false" WORKING_DIRECTORY="$PROJECT_DIR$/src/research/power_flow/asd/josep" />
   </component>
