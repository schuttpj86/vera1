<?xml version="1.0" encoding="UTF-8"?>
<project version="4">
  <component name="AnalysisUIOptions">
    <option name="AUTOSCROLL_TO_SOURCE" value="true" />
    <option name="GROUP_BY_SEVERITY" value="true" />
    <option name="SCOPE_TYPE" value="8" />
    <option name="CUSTOM_SCOPE_NAME" value="Module 'GridCal'" />
  </component>
  <component name="AutoImportSettings">
    <option name="autoReloadType" value="SELECTIVE" />
  </component>
  <component name="BranchesTreeState">
    <expand>
      <path>
        <item name="ROOT" type="e8cecc67:BranchNodeDescriptor" />
        <item name="LOCAL_ROOT" type="e8cecc67:BranchNodeDescriptor" />
      </path>
      <path>
        <item name="ROOT" type="e8cecc67:BranchNodeDescriptor" />
        <item name="REMOTE_ROOT" type="e8cecc67:BranchNodeDescriptor" />
      </path>
      <path>
        <item name="ROOT" type="e8cecc67:BranchNodeDescriptor" />
        <item name="REMOTE_ROOT" type="e8cecc67:BranchNodeDescriptor" />
        <item name="GROUP_NODE:origin" type="e8cecc67:BranchNodeDescriptor" />
      </path>
    </expand>
    <select />
  </component>
  <component name="ChangeListManager">
<<<<<<< HEAD
    <list default="true" id="aa3ee678-6e91-470f-91a9-09e9d8a4756d" name="Changes" comment="Check the investment template type inside">
      <change beforePath="$PROJECT_DIR$/.idea/workspace.xml" beforeDir="false" afterPath="$PROJECT_DIR$/.idea/workspace.xml" afterDir="false" />
      <change beforePath="$PROJECT_DIR$/examples/try_investment_optimization.py" beforeDir="false" afterPath="$PROJECT_DIR$/examples/try_investment_optimization.py" afterDir="false" />
      <change beforePath="$PROJECT_DIR$/examples/try_template_loading.py" beforeDir="false" afterPath="$PROJECT_DIR$/examples/try_template_loading.py" afterDir="false" />
      <change beforePath="$PROJECT_DIR$/src/GridCal/Gui/Main/SubClasses/Model/diagrams.py" beforeDir="false" afterPath="$PROJECT_DIR$/src/GridCal/Gui/Main/SubClasses/Model/diagrams.py" afterDir="false" />
      <change beforePath="$PROJECT_DIR$/src/GridCalEngine/Devices/Aggregation/investment.py" beforeDir="false" afterPath="$PROJECT_DIR$/src/GridCalEngine/Devices/Aggregation/investment.py" afterDir="false" />
=======
    <list default="true" id="aa3ee678-6e91-470f-91a9-09e9d8a4756d" name="Changes" comment="Capex class set up Python version">
      <change beforePath="$PROJECT_DIR$/.idea/workspace.xml" beforeDir="false" afterPath="$PROJECT_DIR$/.idea/workspace.xml" afterDir="false" />
      <change beforePath="$PROJECT_DIR$/src/GridCal/Gui/Main/SubClasses/Model/diagrams.py" beforeDir="false" afterPath="$PROJECT_DIR$/src/GridCal/Gui/Main/SubClasses/Model/diagrams.py" afterDir="false" />
      <change beforePath="$PROJECT_DIR$/src/GridCalEngine/Devices/Aggregation/investment.py" beforeDir="false" afterPath="$PROJECT_DIR$/src/GridCalEngine/Devices/Aggregation/investment.py" afterDir="false" />
      <change beforePath="$PROJECT_DIR$/src/GridCalEngine/Devices/Associations/association.py" beforeDir="false" afterPath="$PROJECT_DIR$/src/GridCalEngine/Devices/Associations/association.py" afterDir="false" />
>>>>>>> 18eb1d3c
      <change beforePath="$PROJECT_DIR$/src/GridCalEngine/IO/gridcal/pack_unpack.py" beforeDir="false" afterPath="$PROJECT_DIR$/src/GridCalEngine/IO/gridcal/pack_unpack.py" afterDir="false" />
      <change beforePath="$PROJECT_DIR$/src/GridCalEngine/enumerations.py" beforeDir="false" afterPath="$PROJECT_DIR$/src/GridCalEngine/enumerations.py" afterDir="false" />
    </list>
    <option name="SHOW_DIALOG" value="false" />
    <option name="HIGHLIGHT_CONFLICTS" value="true" />
    <option name="HIGHLIGHT_NON_ACTIVE_CHANGELIST" value="false" />
    <option name="LAST_RESOLUTION" value="IGNORE" />
  </component>
  <component name="FileTemplateManagerImpl">
    <option name="RECENT_TEMPLATES">
      <list>
        <option value="Python Script" />
      </list>
    </option>
  </component>
  <component name="FlaskConsoleOptions" custom-start-script="import sys&#10;sys.path.extend([WORKING_DIR_AND_PYTHON_PATHS])&#10;from flask.cli import ScriptInfo&#10;locals().update(ScriptInfo(create_app=None).load_app().make_shell_context())&#10;print(&quot;Python %s on %s\nApp: %s [%s]\nInstance: %s&quot; % (sys.version, sys.platform, app.import_name, app.env, app.instance_path))">
    <envs>
      <env key="FLASK_APP" value="app" />
    </envs>
    <option name="myCustomStartScript" value="import sys&#10;sys.path.extend([WORKING_DIR_AND_PYTHON_PATHS])&#10;from flask.cli import ScriptInfo&#10;locals().update(ScriptInfo(create_app=None).load_app().make_shell_context())&#10;print(&quot;Python %s on %s\nApp: %s [%s]\nInstance: %s&quot; % (sys.version, sys.platform, app.import_name, app.env, app.instance_path))" />
    <option name="myEnvs">
      <map>
        <entry key="FLASK_APP" value="app" />
      </map>
    </option>
  </component>
  <component name="Git.Settings">
    <favorite-branches>
      <branch-storage>
        <map>
          <entry type="LOCAL">
            <value>
              <list>
                <branch-info repo="$PROJECT_DIR$" source="215-Mejorar-la-representación-de-red-en-los-mapas" />
              </list>
            </value>
          </entry>
        </map>
      </branch-storage>
    </favorite-branches>
    <option name="RECENT_BRANCH_BY_REPOSITORY">
      <map>
        <entry key="$PROJECT_DIR$" value="204_investments_evaluation" />
      </map>
    </option>
    <option name="RECENT_GIT_ROOT_PATH" value="$PROJECT_DIR$" />
    <option name="RESET_MODE" value="HARD" />
    <option name="UPDATE_TYPE" value="REBASE" />
  </component>
  <component name="GitSEFilterConfiguration">
    <file-type-list>
      <filtered-out-file-type name="LOCAL_BRANCH" />
      <filtered-out-file-type name="REMOTE_BRANCH" />
      <filtered-out-file-type name="TAG" />
      <filtered-out-file-type name="COMMIT_BY_MESSAGE" />
    </file-type-list>
  </component>
  <component name="HighlightingSettingsPerFile">
    <setting file="file://$PROJECT_DIR$/requirements.txt" root0="FORCE_HIGHLIGHTING" />
    <setting file="file://$PROJECT_DIR$/src/GridCal/Gui/ConsoleWidget.py" root0="FORCE_HIGHLIGHTING" />
    <setting file="file://$PROJECT_DIR$/src/GridCal/Gui/CoordinatesInput/coordinates_dialogue.py" root0="FORCE_HIGHLIGHTING" />
    <setting file="file://$PROJECT_DIR$/src/GridCal/Gui/Main/GridCalMain.py" root0="FORCE_HIGHLIGHTING" />
    <setting file="file://$PROJECT_DIR$/src/GridCal/Gui/Session/export_results_driver.py" root0="FORCE_HIGHLIGHTING" />
    <setting file="file://$PROJECT_DIR$/src/GridCal/Gui/Session/session.py" root0="FORCE_HIGHLIGHTING" />
    <setting file="file://$PROJECT_DIR$/src/GridCal/Gui/plot_config.py" root0="FORCE_HIGHLIGHTING" />
    <setting file="file://$PROJECT_DIR$/src/GridCal/__version__.py" root0="FORCE_HIGHLIGHTING" />
    <setting file="file://$PROJECT_DIR$/src/tests/test_unbalanced_faults.py" root0="FORCE_HIGHLIGHTING" />
  </component>
  <component name="JupyterTrust" id="3f3378b4-0928-4af1-9795-ba1c77415c18" />
  <component name="MarkdownSettingsMigration">
    <option name="stateVersion" value="1" />
  </component>
  <component name="NamedScopeManager">
    <order>
      <scope name="GridCal" />
    </order>
  </component>
  <component name="ProblemsViewState">
    <option name="selectedTabId" value="CurrentFile" />
  </component>
  <component name="ProjectColorInfo">{
  &quot;customColor&quot;: &quot;&quot;,
  &quot;associatedIndex&quot;: 8
}</component>
  <component name="ProjectId" id="1bGvT9JqoJhBes9WGdphyWxAfMi" />
  <component name="ProjectLevelVcsManager" settingsEditedManually="true">
    <OptionsSetting value="false" id="Update" />
    <ConfirmationsSetting value="2" id="Add" />
  </component>
  <component name="ProjectViewState">
    <option name="hideEmptyMiddlePackages" value="true" />
    <option name="showLibraryContents" value="true" />
  </component>
  <component name="PropertiesComponent"><![CDATA[{
  "keyToString": {
    "ASKED_ADD_EXTERNAL_FILES": "true",
    "Git.Branch.Popup.ShowAllRemotes": "true",
    "MATLAB_INTERPRETER": "/usr/local/MATLAB/R2018a/bin/matlab",
    "Python tests.Nosetests for test_power_flow.test_zip.executor": "Debug",
    "Python tests.Nosetests for test_topology_processor.test_topology_rts.executor": "Debug",
    "Python tests.Nosetests for tests.test_ac_opf.executor": "Run",
    "Python tests.Nosetests for tests.test_ac_opf.test_pegase89.executor": "Debug",
    "Python tests.Nosetests for tests.test_hydro.executor": "Run",
    "Python tests.Nosetests for tests.test_latin_hypercube.test_lhs.executor": "Run",
    "Python tests.Nosetests for tests.test_opf_time_series.test_opf_ts.executor": "Run",
    "Python tests.Nosetests for tests.test_topology_processor.executor": "Run",
    "Python tests.Nosetests for tests.test_topology_processor.test_topology_rts.executor": "Run",
    "Python tests.Nosetests in admittance_matrix_test.py.executor": "Run",
    "Python tests.Nosetests in deep_copy_test.py.executor": "Run",
    "Python tests.Nosetests in test_topology_processor.py.executor": "Run",
    "Python tests.Nosetests in tests.executor": "Run",
    "Python tests.pytest for src.tests.test_cgmes_ieeee.test_ieee_grids.executor": "Debug",
    "Python tests.pytest for src.tests.test_derivatives.test_tau_derivatives.executor": "Debug",
    "Python tests.pytest for src.tests.test_generator_q_control.executor": "Debug",
    "Python tests.pytest for test_cgmes_ieeee.test_ieee_grids.executor": "Run",
    "Python tests.pytest for test_generator_q_control.test_q_control_true.executor": "Run",
    "Python tests.pytest for test_power_flow.test_voltage_remote_control_with_generation.executor": "Run",
    "Python tests.pytest for test_raw_roundtrip.test_rawx_roundtrip.executor": "Run",
    "Python tests.pytest for test_sparse2.test_expand.executor": "Run",
    "Python tests.pytest for test_sparse2.test_sp_slice.executor": "Run",
    "Python tests.pytest for test_sparse2.test_spsolve.executor": "Debug",
    "Python tests.pytest for test_sparse2.test_stack_4.executor": "Run",
    "Python tests.pytest for test_topology_processor.test_topology_4_nodes_A.executor": "Debug",
    "Python tests.pytest for test_topology_processor.test_topology_4_nodes_B.executor": "Debug",
    "Python tests.pytest in test_cgmes_ieeee.py.executor": "Run",
    "Python tests.pytest in test_derivatives.py.executor": "Run",
    "Python tests.pytest in test_power_flow.py.executor": "Run",
    "Python tests.pytest in test_sparse2.py.executor": "Run",
    "Python tests.pytest in test_topology_processor.py.executor": "Run",
    "Python tests.pytest in tests.executor": "Run",
    "Python.AnalysisDialogue.executor": "Run",
    "Python.ExecuteGridCal.executor": "Debug",
    "Python.associations_templates.executor": "Debug",
    "Python.cgmes_rdfs_graph.executor": "Run",
    "Python.multi_select.executor": "Run",
    "Python.new_circuit_objects.executor": "Run",
    "Python.pymoo_example.executor": "Debug",
    "Python.raw_imp_exp_test.executor": "Run",
    "Python.tallr_table_headers.executor": "Debug",
    "Python.test_derivatives.executor": "Run",
    "Python.try_template_loading.executor": "Debug",
    "Python.update_gui_file.executor": "Run",
    "Python.upload_to_pypi.executor": "Run",
    "RunOnceActivity.OpenProjectViewOnStart": "true",
    "RunOnceActivity.ShowReadmeOnStart": "true",
    "WebServerToolWindowFactoryState": "false",
    "git-widget-placeholder": "da64cd0f",
    "last_opened_file_path": "C:/Users/some1/GridCal/Grids_and_profiles/grids",
    "node.js.detected.package.eslint": "true",
    "node.js.selected.package.eslint": "(autodetect)",
    "node.js.selected.package.tslint": "(autodetect)",
    "nodejs_package_manager_path": "npm",
    "run.code.analysis.last.selected.profile": "aDefault",
    "settings.editor.selected.configurable": "com.jetbrains.python.configuration.PyActiveSdkModuleConfigurable",
    "two.files.diff.last.used.file": "C:/WorkProjects/PycharmProjects/GridCal/src/trunk/cgmes_py_generator/cgmes_v2_4_15/cgmes_enums.py",
    "vue.rearranger.settings.migration": "true"
  }
}]]></component>
  <component name="PyDebuggerOptionsProvider">
    <option name="mySaveCallSignatures" value="true" />
    <option name="mySupportGeventDebugging" value="true" />
    <option name="myPyQtBackend" value="pyside6" />
  </component>
  <component name="RecentsManager">
    <key name="CopyFile.RECENT_KEYS">
      <recent name="C:\Users\some1\GridCal\Grids_and_profiles\grids" />
      <recent name="$PROJECT_DIR$/src/tests" />
      <recent name="$PROJECT_DIR$/src/tests/data/grids/CGMES_2_4_15" />
      <recent name="$PROJECT_DIR$/src/tests/data/grids" />
      <recent name="$PROJECT_DIR$/src/GridCal/Gui/Diagrams/MapWidget2" />
    </key>
    <key name="MoveFile.RECENT_KEYS">
      <recent name="$PROJECT_DIR$/src/tests/data/grids/CGMES_2_4_15" />
      <recent name="D:\SIROCO\GridCal\src\GridCal\Gui\Diagrams\MapWidget\Substation" />
      <recent name="D:\SIROCO\GridCal\src\GridCal\Gui\Diagrams\MapWidget\Branches" />
      <recent name="D:\SIROCO\GridCal\doc\rst_source\figures\Diagrams" />
      <recent name="$PROJECT_DIR$/src/GridCalEngine/Simulations/InvestmentsEvaluation/NumericalMethods" />
    </key>
  </component>
  <component name="RunManager" selected="Python.ExecuteGridCal">
    <configuration default="true" type="DjangoTestsConfigurationType">
      <module name="GridCalEngine" />
      <option name="ENV_FILES" value="" />
      <option name="INTERPRETER_OPTIONS" value="" />
      <option name="PARENT_ENVS" value="true" />
      <envs>
        <env name="PYTHONUNBUFFERED" value="1" />
      </envs>
      <option name="SDK_HOME" value="" />
      <option name="WORKING_DIRECTORY" value="" />
      <option name="IS_MODULE_SDK" value="false" />
      <option name="ADD_CONTENT_ROOTS" value="true" />
      <option name="ADD_SOURCE_ROOTS" value="true" />
      <EXTENSION ID="PythonCoverageRunConfigurationExtension" runner="coverage.py" />
      <option name="TARGET" value="" />
      <option name="SETTINGS_FILE" value="" />
      <option name="CUSTOM_SETTINGS" value="false" />
      <option name="USE_OPTIONS" value="false" />
      <option name="OPTIONS" value="" />
      <method v="2" />
    </configuration>
    <configuration default="true" type="DjangoTestsConfigurationType">
      <module name="GridCalEngine" />
      <option name="ENV_FILES" value="" />
      <option name="INTERPRETER_OPTIONS" value="" />
      <option name="PARENT_ENVS" value="true" />
      <envs>
        <env name="PYTHONUNBUFFERED" value="1" />
      </envs>
      <option name="SDK_HOME" value="" />
      <option name="WORKING_DIRECTORY" value="" />
      <option name="IS_MODULE_SDK" value="false" />
      <option name="ADD_CONTENT_ROOTS" value="true" />
      <option name="ADD_SOURCE_ROOTS" value="true" />
      <EXTENSION ID="PythonCoverageRunConfigurationExtension" runner="coverage.py" />
      <option name="TARGET" value="" />
      <option name="SETTINGS_FILE" value="" />
      <option name="CUSTOM_SETTINGS" value="false" />
      <option name="USE_OPTIONS" value="false" />
      <option name="OPTIONS" value="" />
      <method v="2" />
    </configuration>
    <configuration default="true" type="MatlabApplication">
      <option name="FILE_PATH" value="" />
      <option name="INTERPRETER_PATH" value="" />
      <option name="WORKING_DIRECTORY" value="" />
      <option name="PARENT_ENVS" value="true" />
      <option name="PARAMETERS" value="" />
      <option name="INTERPRETER_OPTIONS" value="" />
      <method v="2" />
    </configuration>
    <configuration default="true" type="PyBehaveRunConfigurationType" factoryName="Behave">
      <module name="GridCalEngine" />
      <option name="ENV_FILES" value="" />
      <option name="INTERPRETER_OPTIONS" value="" />
      <option name="PARENT_ENVS" value="true" />
      <option name="SDK_HOME" value="" />
      <option name="WORKING_DIRECTORY" value="" />
      <option name="IS_MODULE_SDK" value="true" />
      <option name="ADD_CONTENT_ROOTS" value="true" />
      <option name="ADD_SOURCE_ROOTS" value="true" />
      <EXTENSION ID="PythonCoverageRunConfigurationExtension" runner="coverage.py" />
      <option name="ADDITIONAL_ARGS" value="" />
      <method v="2" />
    </configuration>
    <configuration default="true" type="PyBehaveRunConfigurationType" factoryName="Behave">
      <module name="GridCalEngine" />
      <option name="ENV_FILES" value="" />
      <option name="INTERPRETER_OPTIONS" value="" />
      <option name="PARENT_ENVS" value="true" />
      <option name="SDK_HOME" value="" />
      <option name="WORKING_DIRECTORY" value="" />
      <option name="IS_MODULE_SDK" value="true" />
      <option name="ADD_CONTENT_ROOTS" value="true" />
      <option name="ADD_SOURCE_ROOTS" value="true" />
      <EXTENSION ID="PythonCoverageRunConfigurationExtension" runner="coverage.py" />
      <option name="ADDITIONAL_ARGS" value="" />
      <method v="2" />
    </configuration>
    <configuration default="true" type="PythonConfigurationType" factoryName="Python">
      <module name="GridCalEngine" />
      <option name="ENV_FILES" value="" />
      <option name="INTERPRETER_OPTIONS" value="" />
      <option name="PARENT_ENVS" value="true" />
      <envs>
        <env name="PYTHONUNBUFFERED" value="1" />
      </envs>
      <option name="SDK_HOME" value="" />
      <option name="WORKING_DIRECTORY" value="" />
      <option name="IS_MODULE_SDK" value="false" />
      <option name="ADD_CONTENT_ROOTS" value="true" />
      <option name="ADD_SOURCE_ROOTS" value="true" />
      <EXTENSION ID="PythonCoverageRunConfigurationExtension" runner="coverage.py" />
      <option name="SCRIPT_NAME" value="" />
      <option name="PARAMETERS" value="" />
      <option name="SHOW_COMMAND_LINE" value="false" />
      <option name="EMULATE_TERMINAL" value="false" />
      <option name="MODULE_MODE" value="false" />
      <option name="REDIRECT_INPUT" value="false" />
      <option name="INPUT_FILE" value="" />
      <method v="2" />
    </configuration>
    <configuration default="true" type="Python.FlaskServer">
      <module name="GridCalEngine" />
      <option name="ENV_FILES" value="" />
      <option name="INTERPRETER_OPTIONS" value="" />
      <option name="PARENT_ENVS" value="true" />
      <option name="SDK_HOME" value="" />
      <option name="WORKING_DIRECTORY" value="" />
      <option name="IS_MODULE_SDK" value="false" />
      <option name="ADD_CONTENT_ROOTS" value="true" />
      <option name="ADD_SOURCE_ROOTS" value="true" />
      <EXTENSION ID="PythonCoverageRunConfigurationExtension" runner="coverage.py" />
      <option name="launchJavascriptDebuger" value="false" />
      <method v="2" />
    </configuration>
    <configuration default="true" type="Python.FlaskServer">
      <module name="GridCalEngine" />
      <option name="ENV_FILES" value="" />
      <option name="INTERPRETER_OPTIONS" value="" />
      <option name="PARENT_ENVS" value="true" />
      <option name="SDK_HOME" value="" />
      <option name="WORKING_DIRECTORY" value="" />
      <option name="IS_MODULE_SDK" value="false" />
      <option name="ADD_CONTENT_ROOTS" value="true" />
      <option name="ADD_SOURCE_ROOTS" value="true" />
      <EXTENSION ID="PythonCoverageRunConfigurationExtension" runner="coverage.py" />
      <option name="launchJavascriptDebuger" value="false" />
      <method v="2" />
    </configuration>
    <configuration default="true" type="Tox" factoryName="Tox">
      <module name="GridCalEngine" />
      <option name="ENV_FILES" value="" />
      <option name="INTERPRETER_OPTIONS" value="" />
      <option name="PARENT_ENVS" value="true" />
      <option name="SDK_HOME" value="" />
      <option name="WORKING_DIRECTORY" value="" />
      <option name="IS_MODULE_SDK" value="false" />
      <option name="ADD_CONTENT_ROOTS" value="true" />
      <option name="ADD_SOURCE_ROOTS" value="true" />
      <EXTENSION ID="PythonCoverageRunConfigurationExtension" runner="coverage.py" />
      <method v="2" />
    </configuration>
    <configuration default="true" type="docs" factoryName="Docutils task">
      <module name="GridCalEngine" />
      <option name="ENV_FILES" value="" />
      <option name="INTERPRETER_OPTIONS" value="" />
      <option name="PARENT_ENVS" value="true" />
      <option name="SDK_HOME" value="" />
      <option name="WORKING_DIRECTORY" value="" />
      <option name="IS_MODULE_SDK" value="false" />
      <option name="ADD_CONTENT_ROOTS" value="true" />
      <option name="ADD_SOURCE_ROOTS" value="true" />
      <EXTENSION ID="PythonCoverageRunConfigurationExtension" runner="coverage.py" />
      <option name="docutils_input_file" value="" />
      <option name="docutils_output_file" value="" />
      <option name="docutils_params" value="" />
      <option name="docutils_task" value="" />
      <option name="docutils_open_in_browser" value="false" />
      <method v="2" />
    </configuration>
    <configuration default="true" type="docs" factoryName="Sphinx task">
      <module name="GridCalEngine" />
      <option name="ENV_FILES" value="" />
      <option name="INTERPRETER_OPTIONS" value="" />
      <option name="PARENT_ENVS" value="true" />
      <option name="SDK_HOME" value="" />
      <option name="WORKING_DIRECTORY" value="" />
      <option name="IS_MODULE_SDK" value="false" />
      <option name="ADD_CONTENT_ROOTS" value="true" />
      <option name="ADD_SOURCE_ROOTS" value="true" />
      <EXTENSION ID="PythonCoverageRunConfigurationExtension" runner="coverage.py" />
      <option name="docutils_input_file" value="" />
      <option name="docutils_output_file" value="" />
      <option name="docutils_params" value="" />
      <option name="docutils_task" value="" />
      <option name="docutils_open_in_browser" value="false" />
      <method v="2" />
    </configuration>
    <configuration default="true" type="tests" factoryName="Doctests">
      <module name="GridCalEngine" />
      <option name="ENV_FILES" value="" />
      <option name="INTERPRETER_OPTIONS" value="" />
      <option name="PARENT_ENVS" value="true" />
      <option name="SDK_HOME" value="" />
      <option name="WORKING_DIRECTORY" value="" />
      <option name="IS_MODULE_SDK" value="false" />
      <option name="ADD_CONTENT_ROOTS" value="true" />
      <option name="ADD_SOURCE_ROOTS" value="true" />
      <EXTENSION ID="PythonCoverageRunConfigurationExtension" runner="coverage.py" />
      <option name="SCRIPT_NAME" value="" />
      <option name="CLASS_NAME" value="" />
      <option name="METHOD_NAME" value="" />
      <option name="FOLDER_NAME" value="" />
      <option name="TEST_TYPE" value="TEST_SCRIPT" />
      <option name="PATTERN" value="" />
      <option name="USE_PATTERN" value="false" />
      <method v="2" />
    </configuration>
    <configuration default="true" type="tests" factoryName="Nosetests">
      <module name="GridCalEngine" />
      <option name="ENV_FILES" value="" />
      <option name="INTERPRETER_OPTIONS" value="" />
      <option name="PARENT_ENVS" value="true" />
      <option name="SDK_HOME" value="" />
      <option name="WORKING_DIRECTORY" value="" />
      <option name="IS_MODULE_SDK" value="false" />
      <option name="ADD_CONTENT_ROOTS" value="true" />
      <option name="ADD_SOURCE_ROOTS" value="true" />
      <EXTENSION ID="PythonCoverageRunConfigurationExtension" runner="coverage.py" />
      <option name="_new_regexPattern" value="&quot;&quot;" />
      <option name="_new_additionalArguments" value="&quot;&quot;" />
      <option name="_new_target" value="&quot;&quot;" />
      <option name="_new_targetType" value="&quot;PATH&quot;" />
      <method v="2" />
    </configuration>
    <configuration default="true" type="tests" factoryName="py.test">
      <module name="GridCalEngine" />
      <option name="ENV_FILES" value="" />
      <option name="INTERPRETER_OPTIONS" value="" />
      <option name="PARENT_ENVS" value="true" />
      <option name="SDK_HOME" value="" />
      <option name="WORKING_DIRECTORY" value="" />
      <option name="IS_MODULE_SDK" value="false" />
      <option name="ADD_CONTENT_ROOTS" value="true" />
      <option name="ADD_SOURCE_ROOTS" value="true" />
      <EXTENSION ID="PythonCoverageRunConfigurationExtension" runner="coverage.py" />
      <option name="_new_keywords" value="&quot;&quot;" />
      <option name="_new_parameters" value="&quot;&quot;" />
      <option name="_new_additionalArguments" value="&quot;&quot;" />
      <option name="_new_target" value="&quot;&quot;" />
      <option name="_new_targetType" value="&quot;PATH&quot;" />
      <method v="2" />
    </configuration>
    <configuration name="ExecuteGridCal" type="PythonConfigurationType" factoryName="Python" temporary="true" nameIsGenerated="true">
      <module name="GridCal" />
      <option name="ENV_FILES" value="" />
      <option name="INTERPRETER_OPTIONS" value="" />
      <option name="PARENT_ENVS" value="true" />
      <envs>
        <env name="PYTHONUNBUFFERED" value="1" />
      </envs>
      <option name="SDK_HOME" value="" />
      <option name="WORKING_DIRECTORY" value="$PROJECT_DIR$/src/GridCal" />
      <option name="IS_MODULE_SDK" value="true" />
      <option name="ADD_CONTENT_ROOTS" value="true" />
      <option name="ADD_SOURCE_ROOTS" value="true" />
      <EXTENSION ID="PythonCoverageRunConfigurationExtension" runner="coverage.py" />
      <option name="SCRIPT_NAME" value="$PROJECT_DIR$/src/GridCal/ExecuteGridCal.py" />
      <option name="PARAMETERS" value="" />
      <option name="SHOW_COMMAND_LINE" value="false" />
      <option name="EMULATE_TERMINAL" value="false" />
      <option name="MODULE_MODE" value="false" />
      <option name="REDIRECT_INPUT" value="false" />
      <option name="INPUT_FILE" value="" />
      <method v="2" />
    </configuration>
    <configuration default="true" type="PythonConfigurationType" factoryName="Python">
      <module name="GridCalEngine" />
      <option name="ENV_FILES" value="" />
      <option name="INTERPRETER_OPTIONS" value="" />
      <option name="PARENT_ENVS" value="true" />
      <envs>
        <env name="PYTHONUNBUFFERED" value="1" />
      </envs>
      <option name="SDK_HOME" value="" />
      <option name="WORKING_DIRECTORY" value="" />
      <option name="IS_MODULE_SDK" value="false" />
      <option name="ADD_CONTENT_ROOTS" value="true" />
      <option name="ADD_SOURCE_ROOTS" value="true" />
      <EXTENSION ID="PythonCoverageRunConfigurationExtension" runner="coverage.py" />
      <option name="SCRIPT_NAME" value="" />
      <option name="PARAMETERS" value="" />
      <option name="SHOW_COMMAND_LINE" value="false" />
      <option name="EMULATE_TERMINAL" value="false" />
      <option name="MODULE_MODE" value="false" />
      <option name="REDIRECT_INPUT" value="false" />
      <option name="INPUT_FILE" value="" />
      <method v="2" />
    </configuration>
    <configuration name="multi_select" type="PythonConfigurationType" factoryName="Python" temporary="true" nameIsGenerated="true">
      <module name="GridCal" />
      <option name="ENV_FILES" value="" />
      <option name="INTERPRETER_OPTIONS" value="" />
      <option name="PARENT_ENVS" value="true" />
      <envs>
        <env name="PYTHONUNBUFFERED" value="1" />
      </envs>
      <option name="SDK_HOME" value="" />
      <option name="WORKING_DIRECTORY" value="$PROJECT_DIR$/src/trunk/qt_related" />
      <option name="IS_MODULE_SDK" value="true" />
      <option name="ADD_CONTENT_ROOTS" value="true" />
      <option name="ADD_SOURCE_ROOTS" value="true" />
      <EXTENSION ID="PythonCoverageRunConfigurationExtension" runner="coverage.py" />
      <option name="SCRIPT_NAME" value="$PROJECT_DIR$/src/trunk/qt_related/multi_select.py" />
      <option name="PARAMETERS" value="" />
      <option name="SHOW_COMMAND_LINE" value="false" />
      <option name="EMULATE_TERMINAL" value="false" />
      <option name="MODULE_MODE" value="false" />
      <option name="REDIRECT_INPUT" value="false" />
      <option name="INPUT_FILE" value="" />
      <method v="2" />
    </configuration>
    <configuration name="tallr_table_headers" type="PythonConfigurationType" factoryName="Python" temporary="true" nameIsGenerated="true">
      <module name="GridCal" />
      <option name="ENV_FILES" value="" />
      <option name="INTERPRETER_OPTIONS" value="" />
      <option name="PARENT_ENVS" value="true" />
      <envs>
        <env name="PYTHONUNBUFFERED" value="1" />
      </envs>
      <option name="SDK_HOME" value="" />
      <option name="WORKING_DIRECTORY" value="$PROJECT_DIR$/src/trunk/qt_related" />
      <option name="IS_MODULE_SDK" value="true" />
      <option name="ADD_CONTENT_ROOTS" value="true" />
      <option name="ADD_SOURCE_ROOTS" value="true" />
      <EXTENSION ID="PythonCoverageRunConfigurationExtension" runner="coverage.py" />
      <option name="SCRIPT_NAME" value="$PROJECT_DIR$/src/trunk/qt_related/tallr_table_headers.py" />
      <option name="PARAMETERS" value="" />
      <option name="SHOW_COMMAND_LINE" value="false" />
      <option name="EMULATE_TERMINAL" value="false" />
      <option name="MODULE_MODE" value="false" />
      <option name="REDIRECT_INPUT" value="false" />
      <option name="INPUT_FILE" value="" />
      <method v="2" />
    </configuration>
    <configuration name="update_gui_file" type="PythonConfigurationType" factoryName="Python" temporary="true" nameIsGenerated="true">
      <module name="GridCal" />
      <option name="ENV_FILES" value="" />
      <option name="INTERPRETER_OPTIONS" value="" />
      <option name="PARENT_ENVS" value="true" />
      <envs>
        <env name="PYTHONUNBUFFERED" value="1" />
      </envs>
      <option name="SDK_HOME" value="" />
      <option name="WORKING_DIRECTORY" value="$PROJECT_DIR$/src/GridCal/Gui/Main" />
      <option name="IS_MODULE_SDK" value="true" />
      <option name="ADD_CONTENT_ROOTS" value="true" />
      <option name="ADD_SOURCE_ROOTS" value="true" />
      <EXTENSION ID="PythonCoverageRunConfigurationExtension" runner="coverage.py" />
      <option name="SCRIPT_NAME" value="$PROJECT_DIR$/src/GridCal/Gui/Main/update_gui_file.py" />
      <option name="PARAMETERS" value="" />
      <option name="SHOW_COMMAND_LINE" value="false" />
      <option name="EMULATE_TERMINAL" value="false" />
      <option name="MODULE_MODE" value="false" />
      <option name="REDIRECT_INPUT" value="false" />
      <option name="INPUT_FILE" value="" />
      <method v="2" />
    </configuration>
    <configuration default="true" type="Tox" factoryName="Tox">
      <module name="GridCalEngine" />
      <option name="ENV_FILES" value="" />
      <option name="INTERPRETER_OPTIONS" value="" />
      <option name="PARENT_ENVS" value="true" />
      <option name="SDK_HOME" value="" />
      <option name="WORKING_DIRECTORY" value="" />
      <option name="IS_MODULE_SDK" value="false" />
      <option name="ADD_CONTENT_ROOTS" value="true" />
      <option name="ADD_SOURCE_ROOTS" value="true" />
      <EXTENSION ID="PythonCoverageRunConfigurationExtension" runner="coverage.py" />
      <method v="2" />
    </configuration>
    <configuration default="true" type="docs" factoryName="Docutils task">
      <module name="GridCalEngine" />
      <option name="ENV_FILES" value="" />
      <option name="INTERPRETER_OPTIONS" value="" />
      <option name="PARENT_ENVS" value="true" />
      <option name="SDK_HOME" value="" />
      <option name="WORKING_DIRECTORY" value="" />
      <option name="IS_MODULE_SDK" value="false" />
      <option name="ADD_CONTENT_ROOTS" value="true" />
      <option name="ADD_SOURCE_ROOTS" value="true" />
      <EXTENSION ID="PythonCoverageRunConfigurationExtension" runner="coverage.py" />
      <option name="docutils_input_file" value="" />
      <option name="docutils_output_file" value="" />
      <option name="docutils_params" value="" />
      <option name="docutils_task" value="" />
      <option name="docutils_open_in_browser" value="false" />
      <method v="2" />
    </configuration>
    <configuration default="true" type="docs" factoryName="Sphinx task">
      <module name="GridCalEngine" />
      <option name="ENV_FILES" value="" />
      <option name="INTERPRETER_OPTIONS" value="" />
      <option name="PARENT_ENVS" value="true" />
      <option name="SDK_HOME" value="" />
      <option name="WORKING_DIRECTORY" value="" />
      <option name="IS_MODULE_SDK" value="false" />
      <option name="ADD_CONTENT_ROOTS" value="true" />
      <option name="ADD_SOURCE_ROOTS" value="true" />
      <EXTENSION ID="PythonCoverageRunConfigurationExtension" runner="coverage.py" />
      <option name="docutils_input_file" value="" />
      <option name="docutils_output_file" value="" />
      <option name="docutils_params" value="" />
      <option name="docutils_task" value="" />
      <option name="docutils_open_in_browser" value="false" />
      <method v="2" />
    </configuration>
    <configuration default="true" type="tests" factoryName="Doctests">
      <module name="GridCalEngine" />
      <option name="ENV_FILES" value="" />
      <option name="INTERPRETER_OPTIONS" value="" />
      <option name="PARENT_ENVS" value="true" />
      <option name="SDK_HOME" value="" />
      <option name="WORKING_DIRECTORY" value="" />
      <option name="IS_MODULE_SDK" value="false" />
      <option name="ADD_CONTENT_ROOTS" value="true" />
      <option name="ADD_SOURCE_ROOTS" value="true" />
      <EXTENSION ID="PythonCoverageRunConfigurationExtension" runner="coverage.py" />
      <option name="SCRIPT_NAME" value="" />
      <option name="CLASS_NAME" value="" />
      <option name="METHOD_NAME" value="" />
      <option name="FOLDER_NAME" value="" />
      <option name="TEST_TYPE" value="TEST_SCRIPT" />
      <option name="PATTERN" value="" />
      <option name="USE_PATTERN" value="false" />
      <method v="2" />
    </configuration>
    <configuration default="true" type="tests" factoryName="Nosetests">
      <module name="GridCalEngine" />
      <option name="ENV_FILES" value="" />
      <option name="INTERPRETER_OPTIONS" value="" />
      <option name="PARENT_ENVS" value="true" />
      <option name="SDK_HOME" value="" />
      <option name="WORKING_DIRECTORY" value="" />
      <option name="IS_MODULE_SDK" value="false" />
      <option name="ADD_CONTENT_ROOTS" value="true" />
      <option name="ADD_SOURCE_ROOTS" value="true" />
      <EXTENSION ID="PythonCoverageRunConfigurationExtension" runner="coverage.py" />
      <option name="_new_regexPattern" value="&quot;&quot;" />
      <option name="_new_additionalArguments" value="&quot;&quot;" />
      <option name="_new_target" value="&quot;&quot;" />
      <option name="_new_targetType" value="&quot;PATH&quot;" />
      <method v="2" />
    </configuration>
    <configuration default="true" type="tests" factoryName="py.test">
      <module name="GridCalEngine" />
      <option name="ENV_FILES" value="" />
      <option name="INTERPRETER_OPTIONS" value="" />
      <option name="PARENT_ENVS" value="true" />
      <option name="SDK_HOME" value="" />
      <option name="WORKING_DIRECTORY" value="" />
      <option name="IS_MODULE_SDK" value="false" />
      <option name="ADD_CONTENT_ROOTS" value="true" />
      <option name="ADD_SOURCE_ROOTS" value="true" />
      <EXTENSION ID="PythonCoverageRunConfigurationExtension" runner="coverage.py" />
      <option name="_new_keywords" value="&quot;&quot;" />
      <option name="_new_parameters" value="&quot;&quot;" />
      <option name="_new_additionalArguments" value="&quot;&quot;" />
      <option name="_new_target" value="&quot;&quot;" />
      <option name="_new_targetType" value="&quot;PATH&quot;" />
      <method v="2" />
    </configuration>
    <configuration name="pytest in tests" type="tests" factoryName="py.test" temporary="true" nameIsGenerated="true">
      <module name="GridCal" />
      <option name="ENV_FILES" value="" />
      <option name="INTERPRETER_OPTIONS" value="" />
      <option name="PARENT_ENVS" value="true" />
      <option name="SDK_HOME" value="" />
      <option name="WORKING_DIRECTORY" value="$PROJECT_DIR$/src/tests" />
      <option name="IS_MODULE_SDK" value="true" />
      <option name="ADD_CONTENT_ROOTS" value="true" />
      <option name="ADD_SOURCE_ROOTS" value="true" />
      <EXTENSION ID="PythonCoverageRunConfigurationExtension" runner="coverage.py" />
      <option name="_new_keywords" value="&quot;&quot;" />
      <option name="_new_parameters" value="&quot;&quot;" />
      <option name="_new_additionalArguments" value="&quot;&quot;" />
      <option name="_new_target" value="&quot;$PROJECT_DIR$/src/tests&quot;" />
      <option name="_new_targetType" value="&quot;PATH&quot;" />
      <method v="2" />
    </configuration>
    <list>
      <item itemvalue="Python.ExecuteGridCal" />
      <item itemvalue="Python.multi_select" />
      <item itemvalue="Python.tallr_table_headers" />
      <item itemvalue="Python.update_gui_file" />
      <item itemvalue="Python tests.pytest in tests" />
    </list>
    <recent_temporary>
      <list>
        <item itemvalue="Python.ExecuteGridCal" />
        <item itemvalue="Python.tallr_table_headers" />
        <item itemvalue="Python tests.pytest in tests" />
        <item itemvalue="Python.multi_select" />
        <item itemvalue="Python.update_gui_file" />
      </list>
    </recent_temporary>
  </component>
  <component name="SharedIndexes">
    <attachedChunks>
      <set>
        <option value="bundled-python-sdk-d68999036c7f-d3b881c8e49f-com.jetbrains.pycharm.community.sharedIndexes.bundled-PC-233.14475.56" />
      </set>
    </attachedChunks>
  </component>
  <component name="SpellCheckerSettings" RuntimeDictionaries="0" Folders="0" CustomDictionaries="0" DefaultDictionary="project-level" UseSingleDictionary="true" transferred="true" />
  <component name="SvnConfiguration">
    <configuration />
  </component>
  <component name="TaskManager">
    <task active="true" id="Default" summary="Default task">
      <changelist id="aa3ee678-6e91-470f-91a9-09e9d8a4756d" name="Changes" comment="removed ntcFeseabilityCheck" />
      <created>1588271249557</created>
      <option name="number" value="Default" />
      <option name="presentableId" value="Default" />
      <updated>1588271249557</updated>
      <workItem from="1589895359918" duration="10268000" />
      <workItem from="1590919263139" duration="10750000" />
      <workItem from="1590956221061" duration="676000" />
      <workItem from="1590991743018" duration="2827000" />
      <workItem from="1591084389337" duration="1954000" />
      <workItem from="1591092354918" duration="610000" />
      <workItem from="1591100606353" duration="759000" />
      <workItem from="1591131187264" duration="602000" />
      <workItem from="1591211393262" duration="599000" />
      <workItem from="1591256240018" duration="1211000" />
      <workItem from="1591339457754" duration="2599000" />
      <workItem from="1591372413209" duration="2974000" />
      <workItem from="1591377231735" duration="911000" />
      <workItem from="1591537119291" duration="634000" />
      <workItem from="1591543512193" duration="6696000" />
      <workItem from="1591551342530" duration="6097000" />
      <workItem from="1591627505450" duration="622000" />
      <workItem from="1591688251964" duration="6313000" />
      <workItem from="1591943317762" duration="432000" />
      <workItem from="1591948290180" duration="509000" />
      <workItem from="1591971567239" duration="965000" />
      <workItem from="1591974309641" duration="10220000" />
      <workItem from="1591990100150" duration="629000" />
      <workItem from="1592049190496" duration="4165000" />
      <workItem from="1592207315038" duration="761000" />
      <workItem from="1592220268190" duration="1210000" />
      <workItem from="1592233629381" duration="7188000" />
      <workItem from="1592291151708" duration="788000" />
      <workItem from="1592465395968" duration="2826000" />
      <workItem from="1592472589637" duration="4719000" />
      <workItem from="1592481185829" duration="916000" />
      <workItem from="1592493759872" duration="599000" />
      <workItem from="1592554257861" duration="1752000" />
      <workItem from="1592574561211" duration="5579000" />
      <workItem from="1592807972382" duration="6818000" />
      <workItem from="1592855619028" duration="1047000" />
      <workItem from="1593068363123" duration="2620000" />
      <workItem from="1593103268096" duration="3456000" />
      <workItem from="1593108243655" duration="2871000" />
      <workItem from="1593162066973" duration="609000" />
      <workItem from="1593523103289" duration="9394000" />
      <workItem from="1593592757532" duration="2560000" />
      <workItem from="1593599650537" duration="3281000" />
      <workItem from="1593677096014" duration="1362000" />
      <workItem from="1593678517833" duration="2161000" />
      <workItem from="1594020984872" duration="1026000" />
      <workItem from="1594033907518" duration="1220000" />
      <workItem from="1594065919706" duration="1436000" />
      <workItem from="1594136029322" duration="5034000" />
      <workItem from="1594150820414" duration="2729000" />
      <workItem from="1594219085234" duration="2461000" />
      <workItem from="1594222476659" duration="4777000" />
      <workItem from="1594234051524" duration="3724000" />
      <workItem from="1594277120099" duration="3756000" />
      <workItem from="1594301693601" duration="92000" />
      <workItem from="1594315069860" duration="89000" />
      <workItem from="1594324716362" duration="2117000" />
      <workItem from="1594712939518" duration="632000" />
      <workItem from="1594795179489" duration="5806000" />
      <workItem from="1594837055944" duration="6504000" />
      <workItem from="1594880165041" duration="4355000" />
      <workItem from="1594909539241" duration="7898000" />
      <workItem from="1594978879930" duration="8903000" />
      <workItem from="1595071819521" duration="1210000" />
      <workItem from="1596094471931" duration="1140000" />
      <workItem from="1596189597826" duration="5778000" />
      <workItem from="1596276780990" duration="2262000" />
      <workItem from="1596446360592" duration="4211000" />
      <workItem from="1596458290546" duration="4240000" />
      <workItem from="1596484821930" duration="1220000" />
      <workItem from="1596532577619" duration="5496000" />
      <workItem from="1596618975004" duration="11320000" />
      <workItem from="1596700757288" duration="2889000" />
      <workItem from="1596717748973" duration="7993000" />
      <workItem from="1596790722004" duration="5512000" />
      <workItem from="1596877994135" duration="10344000" />
      <workItem from="1596902735557" duration="44000" />
      <workItem from="1597052379506" duration="8527000" />
      <workItem from="1597134944634" duration="3335000" />
      <workItem from="1597143183167" duration="8923000" />
      <workItem from="1597221715720" duration="10747000" />
      <workItem from="1597309141506" duration="4921000" />
      <workItem from="1597322550944" duration="5161000" />
      <workItem from="1597395686148" duration="7568000" />
      <workItem from="1597480664209" duration="14300000" />
      <workItem from="1597524032449" duration="565000" />
      <workItem from="1597565975707" duration="3876000" />
      <workItem from="1597588052179" duration="2535000" />
      <workItem from="1597644137547" duration="11693000" />
      <workItem from="1597666611719" duration="5227000" />
      <workItem from="1598082089212" duration="1977000" />
      <workItem from="1598511089528" duration="58000" />
      <workItem from="1598521093560" duration="654000" />
      <workItem from="1598538147345" duration="625000" />
      <workItem from="1598594202382" duration="971000" />
      <workItem from="1598604122600" duration="378000" />
      <workItem from="1598608136957" duration="612000" />
      <workItem from="1598691416875" duration="1305000" />
      <workItem from="1598707119631" duration="5000" />
      <workItem from="1598784312350" duration="7527000" />
      <workItem from="1599201955828" duration="141000" />
      <workItem from="1599321758810" duration="2445000" />
      <workItem from="1599379094019" duration="562000" />
      <workItem from="1599416301119" duration="2141000" />
      <workItem from="1599459000444" duration="603000" />
      <workItem from="1599507774015" duration="1609000" />
      <workItem from="1599509455319" duration="1213000" />
      <workItem from="1599547156150" duration="43000" />
      <workItem from="1599547890346" duration="8000" />
      <workItem from="1599580507755" duration="3406000" />
      <workItem from="1599634638510" duration="20000" />
      <workItem from="1599828541741" duration="1039000" />
      <workItem from="1599921347123" duration="3571000" />
      <workItem from="1599988129162" duration="20823000" />
      <workItem from="1600068056794" duration="5699000" />
      <workItem from="1600093036487" duration="9304000" />
      <workItem from="1600153881237" duration="18944000" />
      <workItem from="1600178592789" duration="6696000" />
      <workItem from="1600190477330" duration="897000" />
      <workItem from="1600196427070" duration="13001000" />
      <workItem from="1600273197879" duration="4026000" />
      <workItem from="1600331620660" duration="276000" />
      <workItem from="1600353710081" duration="2936000" />
      <workItem from="1600612256416" duration="8000" />
      <workItem from="1600704894594" duration="6902000" />
      <workItem from="1600940030653" duration="5072000" />
      <workItem from="1601029550023" duration="19000" />
      <workItem from="1601282632959" duration="4296000" />
      <workItem from="1601297741537" duration="2184000" />
      <workItem from="1601359890629" duration="1225000" />
      <workItem from="1601385223325" duration="759000" />
      <workItem from="1601396675294" duration="2387000" />
      <workItem from="1601445615791" duration="5727000" />
      <workItem from="1601459397359" duration="10357000" />
      <workItem from="1601488096243" duration="1737000" />
      <workItem from="1601533150367" duration="7101000" />
      <workItem from="1601718062452" duration="6765000" />
      <workItem from="1601740767155" duration="14219000" />
      <workItem from="1601757125284" duration="1826000" />
      <workItem from="1601799169898" duration="1630000" />
      <workItem from="1601824111313" duration="876000" />
      <workItem from="1601836128266" duration="10221000" />
      <workItem from="1601877514433" duration="9976000" />
      <workItem from="1602487437099" duration="16308000" />
      <workItem from="1602601892056" duration="11926000" />
      <workItem from="1602655893224" duration="2897000" />
      <workItem from="1602828829775" duration="805000" />
      <workItem from="1602854762843" duration="4933000" />
      <workItem from="1602926267901" duration="13667000" />
      <workItem from="1603019936798" duration="625000" />
      <workItem from="1603042178055" duration="6840000" />
      <workItem from="1603218678423" duration="3644000" />
      <workItem from="1603262417027" duration="5477000" />
      <workItem from="1603289113028" duration="9612000" />
      <workItem from="1603348011750" duration="4596000" />
      <workItem from="1603372713787" duration="4621000" />
      <workItem from="1603388444467" duration="733000" />
      <workItem from="1603394599748" duration="1508000" />
      <workItem from="1603398871500" duration="26000" />
      <workItem from="1603435070063" duration="1885000" />
      <workItem from="1603444844448" duration="1616000" />
      <workItem from="1603453637970" duration="660000" />
      <workItem from="1603464211600" duration="1675000" />
      <workItem from="1603530409284" duration="4004000" />
      <workItem from="1603641294362" duration="10316000" />
      <workItem from="1603725769993" duration="1494000" />
      <workItem from="1604072027876" duration="2712000" />
      <workItem from="1604153017906" duration="7669000" />
      <workItem from="1604221035446" duration="4238000" />
      <workItem from="1604309600326" duration="1709000" />
      <workItem from="1604313792804" duration="10486000" />
      <workItem from="1604413166358" duration="605000" />
      <workItem from="1604484662096" duration="705000" />
      <workItem from="1604491095600" duration="6668000" />
      <workItem from="1604508873574" duration="216000" />
      <workItem from="1604509489510" duration="3557000" />
      <workItem from="1604674048634" duration="1027000" />
      <workItem from="1604745047192" duration="698000" />
      <workItem from="1604857415534" duration="612000" />
      <workItem from="1604917087056" duration="1484000" />
      <workItem from="1605166432706" duration="618000" />
      <workItem from="1605202950098" duration="525000" />
      <workItem from="1605207988622" duration="5700000" />
      <workItem from="1605277853640" duration="409000" />
      <workItem from="1605816946494" duration="1773000" />
      <workItem from="1605963351851" duration="183000" />
      <workItem from="1605964528636" duration="726000" />
      <workItem from="1606038210682" duration="3271000" />
      <workItem from="1606241809483" duration="641000" />
      <workItem from="1606245884473" duration="2351000" />
      <workItem from="1606496136181" duration="621000" />
      <workItem from="1606578952079" duration="600000" />
      <workItem from="1606597380048" duration="598000" />
      <workItem from="1606652791183" duration="6749000" />
      <workItem from="1606685855107" duration="691000" />
      <workItem from="1606723182684" duration="968000" />
      <workItem from="1606840982015" duration="982000" />
      <workItem from="1606847473373" duration="415000" />
      <workItem from="1606930575174" duration="4091000" />
      <workItem from="1607023327160" duration="1243000" />
      <workItem from="1607031439134" duration="278000" />
      <workItem from="1607164242158" duration="14264000" />
      <workItem from="1607250424528" duration="2076000" />
      <workItem from="1607262183160" duration="1866000" />
      <workItem from="1607340140114" duration="6418000" />
      <workItem from="1607363241964" duration="7298000" />
      <workItem from="1607434782682" duration="432000" />
      <workItem from="1607526278172" duration="9367000" />
      <workItem from="1607621352515" duration="1877000" />
      <workItem from="1607721652591" duration="8322000" />
      <workItem from="1607765520529" duration="1820000" />
      <workItem from="1607805562284" duration="1905000" />
      <workItem from="1608138367888" duration="20000" />
      <workItem from="1608142832825" duration="1015000" />
      <workItem from="1608487478079" duration="778000" />
      <workItem from="1608491074730" duration="6000" />
      <workItem from="1608636253698" duration="27004000" />
      <workItem from="1608731835249" duration="3642000" />
      <workItem from="1608802814913" duration="9666000" />
      <workItem from="1608887623031" duration="19411000" />
      <workItem from="1608920467869" duration="3205000" />
      <workItem from="1608973531169" duration="2259000" />
      <workItem from="1608977391872" duration="162000" />
      <workItem from="1608977585806" duration="4876000" />
      <workItem from="1608986876914" duration="2935000" />
      <workItem from="1609061783942" duration="9983000" />
      <workItem from="1609079050745" duration="2866000" />
      <workItem from="1609240695443" duration="23146000" />
      <workItem from="1609324878639" duration="883000" />
      <workItem from="1609335572326" duration="3941000" />
      <workItem from="1609410015083" duration="19756000" />
      <workItem from="1609454013195" duration="2045000" />
      <workItem from="1609499886705" duration="13581000" />
      <workItem from="1609582489823" duration="2818000" />
      <workItem from="1609592197775" duration="1253000" />
      <workItem from="1609610924663" duration="936000" />
      <workItem from="1609675154735" duration="610000" />
      <workItem from="1609678633371" duration="1059000" />
      <workItem from="1609710124978" duration="599000" />
      <workItem from="1609755261455" duration="10908000" />
      <workItem from="1609859257056" duration="2139000" />
      <workItem from="1609949521273" duration="2417000" />
      <workItem from="1610014418946" duration="7648000" />
      <workItem from="1610106503240" duration="10211000" />
      <workItem from="1610131876031" duration="5363000" />
      <workItem from="1610142305402" duration="7149000" />
      <workItem from="1610189175335" duration="6862000" />
      <workItem from="1610199051533" duration="3849000" />
      <workItem from="1610211756202" duration="600000" />
      <workItem from="1610275403650" duration="444000" />
      <workItem from="1610277801863" duration="4025000" />
      <workItem from="1610288643200" duration="115000" />
      <workItem from="1610290921181" duration="600000" />
      <workItem from="1610296481278" duration="1251000" />
      <workItem from="1610301360712" duration="1077000" />
      <workItem from="1610361361653" duration="2537000" />
      <workItem from="1610443844292" duration="11810000" />
      <workItem from="1610483657934" duration="2851000" />
      <workItem from="1610523527219" duration="5604000" />
      <workItem from="1610548268156" duration="3210000" />
      <workItem from="1610609505449" duration="6582000" />
      <workItem from="1610635862375" duration="4361000" />
      <workItem from="1617042036530" duration="495000" />
      <workItem from="1617131634552" duration="308000" />
      <workItem from="1617133517276" duration="899000" />
      <workItem from="1617201882508" duration="2661000" />
      <workItem from="1617214069875" duration="978000" />
      <workItem from="1617227653777" duration="433000" />
      <workItem from="1617268722858" duration="844000" />
      <workItem from="1617355070392" duration="916000" />
      <workItem from="1617399510378" duration="689000" />
      <workItem from="1617443932375" duration="3383000" />
      <workItem from="1617477106548" duration="1296000" />
      <workItem from="1617540879297" duration="1142000" />
      <workItem from="1617632797911" duration="3094000" />
      <workItem from="1617652313409" duration="1856000" />
      <workItem from="1617730621442" duration="9547000" />
      <workItem from="1617902953439" duration="731000" />
      <workItem from="1617915771224" duration="174000" />
      <workItem from="1618129444777" duration="640000" />
      <workItem from="1618135905676" duration="1114000" />
      <workItem from="1618774909354" duration="3936000" />
      <workItem from="1618908273485" duration="7636000" />
      <workItem from="1618945173718" duration="6409000" />
      <workItem from="1618987367489" duration="712000" />
      <workItem from="1619016709084" duration="13793000" />
      <workItem from="1619631136767" duration="2984000" />
      <workItem from="1619678684518" duration="9419000" />
      <workItem from="1619764088210" duration="8742000" />
      <workItem from="1619798217511" duration="7990000" />
      <workItem from="1619811877012" duration="2422000" />
      <workItem from="1619860366686" duration="7880000" />
      <workItem from="1619947882981" duration="10437000" />
      <workItem from="1619979911950" duration="2730000" />
      <workItem from="1620023945215" duration="7882000" />
      <workItem from="1620039756921" duration="1294000" />
      <workItem from="1620043582054" duration="2078000" />
      <workItem from="1620046832034" duration="697000" />
      <workItem from="1620122664571" duration="8108000" />
      <workItem from="1620238962143" duration="737000" />
      <workItem from="1620282753704" duration="2111000" />
      <workItem from="1620367724587" duration="6080000" />
      <workItem from="1620668289392" duration="1247000" />
      <workItem from="1625664112275" duration="3917000" />
      <workItem from="1625673915499" duration="30000" />
      <workItem from="1625749875528" duration="516000" />
      <workItem from="1625764769053" duration="4797000" />
      <workItem from="1625827412259" duration="679000" />
      <workItem from="1626122245940" duration="3083000" />
      <workItem from="1626189016389" duration="15000" />
      <workItem from="1626245588926" duration="448000" />
      <workItem from="1626253539340" duration="608000" />
      <workItem from="1626274194384" duration="5781000" />
      <workItem from="1626283501242" duration="281000" />
      <workItem from="1626284706213" duration="4588000" />
      <workItem from="1626339485250" duration="9000" />
      <workItem from="1626341995795" duration="253000" />
      <workItem from="1626419879888" duration="23000" />
      <workItem from="1626424274562" duration="1312000" />
      <workItem from="1626428859227" duration="792000" />
      <workItem from="1626442465582" duration="5630000" />
      <workItem from="1626514504727" duration="2369000" />
      <workItem from="1626549426876" duration="3530000" />
      <workItem from="1626554075347" duration="1581000" />
      <workItem from="1626555853991" duration="1460000" />
      <workItem from="1626599181837" duration="2583000" />
      <workItem from="1626691098400" duration="4767000" />
      <workItem from="1626724982196" duration="618000" />
      <workItem from="1626763697942" duration="662000" />
      <workItem from="1626851222026" duration="658000" />
      <workItem from="1626885996060" duration="1240000" />
      <workItem from="1626896648179" duration="2307000" />
      <workItem from="1626935370294" duration="1328000" />
      <workItem from="1626948355278" duration="9884000" />
      <workItem from="1626976059440" duration="5831000" />
      <workItem from="1627119812554" duration="13434000" />
      <workItem from="1627209818028" duration="600000" />
      <workItem from="1627284278398" duration="8042000" />
      <workItem from="1627295798752" duration="1869000" />
      <workItem from="1627323320680" duration="412000" />
      <workItem from="1627330396441" duration="1199000" />
      <workItem from="1627368564559" duration="2890000" />
      <workItem from="1627454758054" duration="12000" />
      <workItem from="1627459702892" duration="613000" />
      <workItem from="1627546650524" duration="8161000" />
      <workItem from="1627576235635" duration="2989000" />
      <workItem from="1627627560359" duration="1748000" />
      <workItem from="1627724252182" duration="1230000" />
      <workItem from="1627816581686" duration="694000" />
      <workItem from="1627818804702" duration="2655000" />
      <workItem from="1627852450749" duration="14000" />
      <workItem from="1628070700207" duration="2470000" />
      <workItem from="1629195194793" duration="4229000" />
      <workItem from="1629698486926" duration="4746000" />
      <workItem from="1631305007078" duration="1323000" />
      <workItem from="1631553006226" duration="1499000" />
      <workItem from="1631600422997" duration="4272000" />
      <workItem from="1631617025303" duration="14317000" />
      <workItem from="1631652491451" duration="634000" />
      <workItem from="1631686727133" duration="10475000" />
      <workItem from="1631882661154" duration="2939000" />
      <workItem from="1631907202584" duration="1361000" />
      <workItem from="1632513802680" duration="1196000" />
      <workItem from="1632556392083" duration="2867000" />
      <workItem from="1632724478822" duration="7730000" />
      <workItem from="1632764073720" duration="601000" />
      <workItem from="1632810180431" duration="14045000" />
      <workItem from="1632915709734" duration="3229000" />
      <workItem from="1632933306045" duration="7119000" />
      <workItem from="1632982464938" duration="12781000" />
      <workItem from="1633070946995" duration="7840000" />
      <workItem from="1633101859656" duration="1909000" />
      <workItem from="1633171343469" duration="619000" />
      <workItem from="1633720322637" duration="657000" />
      <workItem from="1633729733367" duration="2031000" />
      <workItem from="1633767794296" duration="325000" />
      <workItem from="1633772059194" duration="9102000" />
      <workItem from="1633787830301" duration="791000" />
      <workItem from="1633789071270" duration="7694000" />
      <workItem from="1633855780926" duration="15843000" />
      <workItem from="1633933119827" duration="11000" />
      <workItem from="1633942761979" duration="636000" />
      <workItem from="1633950153160" duration="452000" />
      <workItem from="1633962674822" duration="468000" />
      <workItem from="1634037950002" duration="3130000" />
      <workItem from="1634106599152" duration="23651000" />
      <workItem from="1634213938353" duration="1133000" />
      <workItem from="1634223591028" duration="392000" />
      <workItem from="1634570464002" duration="2370000" />
      <workItem from="1634649543353" duration="12917000" />
      <workItem from="1634737011977" duration="1571000" />
      <workItem from="1634829000406" duration="36000" />
      <workItem from="1634829216499" duration="168000" />
      <workItem from="1635706071416" duration="264000" />
      <workItem from="1635762680652" duration="605000" />
      <workItem from="1635768046211" duration="3357000" />
      <workItem from="1635876621310" duration="2732000" />
      <workItem from="1635948954969" duration="3919000" />
      <workItem from="1635955126039" duration="28000" />
      <workItem from="1635957977516" duration="3081000" />
      <workItem from="1636234599331" duration="2540000" />
      <workItem from="1636278312764" duration="4677000" />
      <workItem from="1636356870558" duration="6910000" />
      <workItem from="1636368471973" duration="6854000" />
      <workItem from="1636460431342" duration="1353000" />
      <workItem from="1636482316185" duration="630000" />
      <workItem from="1636531307098" duration="3424000" />
      <workItem from="1636616099940" duration="7881000" />
      <workItem from="1636714098985" duration="5162000" />
      <workItem from="1641245917031" duration="1783000" />
      <workItem from="1641292416750" duration="11537000" />
      <workItem from="1642058915637" duration="8601000" />
      <workItem from="1642145208905" duration="6757000" />
      <workItem from="1642405995681" duration="11562000" />
      <workItem from="1642445073918" duration="3119000" />
      <workItem from="1642492356909" duration="9995000" />
      <workItem from="1642532568418" duration="7428000" />
      <workItem from="1642578402785" duration="15289000" />
      <workItem from="1642603851071" duration="4791000" />
      <workItem from="1642610723451" duration="5554000" />
      <workItem from="1642684891365" duration="10000" />
      <workItem from="1642687102844" duration="1329000" />
      <workItem from="1642751964602" duration="4418000" />
      <workItem from="1642846969572" duration="1816000" />
      <workItem from="1642850142198" duration="8598000" />
      <workItem from="1642874409910" duration="8751000" />
      <workItem from="1642932470390" duration="2948000" />
      <workItem from="1643097143760" duration="699000" />
      <workItem from="1643110881228" duration="10000" />
      <workItem from="1643304837264" duration="986000" />
      <workItem from="1643376380999" duration="843000" />
      <workItem from="1643475504383" duration="605000" />
      <workItem from="1643654941357" duration="60000" />
      <workItem from="1643709025792" duration="2286000" />
      <workItem from="1643735872292" duration="1745000" />
      <workItem from="1643791009671" duration="14000" />
      <workItem from="1646129868130" duration="6445000" />
      <workItem from="1646596754247" duration="5002000" />
      <workItem from="1646637733706" duration="432000" />
      <workItem from="1648649205491" duration="4560000" />
      <workItem from="1649501375083" duration="5751000" />
      <workItem from="1649581743319" duration="8783000" />
      <workItem from="1649600429828" duration="6259000" />
      <workItem from="1649666303937" duration="10742000" />
      <workItem from="1649702195505" duration="3571000" />
      <workItem from="1649857889680" duration="599000" />
      <workItem from="1650015505494" duration="245000" />
      <workItem from="1650051138238" duration="2124000" />
      <workItem from="1650102707008" duration="3177000" />
      <workItem from="1650224395267" duration="560000" />
      <workItem from="1650225040102" duration="1813000" />
      <workItem from="1650264631384" duration="2510000" />
      <workItem from="1650291008202" duration="373000" />
      <workItem from="1650291579365" duration="331000" />
      <workItem from="1650302049101" duration="64000" />
      <workItem from="1650523164086" duration="2052000" />
      <workItem from="1650570172087" duration="615000" />
      <workItem from="1650620358730" duration="5930000" />
      <workItem from="1650956332576" duration="748000" />
      <workItem from="1650957903435" duration="10734000" />
      <workItem from="1651168162969" duration="673000" />
      <workItem from="1651172320696" duration="923000" />
      <workItem from="1651216261316" duration="29000" />
      <workItem from="1651216301976" duration="59000" />
      <workItem from="1651219320184" duration="921000" />
      <workItem from="1651256536087" duration="780000" />
      <workItem from="1651305012998" duration="4495000" />
      <workItem from="1651324208863" duration="5778000" />
      <workItem from="1651392728926" duration="6689000" />
      <workItem from="1651474237116" duration="53000" />
      <workItem from="1651479863976" duration="4651000" />
      <workItem from="1651495057388" duration="4743000" />
      <workItem from="1651683255333" duration="1819000" />
      <workItem from="1651690446923" duration="3521000" />
      <workItem from="1651747350228" duration="634000" />
      <workItem from="1651825041196" duration="117000" />
      <workItem from="1651825182151" duration="7213000" />
      <workItem from="1652210602812" duration="1801000" />
      <workItem from="1652258882427" duration="19000" />
      <workItem from="1652280862957" duration="11284000" />
      <workItem from="1652342083104" duration="876000" />
      <workItem from="1652440996267" duration="3339000" />
      <workItem from="1652520188536" duration="11881000" />
      <workItem from="1652603391227" duration="2207000" />
      <workItem from="1652690000575" duration="2272000" />
      <workItem from="1652695551751" duration="4595000" />
      <workItem from="1653029895077" duration="606000" />
      <workItem from="1653293063916" duration="608000" />
      <workItem from="1653569248453" duration="75000" />
      <workItem from="1653899198641" duration="6872000" />
      <workItem from="1654263945148" duration="668000" />
      <workItem from="1654806791732" duration="899000" />
      <workItem from="1654849284125" duration="6441000" />
      <workItem from="1654951997189" duration="2479000" />
      <workItem from="1655051172715" duration="3450000" />
      <workItem from="1655206923944" duration="1132000" />
      <workItem from="1655553463181" duration="5942000" />
      <workItem from="1655565442818" duration="862000" />
      <workItem from="1655623260561" duration="9874000" />
      <workItem from="1655664670110" duration="1381000" />
      <workItem from="1655809372619" duration="1275000" />
      <workItem from="1655834648584" duration="5999000" />
      <workItem from="1655881935961" duration="989000" />
      <workItem from="1655892264820" duration="1210000" />
      <workItem from="1655912773345" duration="1519000" />
      <workItem from="1656058112284" duration="5344000" />
      <workItem from="1656092131666" duration="2481000" />
      <workItem from="1656167255528" duration="599000" />
      <workItem from="1656322717752" duration="599000" />
      <workItem from="1656531713821" duration="1168000" />
      <workItem from="1656703373706" duration="2713000" />
      <workItem from="1656750081471" duration="13607000" />
      <workItem from="1656770302021" duration="1637000" />
      <workItem from="1656837146907" duration="750000" />
      <workItem from="1656837906838" duration="137000" />
      <workItem from="1656838696118" duration="2205000" />
      <workItem from="1656840914928" duration="4199000" />
      <workItem from="1656857995510" duration="3849000" />
      <workItem from="1656920130995" duration="8772000" />
      <workItem from="1656953080404" duration="626000" />
      <workItem from="1656960347941" duration="1526000" />
      <workItem from="1656967101634" duration="1077000" />
      <workItem from="1657007458466" duration="2165000" />
      <workItem from="1657011690726" duration="62000" />
      <workItem from="1657014935131" duration="3122000" />
      <workItem from="1657090095662" duration="1228000" />
      <workItem from="1657105281953" duration="410000" />
      <workItem from="1657175888387" duration="1266000" />
      <workItem from="1657521467054" duration="1166000" />
      <workItem from="1657531869109" duration="1208000" />
      <workItem from="1657536757491" duration="1988000" />
      <workItem from="1657546062569" duration="386000" />
      <workItem from="1657742494504" duration="1986000" />
      <workItem from="1657803010343" duration="5515000" />
      <workItem from="1658140351215" duration="7391000" />
      <workItem from="1658219890133" duration="2653000" />
      <workItem from="1658387067470" duration="2648000" />
      <workItem from="1658390897998" duration="6014000" />
      <workItem from="1658430367046" duration="923000" />
      <workItem from="1658479799611" duration="10438000" />
      <workItem from="1658569711524" duration="852000" />
      <workItem from="1658687008774" duration="564000" />
      <workItem from="1658735423195" duration="616000" />
      <workItem from="1658848712007" duration="631000" />
      <workItem from="1658904207181" duration="1200000" />
      <workItem from="1658990098229" duration="178000" />
      <workItem from="1658996879806" duration="7249000" />
      <workItem from="1659032093533" duration="6871000" />
      <workItem from="1659077810338" duration="8843000" />
      <workItem from="1659177800242" duration="16748000" />
      <workItem from="1659275356579" duration="4562000" />
      <workItem from="1659344498426" duration="1009000" />
      <workItem from="1659434447885" duration="3973000" />
      <workItem from="1659479867375" duration="4848000" />
      <workItem from="1659514234360" duration="8435000" />
      <workItem from="1659690641797" duration="194000" />
      <workItem from="1659690849202" duration="2096000" />
      <workItem from="1659724903666" duration="2482000" />
      <workItem from="1659876181880" duration="623000" />
      <workItem from="1659955281066" duration="8000" />
      <workItem from="1660050974157" duration="3947000" />
      <workItem from="1660223822294" duration="717000" />
      <workItem from="1660324282064" duration="3858000" />
      <workItem from="1660395165647" duration="237000" />
      <workItem from="1660562391371" duration="8857000" />
      <workItem from="1660633700301" duration="5557000" />
      <workItem from="1660720938660" duration="1197000" />
      <workItem from="1660808157538" duration="6754000" />
      <workItem from="1660832620930" duration="184000" />
      <workItem from="1660894747842" duration="4125000" />
      <workItem from="1660921175278" duration="4464000" />
      <workItem from="1661151354308" duration="10470000" />
      <workItem from="1661779339944" duration="668000" />
      <workItem from="1661840557395" duration="7874000" />
      <workItem from="1661936450869" duration="4325000" />
      <workItem from="1662057124587" duration="4751000" />
      <workItem from="1662067830182" duration="1211000" />
      <workItem from="1662359262233" duration="956000" />
      <workItem from="1698829696357" duration="9620000" />
      <workItem from="1698913871767" duration="18784000" />
      <workItem from="1698953701354" duration="2358000" />
      <workItem from="1698996592752" duration="11711000" />
      <workItem from="1699271674571" duration="13491000" />
      <workItem from="1699341650956" duration="3059000" />
      <workItem from="1699355765219" duration="1095000" />
      <workItem from="1699428982391" duration="6556000" />
      <workItem from="1699436121896" duration="2930000" />
      <workItem from="1699439391061" duration="512000" />
      <workItem from="1699439908976" duration="17736000" />
      <workItem from="1699603123310" duration="15700000" />
      <workItem from="1699635720383" duration="3314000" />
      <workItem from="1699697247913" duration="4574000" />
      <workItem from="1699708986716" duration="25000" />
      <workItem from="1699710852134" duration="609000" />
      <workItem from="1699860978077" duration="22093000" />
      <workItem from="1699946763282" duration="33000" />
      <workItem from="1699949346151" duration="4130000" />
      <workItem from="1700033837256" duration="19744000" />
      <workItem from="1700121324590" duration="3442000" />
      <workItem from="1700207672195" duration="531000" />
      <workItem from="1700208207765" duration="1470000" />
      <workItem from="1700308883043" duration="1345000" />
      <workItem from="1700312701584" duration="3902000" />
      <workItem from="1700326869167" duration="471000" />
      <workItem from="1700470463152" duration="4362000" />
      <workItem from="1700553657394" duration="14781000" />
      <workItem from="1700578116404" duration="1396000" />
      <workItem from="1700637891675" duration="14641000" />
      <workItem from="1700686676102" duration="5000" />
      <workItem from="1700724835256" duration="8974000" />
      <workItem from="1700811718560" duration="405000" />
      <workItem from="1700903996560" duration="4018000" />
      <workItem from="1701073755235" duration="1826000" />
      <workItem from="1701095421326" duration="1859000" />
      <workItem from="1701162061060" duration="5274000" />
      <workItem from="1701168598414" duration="3582000" />
      <workItem from="1701177452262" duration="932000" />
      <workItem from="1701182230848" duration="2306000" />
      <workItem from="1701262178348" duration="9580000" />
      <workItem from="1701289311090" duration="35000" />
      <workItem from="1701335755260" duration="1356000" />
      <workItem from="1701337492557" duration="6473000" />
      <workItem from="1701359521945" duration="3165000" />
      <workItem from="1701371589436" duration="14000" />
      <workItem from="1701372871930" duration="3916000" />
      <workItem from="1701414413988" duration="1196000" />
      <workItem from="1701439321660" duration="5923000" />
      <workItem from="1701515185476" duration="6030000" />
      <workItem from="1701619255897" duration="5741000" />
      <workItem from="1701678938702" duration="2528000" />
      <workItem from="1706528316593" duration="1656000" />
      <workItem from="1706531848593" duration="1592000" />
      <workItem from="1706617844883" duration="1339000" />
      <workItem from="1706621328028" duration="78000" />
      <workItem from="1708464280264" duration="15926000" />
      <workItem from="1708538016328" duration="9653000" />
      <workItem from="1708587621872" duration="5067000" />
      <workItem from="1708978215152" duration="5497000" />
      <workItem from="1709019607988" duration="10470000" />
      <workItem from="1709060765952" duration="5263000" />
      <workItem from="1709072351748" duration="352000" />
      <workItem from="1709106611813" duration="16118000" />
      <workItem from="1709310522456" duration="2091000" />
      <workItem from="1709497057108" duration="184000" />
      <workItem from="1709540656745" duration="12560000" />
      <workItem from="1709565306279" duration="3137000" />
      <workItem from="1709626829664" duration="5096000" />
      <workItem from="1711433776806" duration="11575000" />
      <workItem from="1711520304957" duration="12206000" />
      <workItem from="1712037147031" duration="11146000" />
      <workItem from="1712121608780" duration="14660000" />
      <workItem from="1712211413837" duration="4146000" />
      <workItem from="1712298698541" duration="1643000" />
      <workItem from="1712555222985" duration="3094000" />
      <workItem from="1712645180485" duration="5434000" />
      <workItem from="1712728521677" duration="7346000" />
      <workItem from="1712818532496" duration="12521000" />
      <workItem from="1712911535024" duration="6031000" />
      <workItem from="1713162127089" duration="10986000" />
      <workItem from="1713252112652" duration="3523000" />
      <workItem from="1713331472544" duration="12080000" />
      <workItem from="1713419205632" duration="14099000" />
      <workItem from="1713508990550" duration="3837000" />
      <workItem from="1713782991651" duration="6006000" />
      <workItem from="1713849980440" duration="15345000" />
      <workItem from="1713937440551" duration="10009000" />
      <workItem from="1714024894508" duration="3854000" />
      <workItem from="1714104182501" duration="4849000" />
      <workItem from="1714384112305" duration="2901000" />
      <workItem from="1714628885178" duration="14195000" />
      <workItem from="1714715925050" duration="7833000" />
      <workItem from="1714972178937" duration="15407000" />
      <workItem from="1715062772497" duration="7290000" />
      <workItem from="1715145404611" duration="19650000" />
      <workItem from="1715230238712" duration="8724000" />
      <workItem from="1715321708111" duration="21467000" />
      <workItem from="1715579546371" duration="12845000" />
      <workItem from="1715667859849" duration="12370000" />
      <workItem from="1715752433409" duration="6874000" />
      <workItem from="1715839302015" duration="23440000" />
      <workItem from="1716195886852" duration="14101000" />
      <workItem from="1716302012648" duration="816000" />
      <workItem from="1716303540829" duration="1489000" />
      <workItem from="1716354038681" duration="13373000" />
      <workItem from="1716446844184" duration="7677000" />
      <workItem from="1716531817974" duration="13189000" />
      <workItem from="1716820063858" duration="2040000" />
      <workItem from="1716873073404" duration="4874000" />
      <workItem from="1716980159574" duration="2816000" />
      <workItem from="1717048464148" duration="3661000" />
      <workItem from="1717487477199" duration="13406000" />
      <workItem from="1717573528264" duration="724000" />
      <workItem from="1717649226167" duration="22196000" />
      <workItem from="1717739034035" duration="1977000" />
      <workItem from="1717753366237" duration="8613000" />
      <workItem from="1717997901133" duration="21818000" />
      <workItem from="1718086338186" duration="12976000" />
      <workItem from="1718351277171" duration="1784000" />
      <workItem from="1718559073660" duration="5819000" />
      <workItem from="1718598464428" duration="22090000" />
      <workItem from="1718695148182" duration="8403000" />
      <workItem from="1718776324043" duration="20396000" />
      <workItem from="1718802272877" duration="1025000" />
      <workItem from="1718861828976" duration="6869000" />
      <workItem from="1719257946124" duration="1395000" />
      <workItem from="1719294240120" duration="19593000" />
      <workItem from="1719319007492" duration="2795000" />
      <workItem from="1719378648306" duration="20552000" />
      <workItem from="1719464680465" duration="4441000" />
      <workItem from="1719482800402" duration="13461000" />
      <workItem from="1719554981114" duration="10171000" />
      <workItem from="1719812628723" duration="24196000" />
      <workItem from="1719899296567" duration="17567000" />
      <workItem from="1719982641428" duration="12336000" />
      <workItem from="1720076479107" duration="9502000" />
      <workItem from="1720154319278" duration="1268000" />
      <workItem from="1720162325027" duration="16440000" />
      <workItem from="1720413732386" duration="3279000" />
      <workItem from="1720550383577" duration="316000" />
      <workItem from="1720594168408" duration="3590000" />
      <workItem from="1720613476052" duration="14077000" />
      <workItem from="1720680490503" duration="16394000" />
      <workItem from="1720714433430" duration="1034000" />
      <workItem from="1720769158152" duration="3035000" />
      <workItem from="1721739459364" duration="375000" />
      <workItem from="1721816008056" duration="2063000" />
      <workItem from="1722410042839" duration="14623000" />
      <workItem from="1722497204166" duration="25062000" />
    </task>
    <task id="LOCAL-00310" summary="implemented newtonPA time series">
      <created>1656059954202</created>
      <option name="number" value="00310" />
      <option name="presentableId" value="LOCAL-00310" />
      <option name="project" value="LOCAL" />
      <updated>1656059954202</updated>
    </task>
    <task id="LOCAL-00311" summary="parallel threads in newton_pa">
      <created>1656068672004</created>
      <option name="number" value="00311" />
      <option name="presentableId" value="LOCAL-00311" />
      <option name="project" value="LOCAL" />
      <updated>1656068672004</updated>
    </task>
    <task id="LOCAL-00312" summary="implemented sparse profiles in the json v3 export">
      <created>1656757347766</created>
      <option name="number" value="00312" />
      <option name="presentableId" value="LOCAL-00312" />
      <option name="project" value="LOCAL" />
      <updated>1656757347774</updated>
    </task>
    <task id="LOCAL-00313" summary="moved the Gui package out as GridCalGui and refactored all that was necessary">
      <created>1656759710081</created>
      <option name="number" value="00313" />
      <option name="presentableId" value="LOCAL-00313" />
      <option name="project" value="LOCAL" />
      <updated>1656759710081</updated>
    </task>
    <task id="LOCAL-00314" summary="Some more refactoring of missing imports">
      <created>1656760923750</created>
      <option name="number" value="00314" />
      <option name="presentableId" value="LOCAL-00314" />
      <option name="project" value="LOCAL" />
      <updated>1656760923751</updated>
    </task>
    <task id="LOCAL-00315" summary="refactoring changes">
      <created>1656838027113</created>
      <option name="number" value="00315" />
      <option name="presentableId" value="LOCAL-00315" />
      <option name="project" value="LOCAL" />
      <updated>1656838027114</updated>
    </task>
    <task id="LOCAL-00316" summary="Implemented profile sparsity in the ejson v3">
      <created>1656844513018</created>
      <option name="number" value="00316" />
      <option name="presentableId" value="LOCAL-00316" />
      <option name="project" value="LOCAL" />
      <updated>1656844513019</updated>
    </task>
    <task id="LOCAL-00317" summary="added the newtonpa time series error reading">
      <created>1657011725858</created>
      <option name="number" value="00317" />
      <option name="presentableId" value="LOCAL-00317" />
      <option name="project" value="LOCAL" />
      <updated>1657011725858</updated>
    </task>
    <task id="LOCAL-00318" summary="Added if condition to prevent bug with time series">
      <created>1658234803791</created>
      <option name="number" value="00318" />
      <option name="presentableId" value="LOCAL-00318" />
      <option name="project" value="LOCAL" />
      <updated>1658234803791</updated>
    </task>
    <task id="LOCAL-00319" summary="4.5.5">
      <created>1658390864104</created>
      <option name="number" value="00319" />
      <option name="presentableId" value="LOCAL-00319" />
      <option name="project" value="LOCAL" />
      <updated>1658390864104</updated>
    </task>
    <task id="LOCAL-00320" summary="Improved newtonpa integration">
      <created>1658852227239</created>
      <option name="number" value="00320" />
      <option name="presentableId" value="LOCAL-00320" />
      <option name="project" value="LOCAL" />
      <updated>1658852227240</updated>
    </task>
    <task id="LOCAL-00321" summary="Derivatives investigation">
      <created>1659088731980</created>
      <option name="number" value="00321" />
      <option name="presentableId" value="LOCAL-00321" />
      <option name="project" value="LOCAL" />
      <updated>1659088731981</updated>
    </task>
    <task id="LOCAL-00322" summary="added newton pa support for clustering time series">
      <created>1659101561988</created>
      <option name="number" value="00322" />
      <option name="presentableId" value="LOCAL-00322" />
      <option name="project" value="LOCAL" />
      <updated>1659101561988</updated>
    </task>
    <task id="LOCAL-00323" summary="Worked on new expressions">
      <created>1659198521514</created>
      <option name="number" value="00323" />
      <option name="presentableId" value="LOCAL-00323" />
      <option name="project" value="LOCAL" />
      <updated>1659198521515</updated>
    </task>
    <task id="LOCAL-00324" summary="added negative and zero sequence magnitudes to the branches">
      <created>1659278447975</created>
      <option name="number" value="00324" />
      <option name="presentableId" value="LOCAL-00324" />
      <option name="project" value="LOCAL" />
      <updated>1659278447975</updated>
    </task>
    <task id="LOCAL-00325" summary="Added DPI support">
      <created>1659344870126</created>
      <option name="number" value="00325" />
      <option name="presentableId" value="LOCAL-00325" />
      <option name="project" value="LOCAL" />
      <updated>1659344870126</updated>
    </task>
    <task id="LOCAL-00326" summary="Added sequence components to the generator and battery&#10;Modelled the south island of new zealand as per arrillaga's book">
      <created>1659437894876</created>
      <option name="number" value="00326" />
      <option name="presentableId" value="LOCAL-00326" />
      <option name="project" value="LOCAL" />
      <updated>1659437894877</updated>
    </task>
    <task id="LOCAL-00327" summary="Fixed the matpower expression making the new derivatives exact as matpowers'">
      <created>1659531463759</created>
      <option name="number" value="00327" />
      <option name="presentableId" value="LOCAL-00327" />
      <option name="project" value="LOCAL" />
      <updated>1659531463759</updated>
    </task>
    <task id="LOCAL-00328" summary="Merged the unbalanced short circuit and removed the sympy import">
      <created>1660324468177</created>
      <option name="number" value="00328" />
      <option name="presentableId" value="LOCAL-00328" />
      <option name="project" value="LOCAL" />
      <updated>1660324468178</updated>
    </task>
    <task id="LOCAL-00329" summary="Integrated the new short circuit logic in the GUI">
      <created>1660327016158</created>
      <option name="number" value="00329" />
      <option name="presentableId" value="LOCAL-00329" />
      <option name="project" value="LOCAL" />
      <updated>1660327016158</updated>
    </task>
    <task id="LOCAL-00330" summary="Refactored the short circuit functions">
      <created>1660327579581</created>
      <option name="number" value="00330" />
      <option name="presentableId" value="LOCAL-00330" />
      <option name="project" value="LOCAL" />
      <updated>1660327579582</updated>
    </task>
    <task id="LOCAL-00331" summary="added docstrings and deleted commented code">
      <created>1660328109870</created>
      <option name="number" value="00331" />
      <option name="presentableId" value="LOCAL-00331" />
      <option name="project" value="LOCAL" />
      <updated>1660328109870</updated>
    </task>
    <task id="LOCAL-00332" summary="completely refactored the ShortCircuitResults object to properly represent the sequence results">
      <created>1660568962484</created>
      <option name="number" value="00332" />
      <option name="presentableId" value="LOCAL-00332" />
      <option name="project" value="LOCAL" />
      <updated>1660568962485</updated>
    </task>
    <task id="LOCAL-00333" summary="Added icons to the results tree view">
      <created>1660571615657</created>
      <option name="number" value="00333" />
      <option name="presentableId" value="LOCAL-00333" />
      <option name="project" value="LOCAL" />
      <updated>1660571615657</updated>
    </task>
    <task id="LOCAL-00334" summary="major refactor in the short circuit study">
      <created>1660636533200</created>
      <option name="number" value="00334" />
      <option name="presentableId" value="LOCAL-00334" />
      <option name="project" value="LOCAL" />
      <updated>1660636533201</updated>
    </task>
    <task id="LOCAL-00335" summary="Set the SC loading values to display in %">
      <created>1660640003161</created>
      <option name="number" value="00335" />
      <option name="presentableId" value="LOCAL-00335" />
      <option name="project" value="LOCAL" />
      <updated>1660640003162</updated>
    </task>
    <task id="LOCAL-00336" summary="fixed issue with no-slack islands">
      <created>1660895719767</created>
      <option name="number" value="00336" />
      <option name="presentableId" value="LOCAL-00336" />
      <option name="project" value="LOCAL" />
      <updated>1660895719768</updated>
    </task>
    <task id="LOCAL-00337" summary="Minor refactor of the newer get admmitance functions in generatorDate and BatteryData">
      <created>1660908328753</created>
      <option name="number" value="00337" />
      <option name="presentableId" value="LOCAL-00337" />
      <option name="project" value="LOCAL" />
      <updated>1660908328753</updated>
    </task>
    <task id="LOCAL-00338" summary="Made the short circuit vastly more efficient by avoiding Y inversions">
      <created>1660923842529</created>
      <option name="number" value="00338" />
      <option name="presentableId" value="LOCAL-00338" />
      <option name="project" value="LOCAL" />
      <updated>1660923842529</updated>
    </task>
    <task id="LOCAL-00339" summary="slight refactor">
      <created>1660924026298</created>
      <option name="number" value="00339" />
      <option name="presentableId" value="LOCAL-00339" />
      <option name="project" value="LOCAL" />
      <updated>1660924026298</updated>
    </task>
    <task id="LOCAL-00340" summary="slight refactor">
      <created>1661166574525</created>
      <option name="number" value="00340" />
      <option name="presentableId" value="LOCAL-00340" />
      <option name="project" value="LOCAL" />
      <updated>1661166574526</updated>
    </task>
    <task id="LOCAL-00341" summary="Modified the text of some results' naming">
      <created>1661846548882</created>
      <option name="number" value="00341" />
      <option name="presentableId" value="LOCAL-00341" />
      <option name="project" value="LOCAL" />
      <updated>1661846548883</updated>
    </task>
    <task id="LOCAL-00342" summary="Fixed short circuit indexing bug in islands">
      <created>1661863735026</created>
      <option name="number" value="00342" />
      <option name="presentableId" value="LOCAL-00342" />
      <option name="project" value="LOCAL" />
      <updated>1661863735027</updated>
    </task>
    <task id="LOCAL-00343" summary="Merged devel with devel_REE (successfully)">
      <created>1662028943800</created>
      <option name="number" value="00343" />
      <option name="presentableId" value="LOCAL-00343" />
      <option name="project" value="LOCAL" />
      <updated>1662028943800</updated>
    </task>
    <task id="LOCAL-00344" summary="updated version">
      <created>1662028986050</created>
      <option name="number" value="00344" />
      <option name="presentableId" value="LOCAL-00344" />
      <option name="project" value="LOCAL" />
      <updated>1662028986050</updated>
    </task>
    <task id="LOCAL-00345" summary="Updated the version file">
      <created>1662029493419</created>
      <option name="number" value="00345" />
      <option name="presentableId" value="LOCAL-00345" />
      <option name="project" value="LOCAL" />
      <updated>1662029493419</updated>
    </task>
    <task id="LOCAL-00346" summary="Added losses % to the power flow time series&#10;Minor refactors of the GUI">
      <created>1662042947521</created>
      <option name="number" value="00346" />
      <option name="presentableId" value="LOCAL-00346" />
      <option name="project" value="LOCAL" />
      <updated>1662042947521</updated>
    </task>
    <task id="LOCAL-00347" summary="csc sparse branch derivatives">
      <created>1662061867029</created>
      <option name="number" value="00347" />
      <option name="presentableId" value="LOCAL-00347" />
      <option name="project" value="LOCAL" />
      <updated>1662061867029</updated>
    </task>
    <task id="LOCAL-00348" summary="removed ntcFeseabilityCheck">
      <created>1669381559126</created>
      <option name="number" value="00348" />
      <option name="presentableId" value="LOCAL-00348" />
      <option name="project" value="LOCAL" />
      <updated>1669381559127</updated>
    </task>
    <task id="LOCAL-00349" summary="removed ntcFeseabilityCheck">
      <created>1675071155909</created>
      <option name="number" value="00349" />
      <option name="presentableId" value="LOCAL-00349" />
      <option name="project" value="LOCAL" />
      <updated>1675071155913</updated>
    </task>
    <task id="LOCAL-00350" summary="Union types fixed">
      <created>1697446931261</created>
      <option name="number" value="00350" />
      <option name="presentableId" value="LOCAL-00350" />
      <option name="project" value="LOCAL" />
      <updated>1697446931261</updated>
    </task>
    <task id="LOCAL-00351" summary="Fixed report title">
      <created>1697454826422</created>
      <option name="number" value="00351" />
      <option name="presentableId" value="LOCAL-00351" />
      <option name="project" value="LOCAL" />
      <updated>1697454826422</updated>
    </task>
    <task id="LOCAL-00352" summary="Start refactoring NTC optimization">
      <created>1697641065079</created>
      <option name="number" value="00352" />
      <option name="presentableId" value="LOCAL-00352" />
      <option name="project" value="LOCAL" />
      <updated>1697641065079</updated>
    </task>
    <task id="LOCAL-00353" summary="Added Pbus">
      <created>1698144136175</created>
      <option name="number" value="00353" />
      <option name="presentableId" value="LOCAL-00353" />
      <option name="project" value="LOCAL" />
      <updated>1698144136178</updated>
    </task>
    <task id="LOCAL-00354" summary="renamed time_grouping">
      <created>1698144175357</created>
      <option name="number" value="00354" />
      <option name="presentableId" value="LOCAL-00354" />
      <option name="project" value="LOCAL" />
      <updated>1698144175357</updated>
    </task>
    <task id="LOCAL-00355" summary="renamed time_grouping">
      <created>1698144214107</created>
      <option name="number" value="00355" />
      <option name="presentableId" value="LOCAL-00355" />
      <option name="project" value="LOCAL" />
      <updated>1698144214107</updated>
    </task>
    <task id="LOCAL-00356" summary="ntc refactoring">
      <created>1698144237875</created>
      <option name="number" value="00356" />
      <option name="presentableId" value="LOCAL-00356" />
      <option name="project" value="LOCAL" />
      <updated>1698144237875</updated>
    </task>
    <task id="LOCAL-00357" summary="ntc refactoring">
      <created>1698144450245</created>
      <option name="number" value="00357" />
      <option name="presentableId" value="LOCAL-00357" />
      <option name="project" value="LOCAL" />
      <updated>1698144450245</updated>
    </task>
    <task id="LOCAL-00358" summary="ntc refactoring II">
      <created>1698766404661</created>
      <option name="number" value="00358" />
      <option name="presentableId" value="LOCAL-00358" />
      <option name="project" value="LOCAL" />
      <updated>1698766404661</updated>
    </task>
    <option name="localTasksCounter" value="546" />
    <servers />
  </component>
  <component name="TypeScriptGeneratedFilesManager">
    <option name="version" value="3" />
  </component>
  <component name="Vcs.Log.History.Properties">
    <option name="COLUMN_ID_ORDER">
      <list>
        <option value="Default.Root" />
        <option value="Default.Author" />
        <option value="Default.Date" />
        <option value="Default.Subject" />
        <option value="Space.CommitStatus" />
      </list>
    </option>
  </component>
  <component name="Vcs.Log.Tabs.Properties">
    <option name="TAB_STATES">
      <map>
        <entry key="1">
          <value>
            <State />
          </value>
        </entry>
        <entry key="MAIN">
          <value>
            <State>
              <option name="FILTERS">
                <map>
                  <entry key="branch">
                    <value>
                      <list>
                        <option value="204_investments_evaluation" />
                      </list>
                    </value>
                  </entry>
                </map>
              </option>
            </State>
          </value>
        </entry>
      </map>
    </option>
  </component>
  <component name="VcsManagerConfiguration">
    <MESSAGE value="passing test_ieee_grids" />
    <MESSAGE value="passing test_ieee_grids (minimal refactor)" />
    <MESSAGE value="created numba csc2" />
    <MESSAGE value="created numba csc2 spsolve and extend&#10;Changed the AC Jacobian to return a CSC matrix built in CSC mode" />
    <MESSAGE value="converted most Jacobian uses to the CSC matrix" />
    <MESSAGE value="Remove voltage control with generators working for NR" />
    <MESSAGE value="Implemented the remote voltage control in NR, LM, IWAMOTO and FD. The Q control fails since it needs to be updated." />
    <MESSAGE value="Fix the reactive power limits checking" />
    <MESSAGE value="Added the generator remote control bus from and to PSSe" />
    <MESSAGE value="Fixed issue when setting the voltage control bus to the same bus..." />
    <MESSAGE value="Improved raw compatibility" />
    <MESSAGE value="Improved the reading of dgridcal files" />
    <MESSAGE value="Fixed issue with indexing in DiagramsModel" />
    <MESSAGE value="Fixed the derivatives" />
    <MESSAGE value="added catalogue actions" />
    <MESSAGE value="Started the catalogue import and export functions" />
    <MESSAGE value="Some refactoring&#10;Added a multiple-selection example" />
    <MESSAGE value="Made regulation bus and cn editable&#10;Added ability to set the voltage control from the pertinent branches&#10;Removed redundant control catch code" />
    <MESSAGE value="Added possible associations of transformer and lines with their respective templates" />
    <MESSAGE value="Added header text wrap" />
    <MESSAGE value="Implementing apply template to associations with 1s" />
    <MESSAGE value="Delete an important file" />
    <MESSAGE value="Fix changes previous to pack/unpack" />
    <MESSAGE value="Still need to unpack correctly" />
    <MESSAGE value="Check the investment template type inside" />
    <option name="LAST_COMMIT_MESSAGE" value="Check the investment template type inside" />
  </component>
  <component name="XDebuggerManager">
    <breakpoint-manager>
      <breakpoints>
        <line-breakpoint enabled="true" suspend="THREAD" type="python-line">
          <url>file://$PROJECT_DIR$/src/research/power_flow/newton_line_search.py</url>
          <line>1169</line>
          <option name="timeStamp" value="31" />
        </line-breakpoint>
        <line-breakpoint enabled="true" suspend="THREAD" type="python-line">
          <url>file://$PROJECT_DIR$/src/research/slicing_experiments.py</url>
          <line>276</line>
          <option name="timeStamp" value="55" />
        </line-breakpoint>
        <line-breakpoint enabled="true" suspend="THREAD" type="python-line">
          <url>file://$PROJECT_DIR$/src/research/slicing_experiments.py</url>
          <line>271</line>
          <option name="timeStamp" value="56" />
        </line-breakpoint>
        <line-breakpoint enabled="true" suspend="THREAD" type="python-line">
          <url>file://$PROJECT_DIR$/src/research/power_world_format/power_world_epc.py</url>
          <line>70</line>
          <option name="timeStamp" value="98" />
        </line-breakpoint>
        <line-breakpoint enabled="true" suspend="THREAD" type="python-line">
          <url>file://$PROJECT_DIR$/src/research/PTDF/PTDF_research.py</url>
          <line>239</line>
          <option name="timeStamp" value="99" />
        </line-breakpoint>
        <line-breakpoint enabled="true" suspend="THREAD" type="python-line">
          <url>file://$PROJECT_DIR$/src/research/power_flow/asd/josep/v3_pv.py</url>
          <line>163</line>
          <option name="timeStamp" value="189" />
        </line-breakpoint>
        <line-breakpoint enabled="true" suspend="THREAD" type="python-line">
          <url>file://$PROJECT_DIR$/src/research/power_flow/asd/asd_power_flow.py</url>
          <line>513</line>
          <option name="timeStamp" value="203" />
        </line-breakpoint>
        <line-breakpoint enabled="true" suspend="THREAD" type="python-line">
          <url>file://$PROJECT_DIR$/src/research/power_flow/asd/asd_power_flow.py</url>
          <line>505</line>
          <option name="timeStamp" value="207" />
        </line-breakpoint>
        <line-breakpoint enabled="true" suspend="THREAD" type="python-line">
          <url>file://$PROJECT_DIR$/src/research/power_flow/asd/asd_power_flow.py</url>
          <line>503</line>
          <option name="timeStamp" value="208" />
        </line-breakpoint>
        <line-breakpoint enabled="true" suspend="THREAD" type="python-line">
          <url>file://$PROJECT_DIR$/src/research/power_flow/asd/asd_power_flow.py</url>
          <line>507</line>
          <option name="timeStamp" value="209" />
        </line-breakpoint>
        <line-breakpoint enabled="true" suspend="THREAD" type="python-line">
          <url>file://$PROJECT_DIR$/src/research/power_flow/asd/asd_power_flow.py</url>
          <line>499</line>
          <option name="timeStamp" value="210" />
        </line-breakpoint>
        <line-breakpoint enabled="true" suspend="THREAD" type="python-line">
          <url>file://$PROJECT_DIR$/src/research/PTDF/PTDF_research.py</url>
          <line>103</line>
          <option name="timeStamp" value="291" />
        </line-breakpoint>
        <line-breakpoint enabled="true" suspend="THREAD" type="python-line">
          <url>file://$PROJECT_DIR$/src/research/PTDF/PTDF_research.py</url>
          <line>149</line>
          <option name="timeStamp" value="294" />
        </line-breakpoint>
        <line-breakpoint enabled="true" suspend="THREAD" type="python-line">
          <url>file://$PROJECT_DIR$/src/research/PTDF/PTDF_research3.py</url>
          <line>55</line>
          <option name="timeStamp" value="298" />
        </line-breakpoint>
        <line-breakpoint enabled="true" suspend="THREAD" type="python-line">
          <url>file://$PROJECT_DIR$/src/GridCal/Engine/Simulations/OPF/ac_opf_ts.py</url>
          <line>406</line>
          <option name="timeStamp" value="328" />
        </line-breakpoint>
        <line-breakpoint enabled="true" suspend="THREAD" type="python-line">
          <url>file://$PROJECT_DIR$/src/research/power_flow/rectangular/rectangular_nr1.py</url>
          <line>110</line>
          <option name="timeStamp" value="340" />
        </line-breakpoint>
        <line-breakpoint enabled="true" suspend="THREAD" type="python-line">
          <url>file://$PROJECT_DIR$/src/research/power_flow/rectangular/rectangular_nr1.py</url>
          <line>115</line>
          <option name="timeStamp" value="341" />
        </line-breakpoint>
        <line-breakpoint enabled="true" suspend="THREAD" type="python-line">
          <url>file://$PROJECT_DIR$/src/tests/test_transformer_regulator.py</url>
          <line>185</line>
          <option name="timeStamp" value="352" />
        </line-breakpoint>
        <line-breakpoint enabled="true" suspend="THREAD" type="python-line">
          <url>file://$PROJECT_DIR$/src/research/admittance/admittance_variations.py</url>
          <line>122</line>
          <option name="timeStamp" value="355" />
        </line-breakpoint>
        <line-breakpoint enabled="true" suspend="THREAD" type="python-line">
          <url>file://$PROJECT_DIR$/src/research/admittance/admittance_variations.py</url>
          <line>115</line>
          <option name="timeStamp" value="356" />
        </line-breakpoint>
        <line-breakpoint enabled="true" suspend="THREAD" type="python-line">
          <condition expression="conv == DeviceType" language="Python" />
          <url>file://$PROJECT_DIR$/src/GridCal/Engine/IO/excel_interface.py</url>
          <line>278</line>
          <option name="timeStamp" value="402" />
        </line-breakpoint>
        <line-breakpoint enabled="true" suspend="THREAD" type="python-line">
          <url>file://$PROJECT_DIR$/src/GridCal/Engine/Simulations/PowerFlow/NumericalMethods/helm_power_flow.py</url>
          <line>185</line>
          <option name="timeStamp" value="407" />
        </line-breakpoint>
        <line-breakpoint enabled="true" suspend="THREAD" type="python-line">
          <url>file://$PROJECT_DIR$/src/GridCal/Engine/Simulations/PowerFlow/NumericalMethods/jacobian_based_power_flow.py</url>
          <line>1166</line>
          <option name="timeStamp" value="418" />
        </line-breakpoint>
        <line-breakpoint enabled="true" suspend="THREAD" type="python-line">
          <url>file://$PROJECT_DIR$/src/GridCal/Engine/Simulations/PowerFlow/NumericalMethods/jacobian_based_power_flow.py</url>
          <line>1192</line>
          <option name="timeStamp" value="419" />
        </line-breakpoint>
        <line-breakpoint enabled="true" suspend="THREAD" type="python-line">
          <url>file://$PROJECT_DIR$/src/GridCal/Engine/Simulations/PowerFlow/NumericalMethods/jacobian_based_power_flow.py</url>
          <line>1189</line>
          <option name="timeStamp" value="420" />
        </line-breakpoint>
        <line-breakpoint enabled="true" suspend="THREAD" type="python-line">
          <url>file://$PROJECT_DIR$/src/research/upfc/fuerte_esquivel_acha_ambriz_perez_paper.py</url>
          <line>224</line>
          <option name="timeStamp" value="426" />
        </line-breakpoint>
        <line-breakpoint enabled="true" suspend="THREAD" type="python-line">
          <url>file://$PROJECT_DIR$/src/research/upfc/fuerte_esquivel_acha_ambriz_perez_paper.py</url>
          <line>248</line>
          <option name="timeStamp" value="427" />
        </line-breakpoint>
        <line-breakpoint enabled="true" suspend="THREAD" type="python-line">
          <url>file://$PROJECT_DIR$/src/research/upfc/fuerte_esquivel_acha_ambriz_perez_paper.py</url>
          <line>119</line>
          <option name="timeStamp" value="428" />
        </line-breakpoint>
        <line-breakpoint enabled="true" suspend="THREAD" type="python-line">
          <url>file://$PROJECT_DIR$/src/research/power_flow/fubm/derivatives_research0.py</url>
          <line>239</line>
          <option name="timeStamp" value="435" />
        </line-breakpoint>
        <line-breakpoint enabled="true" suspend="THREAD" type="python-line">
          <url>file://$PROJECT_DIR$/src/research/power_flow/fubm/derivatives_research0.py</url>
          <line>233</line>
          <option name="timeStamp" value="436" />
        </line-breakpoint>
        <line-breakpoint enabled="true" suspend="THREAD" type="python-line">
          <url>file://$PROJECT_DIR$/src/research/power_flow/fubm/derivatives_research0.py</url>
          <line>237</line>
          <option name="timeStamp" value="437" />
        </line-breakpoint>
        <line-breakpoint enabled="true" suspend="THREAD" type="python-line">
          <url>file://$PROJECT_DIR$/src/research/power_flow/fubm/derivatives_research1.py</url>
          <line>867</line>
          <option name="timeStamp" value="439" />
        </line-breakpoint>
        <line-breakpoint enabled="true" suspend="THREAD" type="python-line">
          <url>file://$PROJECT_DIR$/src/research/power_flow/hvdc/newton_line_search_acdc.py</url>
          <line>932</line>
          <option name="timeStamp" value="442" />
        </line-breakpoint>
        <line-breakpoint enabled="true" suspend="THREAD" type="python-line">
          <url>file://$PROJECT_DIR$/src/research/power_flow/jacobian/high_speed_jacobian_csc.py</url>
          <line>142</line>
          <option name="timeStamp" value="482" />
        </line-breakpoint>
        <line-breakpoint enabled="true" suspend="THREAD" type="python-line">
          <url>file://$PROJECT_DIR$/src/GridCal/Engine/Sparse/sparse_utils.py</url>
          <line>453</line>
          <option name="timeStamp" value="486" />
        </line-breakpoint>
        <line-breakpoint enabled="true" suspend="THREAD" type="python-line">
          <url>file://$PROJECT_DIR$/src/GridCal/Engine/IO/zip_interface.py</url>
          <line>375</line>
          <option name="timeStamp" value="564" />
        </line-breakpoint>
        <line-breakpoint enabled="true" suspend="THREAD" type="python-line">
          <url>file://$PROJECT_DIR$/src/GridCal/Engine/IO/h5_interface.py</url>
          <line>101</line>
          <option name="timeStamp" value="625" />
        </line-breakpoint>
        <line-breakpoint enabled="true" suspend="THREAD" type="python-line">
          <url>file://$PROJECT_DIR$/src/research/PTDF/ATC1.py</url>
          <line>25</line>
          <option name="timeStamp" value="670" />
        </line-breakpoint>
        <line-breakpoint enabled="true" suspend="THREAD" type="python-line">
          <url>file://$PROJECT_DIR$/src/research/PTDF/PTDF_by_node_groups.py</url>
          <line>88</line>
          <option name="timeStamp" value="687" />
        </line-breakpoint>
        <line-breakpoint enabled="true" suspend="THREAD" type="python-line">
          <url>file://$PROJECT_DIR$/src/research/PTDF/PTDF_by_node_groups.py</url>
          <line>90</line>
          <option name="timeStamp" value="688" />
        </line-breakpoint>
        <line-breakpoint enabled="true" suspend="THREAD" type="python-line">
          <url>file://$PROJECT_DIR$/src/research/PTDF/PTDF_by_node_groups.py</url>
          <line>135</line>
          <option name="timeStamp" value="690" />
        </line-breakpoint>
        <line-breakpoint enabled="true" suspend="THREAD" type="python-line">
          <url>file://$PROJECT_DIR$/src/GridCal/Engine/Core/DataStructures/generator_data.py</url>
          <line>138</line>
          <option name="timeStamp" value="740" />
        </line-breakpoint>
        <line-breakpoint enabled="true" suspend="THREAD" type="python-line">
          <url>file://$PROJECT_DIR$/src/GridCal/Engine/IO/power_world_parser.py</url>
          <line>201</line>
          <option name="timeStamp" value="808" />
        </line-breakpoint>
        <line-breakpoint enabled="true" suspend="THREAD" type="python-line">
          <url>file://$PROJECT_DIR$/src/research/state_estimation/5_bus_se.py</url>
          <line>34</line>
          <option name="timeStamp" value="848" />
        </line-breakpoint>
        <line-breakpoint enabled="true" suspend="THREAD" type="python-line">
          <url>file://$PROJECT_DIR$/src/GridCal/Engine/Simulations/StateEstimation/state_estimation.py</url>
          <line>285</line>
          <option name="timeStamp" value="851" />
        </line-breakpoint>
        <line-breakpoint enabled="true" suspend="THREAD" type="python-line">
          <url>file://$PROJECT_DIR$/src/research/PTDF/PTDF_ku_leuven.py</url>
          <line>137</line>
          <option name="timeStamp" value="854" />
        </line-breakpoint>
        <line-breakpoint enabled="true" suspend="THREAD" type="python-line">
          <url>file://$PROJECT_DIR$/src/research/PTDF/PTDF_ku_leuven.py</url>
          <line>68</line>
          <option name="timeStamp" value="860" />
        </line-breakpoint>
        <line-breakpoint enabled="true" suspend="THREAD" type="python-line">
          <url>file://$PROJECT_DIR$/src/GridCal/Engine/Core/time_series_pf_data.py</url>
          <option name="timeStamp" value="904" />
        </line-breakpoint>
        <line-breakpoint enabled="true" suspend="THREAD" type="python-line">
          <url>file://$PROJECT_DIR$/src/GridCal/ThirdParty/pulp/solver_interfaces/cplex.py</url>
          <line>112</line>
          <option name="timeStamp" value="922" />
        </line-breakpoint>
        <line-breakpoint enabled="true" suspend="THREAD" type="python-line">
          <url>file://$PROJECT_DIR$/src/GridCal/Engine/Simulations/results_template.py</url>
          <line>79</line>
          <option name="timeStamp" value="924" />
        </line-breakpoint>
        <line-breakpoint enabled="true" suspend="THREAD" type="python-line">
          <url>file://$PROJECT_DIR$/src/GridCal/Engine/Simulations/PowerFlow/NumericalMethods/jacobian_based_power_flow.py</url>
          <line>551</line>
          <option name="timeStamp" value="995" />
        </line-breakpoint>
        <line-breakpoint enabled="true" suspend="THREAD" type="python-line">
          <url>file://$PROJECT_DIR$/src/GridCal/Engine/Simulations/PowerFlow/NumericalMethods/jacobian_based_power_flow.py</url>
          <line>543</line>
          <option name="timeStamp" value="996" />
        </line-breakpoint>
        <line-breakpoint enabled="true" suspend="THREAD" type="python-line">
          <url>file://$PROJECT_DIR$/src/GridCal/Engine/Core/admittance_matrices.py</url>
          <line>252</line>
          <option name="timeStamp" value="1032" />
        </line-breakpoint>
        <line-breakpoint enabled="true" suspend="THREAD" type="python-line">
          <url>file://$PROJECT_DIR$/src/GridCal/Engine/Core/admittance_matrices.py</url>
          <line>359</line>
          <option name="timeStamp" value="1034" />
        </line-breakpoint>
        <line-breakpoint enabled="true" suspend="THREAD" type="python-line">
          <condition expression="nnz == 10" language="Python" />
          <url>file://$PROJECT_DIR$/src/GridCal/Engine/Simulations/PowerFlow/NumericalMethods/ac_jacobian.py</url>
          <line>140</line>
          <option name="timeStamp" value="1045" />
        </line-breakpoint>
        <line-breakpoint enabled="true" suspend="THREAD" type="python-line">
          <url>file://$PROJECT_DIR$/src/GridCal/Engine/Simulations/PowerFlow/NumericalMethods/derivatives.py</url>
          <line>165</line>
          <option name="timeStamp" value="1048" />
        </line-breakpoint>
        <line-breakpoint enabled="true" suspend="THREAD" type="python-line">
          <condition expression="k == 7" language="Python" />
          <url>file://$PROJECT_DIR$/src/GridCal/Engine/Simulations/PowerFlow/NumericalMethods/derivatives.py</url>
          <line>159</line>
          <option name="timeStamp" value="1050" />
        </line-breakpoint>
        <line-breakpoint enabled="true" suspend="THREAD" type="python-line">
          <condition expression="k == 7" language="Python" />
          <url>file://$PROJECT_DIR$/src/GridCal/Engine/Simulations/PowerFlow/NumericalMethods/derivatives.py</url>
          <line>145</line>
          <option name="timeStamp" value="1051" />
        </line-breakpoint>
        <line-breakpoint enabled="true" suspend="THREAD" type="python-line">
          <url>file://$PROJECT_DIR$/src/GridCal/Engine/Simulations/PowerFlow/NumericalMethods/newton_raphson.py</url>
          <line>121</line>
          <option name="timeStamp" value="1056" />
        </line-breakpoint>
        <line-breakpoint enabled="true" suspend="THREAD" type="python-line">
          <url>file://$PROJECT_DIR$/src/GridCal/Engine/Simulations/PowerFlow/power_flow_worker.py</url>
          <line>490</line>
          <option name="timeStamp" value="1115" />
        </line-breakpoint>
        <line-breakpoint enabled="true" suspend="THREAD" type="python-line">
          <url>file://$PROJECT_DIR$/src/GridCal/Engine/IO/cim/cim_parser.py</url>
          <line>855</line>
          <option name="timeStamp" value="1116" />
        </line-breakpoint>
        <line-breakpoint enabled="true" suspend="THREAD" type="python-line">
          <url>file://$PROJECT_DIR$/src/research/derivatives_and_jacobian/branch_power_2.py</url>
          <line>200</line>
          <option name="timeStamp" value="1133" />
        </line-breakpoint>
        <line-breakpoint enabled="true" suspend="THREAD" type="python-line">
          <url>file://$PROJECT_DIR$/src/research/derivatives_and_jacobian/branch_power_2.py</url>
          <line>545</line>
          <option name="timeStamp" value="1135" />
        </line-breakpoint>
        <line-breakpoint enabled="true" suspend="THREAD" type="python-line">
          <url>file://$PROJECT_DIR$/src/research/derivatives_and_jacobian/branch_power_2.py</url>
          <line>543</line>
          <option name="timeStamp" value="1136" />
        </line-breakpoint>
        <line-breakpoint enabled="true" suspend="THREAD" type="python-line">
          <url>file://$PROJECT_DIR$/src/research/derivatives_and_jacobian/branch_power_2.py</url>
          <line>531</line>
          <option name="timeStamp" value="1137" />
        </line-breakpoint>
        <line-breakpoint enabled="true" suspend="THREAD" type="python-line">
          <url>file://$PROJECT_DIR$/src/research/derivatives_and_jacobian/branch_power_3.py</url>
          <line>22</line>
          <option name="timeStamp" value="1144" />
        </line-breakpoint>
        <line-breakpoint enabled="true" suspend="THREAD" type="python-line">
          <url>file://$PROJECT_DIR$/src/research/experimental_readers/arrillagas_book_grids_to_gridcal.py</url>
          <line>58</line>
          <option name="timeStamp" value="1145" />
        </line-breakpoint>
        <line-breakpoint enabled="true" suspend="THREAD" type="python-line">
          <url>file://$PROJECT_DIR$/src/GridCal/Engine/Simulations/ShortCircuitStudies/short_circuit_driver.py</url>
          <line>342</line>
          <option name="timeStamp" value="1160" />
        </line-breakpoint>
        <line-breakpoint enabled="true" suspend="THREAD" type="python-line">
          <url>file://$PROJECT_DIR$/src/GridCal/Engine/Simulations/ShortCircuitStudies/short_circuit_driver.py</url>
          <line>344</line>
          <option name="timeStamp" value="1161" />
        </line-breakpoint>
        <line-breakpoint enabled="true" suspend="THREAD" type="python-line">
          <url>file://$PROJECT_DIR$/src/GridCal/Engine/Simulations/ShortCircuitStudies/short_circuit.py</url>
          <line>98</line>
          <option name="timeStamp" value="1177" />
        </line-breakpoint>
        <line-breakpoint enabled="true" suspend="THREAD" type="python-line">
          <url>file://$PROJECT_DIR$/src/GridCal/Engine/Simulations/ShortCircuitStudies/short_circuit_worker.py</url>
          <line>270</line>
          <option name="timeStamp" value="1178" />
        </line-breakpoint>
        <line-breakpoint enabled="true" suspend="THREAD" type="python-line">
          <url>file://$PROJECT_DIR$/src/GridCal/Engine/Simulations/ShortCircuitStudies/short_circuit_worker.py</url>
          <line>108</line>
          <option name="timeStamp" value="1179" />
        </line-breakpoint>
        <line-breakpoint enabled="true" suspend="THREAD" type="python-line">
          <url>file://$PROJECT_DIR$/src/tests/deep_copy_test.py</url>
          <line>58</line>
          <option name="timeStamp" value="1211" />
        </line-breakpoint>
        <line-breakpoint enabled="true" suspend="THREAD" type="python-line">
          <url>file://$PROJECT_DIR$/src/tests/deep_copy_test.py</url>
          <line>50</line>
          <option name="timeStamp" value="1212" />
        </line-breakpoint>
        <line-breakpoint enabled="true" suspend="THREAD" type="python-line">
          <url>file://$PROJECT_DIR$/src/GridCalEngine/Utils/MIP/pulp_interface.py</url>
          <line>172</line>
          <option name="timeStamp" value="1227" />
        </line-breakpoint>
        <line-breakpoint enabled="true" suspend="THREAD" type="python-line">
          <url>file://$PROJECT_DIR$/src/tests/test_hydro.py</url>
          <line>63</line>
          <option name="timeStamp" value="1235" />
        </line-breakpoint>
        <line-breakpoint enabled="true" suspend="THREAD" type="python-line">
          <url>file://$PROJECT_DIR$/src/GridCal/Gui/Diagrams/SchematicWidget/Branches/line_editor.py</url>
          <line>210</line>
          <option name="timeStamp" value="1711" />
        </line-breakpoint>
        <line-breakpoint enabled="true" suspend="THREAD" type="python-line">
          <url>file://$PROJECT_DIR$/src/GridCalEngine/Devices/Branches/line.py</url>
          <line>268</line>
          <option name="timeStamp" value="1712" />
        </line-breakpoint>
        <line-breakpoint enabled="true" suspend="THREAD" type="python-line">
          <url>file://$PROJECT_DIR$/src/GridCalEngine/Devices/Branches/sequence_line_type.py</url>
          <line>86</line>
          <option name="timeStamp" value="1713" />
        </line-breakpoint>
        <line-breakpoint enabled="true" suspend="THREAD" type="python-line">
          <url>file://$PROJECT_DIR$/src/trunk/misc/cv2_cam.py</url>
          <line>33</line>
          <option name="timeStamp" value="1714" />
        </line-breakpoint>
        <line-breakpoint enabled="true" suspend="THREAD" type="python-line">
          <url>file://$PROJECT_DIR$/src/GridCal/Gui/Analysis/object_plot_analysis.py</url>
          <line>242</line>
          <option name="timeStamp" value="1732" />
        </line-breakpoint>
        <line-breakpoint enabled="true" suspend="THREAD" type="python-line">
          <url>file://$PROJECT_DIR$/src/GridCal/Gui/Analysis/object_plot_analysis.py</url>
          <line>243</line>
          <option name="timeStamp" value="1733" />
        </line-breakpoint>
        <line-breakpoint enabled="true" suspend="THREAD" type="python-line">
          <url>file://$PROJECT_DIR$/src/GridCalEngine/IO/raw/rawx_parser_writer.py</url>
          <line>143</line>
          <option name="timeStamp" value="1737" />
        </line-breakpoint>
        <line-breakpoint enabled="true" suspend="THREAD" type="python-line">
          <url>file://$PROJECT_DIR$/src/GridCal/Gui/Diagrams/MapWidget/Tiles/tiles.py</url>
          <line>166</line>
          <option name="timeStamp" value="1746" />
        </line-breakpoint>
        <line-breakpoint enabled="true" suspend="THREAD" type="python-line">
          <url>file://$PROJECT_DIR$/src/GridCal/Gui/Diagrams/MapWidget/Tiles/tiles.py</url>
          <line>173</line>
          <option name="timeStamp" value="1748" />
        </line-breakpoint>
        <line-breakpoint enabled="true" suspend="THREAD" type="python-line">
          <url>file://$PROJECT_DIR$/src/GridCal/Gui/Diagrams/MapWidget/Tiles/tiles.py</url>
          <line>176</line>
          <option name="timeStamp" value="1749" />
        </line-breakpoint>
        <line-breakpoint enabled="true" suspend="THREAD" type="python-line">
          <url>file://$PROJECT_DIR$/src/trunk/qt_related/se_editor.py</url>
          <line>81</line>
          <option name="timeStamp" value="1829" />
        </line-breakpoint>
        <line-breakpoint enabled="true" suspend="THREAD" type="python-line">
          <url>file://$PROJECT_DIR$/src/GridCal/Gui/Diagrams/SchematicWidget/schematic_widget.py</url>
          <line>3505</line>
          <option name="timeStamp" value="1851" />
        </line-breakpoint>
        <line-breakpoint enabled="true" suspend="THREAD" type="python-line">
          <url>file://$PROJECT_DIR$/src/GridCal/Gui/Main/SubClasses/io.py</url>
          <line>157</line>
          <option name="timeStamp" value="1915" />
        </line-breakpoint>
        <line-breakpoint enabled="true" suspend="THREAD" type="python-line">
          <url>file://$PROJECT_DIR$/src/GridCal/Gui/Main/SubClasses/io.py</url>
          <line>453</line>
          <option name="timeStamp" value="1916" />
        </line-breakpoint>
        <line-breakpoint enabled="true" suspend="THREAD" type="python-line">
          <url>file://$PROJECT_DIR$/src/GridCal/Gui/Diagrams/SchematicWidget/schematic_widget.py</url>
          <line>1096</line>
          <option name="timeStamp" value="1924" />
        </line-breakpoint>
        <line-breakpoint enabled="true" suspend="THREAD" type="python-line">
          <url>file://$PROJECT_DIR$/src/trunk/acdc_pf/ieee9_Kriti.py</url>
          <line>81</line>
          <option name="timeStamp" value="1925" />
        </line-breakpoint>
        <line-breakpoint enabled="true" suspend="THREAD" type="python-line">
          <url>file://$PROJECT_DIR$/examples/associations_templates.py</url>
          <line>11</line>
          <option name="timeStamp" value="1966" />
        </line-breakpoint>
        <line-breakpoint enabled="true" suspend="THREAD" type="python-line">
          <url>file://$PROJECT_DIR$/src/GridCalEngine/IO/gridcal/pack_unpack.py</url>
<<<<<<< HEAD
          <line>1178</line>
          <option name="timeStamp" value="1960" />
        </line-breakpoint>
        <line-breakpoint enabled="true" suspend="THREAD" type="python-line">
          <url>file://$PROJECT_DIR$/src/GridCalEngine/IO/gridcal/pack_unpack.py</url>
          <line>1192</line>
          <option name="timeStamp" value="1961" />
        </line-breakpoint>
        <line-breakpoint enabled="true" suspend="THREAD" type="python-line">
          <url>file://$PROJECT_DIR$/src/GridCalEngine/IO/gridcal/pack_unpack.py</url>
          <line>1206</line>
          <option name="timeStamp" value="1962" />
        </line-breakpoint>
        <line-breakpoint enabled="true" suspend="THREAD" type="python-line">
          <url>file://$PROJECT_DIR$/src/GridCalEngine/IO/gridcal/pack_unpack.py</url>
          <line>1135</line>
          <option name="timeStamp" value="1967" />
        </line-breakpoint>
        <line-breakpoint enabled="true" suspend="THREAD" type="python-line">
          <url>file://$PROJECT_DIR$/examples/try_template_loading.py</url>
          <line>13</line>
          <option name="timeStamp" value="1972" />
        </line-breakpoint>
        <line-breakpoint enabled="true" suspend="THREAD" type="python-line">
          <url>file://$PROJECT_DIR$/src/GridCalEngine/IO/gridcal/pack_unpack.py</url>
          <line>1067</line>
          <option name="timeStamp" value="1976" />
        </line-breakpoint>
        <line-breakpoint enabled="true" suspend="THREAD" type="python-line">
          <url>file://$PROJECT_DIR$/examples/try_template_loading.py</url>
          <line>12</line>
          <option name="timeStamp" value="1977" />
        </line-breakpoint>
        <line-breakpoint enabled="true" suspend="THREAD" type="python-line">
          <url>file://$PROJECT_DIR$/src/GridCalEngine/IO/gridcal/pack_unpack.py</url>
          <line>1060</line>
          <option name="timeStamp" value="1985" />
=======
          <line>1114</line>
          <option name="timeStamp" value="1987" />
        </line-breakpoint>
        <line-breakpoint enabled="true" suspend="THREAD" type="python-line">
          <url>file://$PROJECT_DIR$/src/GridCalEngine/IO/gridcal/pack_unpack.py</url>
          <line>1057</line>
          <option name="timeStamp" value="1989" />
        </line-breakpoint>
        <line-breakpoint enabled="true" suspend="THREAD" type="python-line">
          <url>file://$PROJECT_DIR$/src/GridCalEngine/IO/gridcal/pack_unpack.py</url>
          <line>1047</line>
          <option name="timeStamp" value="1990" />
        </line-breakpoint>
        <line-breakpoint enabled="true" suspend="THREAD" type="python-line">
          <url>file://$PROJECT_DIR$/src/GridCalEngine/IO/gridcal/pack_unpack.py</url>
          <line>1054</line>
          <option name="timeStamp" value="1991" />
        </line-breakpoint>
        <line-breakpoint enabled="true" suspend="THREAD" type="python-line">
          <url>file://$PROJECT_DIR$/src/GridCalEngine/IO/gridcal/pack_unpack.py</url>
          <line>1048</line>
          <option name="timeStamp" value="1992" />
>>>>>>> 18eb1d3c
        </line-breakpoint>
      </breakpoints>
    </breakpoint-manager>
  </component>
  <component name="com.intellij.coverage.CoverageDataManagerImpl">
    <SUITE FILE_PATH="coverage/GridCal$Nosetests_in_ACPTDF_research_py.coverage" NAME="Nosetests in ACPTDF_research.py Coverage Results" MODIFIED="1601970337931" SOURCE_PROVIDER="com.intellij.coverage.DefaultCoverageFileProvider" RUNNER="coverage.py" COVERAGE_BY_TEST_ENABLED="true" COVERAGE_TRACING_ENABLED="false" WORKING_DIRECTORY="$PROJECT_DIR$/src/research/PTDF" />
    <SUITE FILE_PATH="coverage/GridCal$cgmes_import_check.coverage" NAME="cgmes_import_check Coverage Results" MODIFIED="1714545860153" SOURCE_PROVIDER="com.intellij.coverage.DefaultCoverageFileProvider" RUNNER="coverage.py" COVERAGE_BY_TEST_ENABLED="true" COVERAGE_TRACING_ENABLED="false" WORKING_DIRECTORY="$PROJECT_DIR$/src/trunk/cgmes_import_check" />
    <SUITE FILE_PATH="coverage/GridCal$test_contingency.coverage" NAME="test_contingency Coverage Results" MODIFIED="1721226887601" SOURCE_PROVIDER="com.intellij.coverage.DefaultCoverageFileProvider" RUNNER="coverage.py" COVERAGE_BY_TEST_ENABLED="false" COVERAGE_TRACING_ENABLED="false" WORKING_DIRECTORY="$PROJECT_DIR$/src/tests" />
    <SUITE FILE_PATH="coverage/GridCal$admittance_variations.coverage" NAME="admittance_variations Coverage Results" MODIFIED="1603050030453" SOURCE_PROVIDER="com.intellij.coverage.DefaultCoverageFileProvider" RUNNER="coverage.py" COVERAGE_BY_TEST_ENABLED="true" COVERAGE_TRACING_ENABLED="false" WORKING_DIRECTORY="$PROJECT_DIR$/src/research/admittance" />
    <SUITE FILE_PATH="coverage/GridCal$pytest_in_test_power_flow_py.coverage" NAME="pytest in test_power_flow.py Coverage Results" MODIFIED="1720696408485" SOURCE_PROVIDER="com.intellij.coverage.DefaultCoverageFileProvider" RUNNER="coverage.py" COVERAGE_BY_TEST_ENABLED="false" COVERAGE_TRACING_ENABLED="false" WORKING_DIRECTORY="$PROJECT_DIR$/src/tests" />
    <SUITE FILE_PATH="coverage/GridCal$pymoo_example.coverage" NAME="pymoo_example Coverage Results" MODIFIED="1709072652713" SOURCE_PROVIDER="com.intellij.coverage.DefaultCoverageFileProvider" RUNNER="coverage.py" COVERAGE_BY_TEST_ENABLED="true" COVERAGE_TRACING_ENABLED="false" WORKING_DIRECTORY="$PROJECT_DIR$/src/trunk/investments" />
    <SUITE FILE_PATH="coverage/GridCal$Nosetests_for_tests_test_load_all_grids_test_all_grids.coverage" NAME="Nosetests for tests.test_load_all_grids.test_all_grids Coverage Results" MODIFIED="1706045177667" SOURCE_PROVIDER="com.intellij.coverage.DefaultCoverageFileProvider" RUNNER="coverage.py" COVERAGE_BY_TEST_ENABLED="true" COVERAGE_TRACING_ENABLED="false" WORKING_DIRECTORY="$PROJECT_DIR$/src/tests" />
    <SUITE FILE_PATH="coverage/GridCal$Nosetests_in_profiles_test_py.coverage" NAME="Nosetests in profiles_test.py Coverage Results" MODIFIED="1701346671216" SOURCE_PROVIDER="com.intellij.coverage.DefaultCoverageFileProvider" RUNNER="coverage.py" COVERAGE_BY_TEST_ENABLED="true" COVERAGE_TRACING_ENABLED="false" WORKING_DIRECTORY="$PROJECT_DIR$/src/tests" />
    <SUITE FILE_PATH="coverage/GridCal$Nosetests_for_test_ptdf_test_ptdf_generation_contingencies.coverage" NAME="Nosetests for test_ptdf.test_ptdf_generation_contingencies Coverage Results" MODIFIED="1710157945283" SOURCE_PROVIDER="com.intellij.coverage.DefaultCoverageFileProvider" RUNNER="coverage.py" COVERAGE_BY_TEST_ENABLED="true" COVERAGE_TRACING_ENABLED="false" WORKING_DIRECTORY="$PROJECT_DIR$/src/tests" />
    <SUITE FILE_PATH="coverage/GridCal$tests_derivatives.coverage" NAME="tests_derivatives Coverage Results" MODIFIED="1721070452040" SOURCE_PROVIDER="com.intellij.coverage.DefaultCoverageFileProvider" RUNNER="coverage.py" COVERAGE_BY_TEST_ENABLED="false" COVERAGE_TRACING_ENABLED="false" WORKING_DIRECTORY="$PROJECT_DIR$/src/tests" />
    <SUITE FILE_PATH="coverage/GridCal$newton_line_search_acdc.coverage" NAME="newton_line_search_acdc Coverage Results" MODIFIED="1608896800406" SOURCE_PROVIDER="com.intellij.coverage.DefaultCoverageFileProvider" RUNNER="coverage.py" COVERAGE_BY_TEST_ENABLED="true" COVERAGE_TRACING_ENABLED="false" WORKING_DIRECTORY="$PROJECT_DIR$/src/research/hvdc" />
    <SUITE FILE_PATH="coverage/GridCal$state_estimation_run.coverage" NAME="state_estimation_run Coverage Results" MODIFIED="1696328917395" SOURCE_PROVIDER="com.intellij.coverage.DefaultCoverageFileProvider" RUNNER="coverage.py" COVERAGE_BY_TEST_ENABLED="true" COVERAGE_TRACING_ENABLED="false" WORKING_DIRECTORY="$PROJECT_DIR$/examples" />
    <SUITE FILE_PATH="coverage/GridCal$ACPTDF_research2.coverage" NAME="ACPTDF_research2 Coverage Results" MODIFIED="1601972012772" SOURCE_PROVIDER="com.intellij.coverage.DefaultCoverageFileProvider" RUNNER="coverage.py" COVERAGE_BY_TEST_ENABLED="true" COVERAGE_TRACING_ENABLED="false" WORKING_DIRECTORY="$PROJECT_DIR$/src/research/PTDF" />
    <SUITE FILE_PATH="coverage/GridCal$ac_opf.coverage" NAME="ac_opf Coverage Results" MODIFIED="1602504341020" SOURCE_PROVIDER="com.intellij.coverage.DefaultCoverageFileProvider" RUNNER="coverage.py" COVERAGE_BY_TEST_ENABLED="true" COVERAGE_TRACING_ENABLED="false" WORKING_DIRECTORY="$PROJECT_DIR$/src/GridCal/Engine/Simulations/OPF" />
    <SUITE FILE_PATH="coverage/GridCal$make.coverage" NAME="make Coverage Results" MODIFIED="1693923404879" SOURCE_PROVIDER="com.intellij.coverage.DefaultCoverageFileProvider" RUNNER="coverage.py" COVERAGE_BY_TEST_ENABLED="true" COVERAGE_TRACING_ENABLED="false" WORKING_DIRECTORY="$PROJECT_DIR$/doc" />
    <SUITE FILE_PATH="coverage/GridCal$Nosetests_in_test_api_helm_py.coverage" NAME="Nosetests in test_api_helm.py Coverage Results" MODIFIED="1609500335381" SOURCE_PROVIDER="com.intellij.coverage.DefaultCoverageFileProvider" RUNNER="coverage.py" COVERAGE_BY_TEST_ENABLED="true" COVERAGE_TRACING_ENABLED="false" WORKING_DIRECTORY="$PROJECT_DIR$/src/tests" />
    <SUITE FILE_PATH="coverage/GridCal$Nosetests_in_test_basic_py.coverage" NAME="Nosetests in test_basic.py Coverage Results" MODIFIED="1609500352073" SOURCE_PROVIDER="com.intellij.coverage.DefaultCoverageFileProvider" RUNNER="coverage.py" COVERAGE_BY_TEST_ENABLED="true" COVERAGE_TRACING_ENABLED="false" WORKING_DIRECTORY="$PROJECT_DIR$/src/tests" />
    <SUITE FILE_PATH="coverage/GridCal$reactive_power_curve.coverage" NAME="reactive_power_curve Coverage Results" MODIFIED="1606723746932" SOURCE_PROVIDER="com.intellij.coverage.DefaultCoverageFileProvider" RUNNER="coverage.py" COVERAGE_BY_TEST_ENABLED="true" COVERAGE_TRACING_ENABLED="false" WORKING_DIRECTORY="$PROJECT_DIR$/src/research/generator" />
    <SUITE FILE_PATH="coverage/GridCal$PTDF_ku_leuven.coverage" NAME="PTDF_ku_leuven Coverage Results" MODIFIED="1642342521661" SOURCE_PROVIDER="com.intellij.coverage.DefaultCoverageFileProvider" RUNNER="coverage.py" COVERAGE_BY_TEST_ENABLED="true" COVERAGE_TRACING_ENABLED="false" WORKING_DIRECTORY="$PROJECT_DIR$/src/research/PTDF" />
    <SUITE FILE_PATH="coverage/GridCal$rpgm_algo.coverage" NAME="rpgm_algo Coverage Results" MODIFIED="1603645665438" SOURCE_PROVIDER="com.intellij.coverage.DefaultCoverageFileProvider" RUNNER="coverage.py" COVERAGE_BY_TEST_ENABLED="true" COVERAGE_TRACING_ENABLED="false" WORKING_DIRECTORY="$PROJECT_DIR$/src/GridCal/ThirdParty/SyntheticNetworks" />
    <SUITE FILE_PATH="coverage/GridCal$reliability_study_run.coverage" NAME="reliability_study_run Coverage Results" MODIFIED="1702649590547" SOURCE_PROVIDER="com.intellij.coverage.DefaultCoverageFileProvider" RUNNER="coverage.py" COVERAGE_BY_TEST_ENABLED="true" COVERAGE_TRACING_ENABLED="false" WORKING_DIRECTORY="$PROJECT_DIR$/examples" />
    <SUITE FILE_PATH="coverage/GridCal$Nosetests_for_tests_test_topology_processor_test_topology_rts.coverage" NAME="Nosetests for tests.test_topology_processor.test_topology_rts Coverage Results" MODIFIED="1709292306565" SOURCE_PROVIDER="com.intellij.coverage.DefaultCoverageFileProvider" RUNNER="coverage.py" COVERAGE_BY_TEST_ENABLED="true" COVERAGE_TRACING_ENABLED="false" WORKING_DIRECTORY="$PROJECT_DIR$/src/tests" />
    <SUITE FILE_PATH="coverage/GridCal$main.coverage" NAME="main Coverage Results" MODIFIED="1629915665021" SOURCE_PROVIDER="com.intellij.coverage.DefaultCoverageFileProvider" RUNNER="coverage.py" COVERAGE_BY_TEST_ENABLED="true" COVERAGE_TRACING_ENABLED="false" WORKING_DIRECTORY="$PROJECT_DIR$/src/research/PCA/josep_v2" />
    <SUITE FILE_PATH="coverage/GridCal$generate_property_gatters_and_setters.coverage" NAME="generate_property_gatters_and_setters Coverage Results" MODIFIED="1711104335326" SOURCE_PROVIDER="com.intellij.coverage.DefaultCoverageFileProvider" RUNNER="coverage.py" COVERAGE_BY_TEST_ENABLED="true" COVERAGE_TRACING_ENABLED="false" WORKING_DIRECTORY="$PROJECT_DIR$/src/trunk/code_generation" />
    <SUITE FILE_PATH="coverage/GridCal$hydro_opf.coverage" NAME="hydro_opf Coverage Results" MODIFIED="1704400043683" SOURCE_PROVIDER="com.intellij.coverage.DefaultCoverageFileProvider" RUNNER="coverage.py" COVERAGE_BY_TEST_ENABLED="true" COVERAGE_TRACING_ENABLED="false" WORKING_DIRECTORY="$PROJECT_DIR$/examples" />
    <SUITE FILE_PATH="coverage/GridCal$pytest_for_test_power_flow_test_voltage_remote_control_with_generation.coverage" NAME="pytest for test_power_flow.test_voltage_remote_control_with_generation Coverage Results" MODIFIED="1720710580684" SOURCE_PROVIDER="com.intellij.coverage.DefaultCoverageFileProvider" RUNNER="coverage.py" COVERAGE_BY_TEST_ENABLED="false" COVERAGE_TRACING_ENABLED="false" WORKING_DIRECTORY="$PROJECT_DIR$/src/tests" />
    <SUITE FILE_PATH="coverage/GridCal$make_wheels.coverage" NAME="make_wheels Coverage Results" MODIFIED="1694621489184" SOURCE_PROVIDER="com.intellij.coverage.DefaultCoverageFileProvider" RUNNER="coverage.py" COVERAGE_BY_TEST_ENABLED="true" COVERAGE_TRACING_ENABLED="false" WORKING_DIRECTORY="$PROJECT_DIR$/src" />
    <SUITE FILE_PATH="coverage/GridCal$branch_power_4.coverage" NAME="branch_power_4 Coverage Results" MODIFIED="1659531779008" SOURCE_PROVIDER="com.intellij.coverage.DefaultCoverageFileProvider" RUNNER="coverage.py" COVERAGE_BY_TEST_ENABLED="true" COVERAGE_TRACING_ENABLED="false" WORKING_DIRECTORY="$PROJECT_DIR$/src/research/derivatives_and_jacobian" />
    <SUITE FILE_PATH="coverage/GridCal$Nosetests_in_test_gui_py.coverage" NAME="Nosetests in test_gui.py Coverage Results" MODIFIED="1718092460894" SOURCE_PROVIDER="com.intellij.coverage.DefaultCoverageFileProvider" RUNNER="coverage.py" COVERAGE_BY_TEST_ENABLED="false" COVERAGE_TRACING_ENABLED="false" WORKING_DIRECTORY="$PROJECT_DIR$/src/tests" />
    <SUITE FILE_PATH="coverage/GridCal$pytest_for_test_topology_processor_test_topology_4_nodes_A.coverage" NAME="pytest for test_topology_processor.test_topology_4_nodes_A Coverage Results" MODIFIED="1720433862325" SOURCE_PROVIDER="com.intellij.coverage.DefaultCoverageFileProvider" RUNNER="coverage.py" COVERAGE_BY_TEST_ENABLED="false" COVERAGE_TRACING_ENABLED="false" WORKING_DIRECTORY="$PROJECT_DIR$/src/tests" />
    <SUITE FILE_PATH="coverage/GridCal$circuit_to_newton_pa.coverage" NAME="circuit_to_newton_pa Coverage Results" MODIFIED="1678466972615" SOURCE_PROVIDER="com.intellij.coverage.DefaultCoverageFileProvider" RUNNER="coverage.py" COVERAGE_BY_TEST_ENABLED="true" COVERAGE_TRACING_ENABLED="false" WORKING_DIRECTORY="$PROJECT_DIR$/src/GridCal/Engine/Core/Compilers" />
    <SUITE FILE_PATH="coverage/GridCal$pytest_for_test_sparse2_test_expand.coverage" NAME="pytest for test_sparse2.test_expand Coverage Results" MODIFIED="1720694093914" SOURCE_PROVIDER="com.intellij.coverage.DefaultCoverageFileProvider" RUNNER="coverage.py" COVERAGE_BY_TEST_ENABLED="false" COVERAGE_TRACING_ENABLED="false" WORKING_DIRECTORY="$PROJECT_DIR$/src/tests" />
    <SUITE FILE_PATH="coverage/GridCal$Nosetests_in_test_srap_py.coverage" NAME="Nosetests in test_srap.py Coverage Results" MODIFIED="1706791783598" SOURCE_PROVIDER="com.intellij.coverage.DefaultCoverageFileProvider" RUNNER="coverage.py" COVERAGE_BY_TEST_ENABLED="true" COVERAGE_TRACING_ENABLED="false" WORKING_DIRECTORY="$PROJECT_DIR$/src/tests" />
    <SUITE FILE_PATH="coverage/GridCal$ac_opf_ts.coverage" NAME="ac_opf_ts Coverage Results" MODIFIED="1602519616038" SOURCE_PROVIDER="com.intellij.coverage.DefaultCoverageFileProvider" RUNNER="coverage.py" COVERAGE_BY_TEST_ENABLED="true" COVERAGE_TRACING_ENABLED="false" WORKING_DIRECTORY="$PROJECT_DIR$/src/GridCal/Engine/Simulations/OPF" />
    <SUITE FILE_PATH="coverage/GridCal$Nosetests_in_test_power_flow_py.coverage" NAME="Nosetests in test_power_flow.py Coverage Results" MODIFIED="1687762551042" SOURCE_PROVIDER="com.intellij.coverage.DefaultCoverageFileProvider" RUNNER="coverage.py" COVERAGE_BY_TEST_ENABLED="true" COVERAGE_TRACING_ENABLED="false" WORKING_DIRECTORY="$PROJECT_DIR$/src/tests" />
    <SUITE FILE_PATH="coverage/GridCal$defining_a_grid_from_scratch_without_profiles.coverage" NAME="defining_a_grid_from_scratch_without_profiles Coverage Results" MODIFIED="1616960198337" SOURCE_PROVIDER="com.intellij.coverage.DefaultCoverageFileProvider" RUNNER="coverage.py" COVERAGE_BY_TEST_ENABLED="true" COVERAGE_TRACING_ENABLED="false" WORKING_DIRECTORY="$PROJECT_DIR$/src/Tutorials" />
    <SUITE FILE_PATH="coverage/GridCal$slippy_map.coverage" NAME="slippy_map Coverage Results" MODIFIED="1715086609668" SOURCE_PROVIDER="com.intellij.coverage.DefaultCoverageFileProvider" RUNNER="coverage.py" COVERAGE_BY_TEST_ENABLED="true" COVERAGE_TRACING_ENABLED="false" WORKING_DIRECTORY="$PROJECT_DIR$/src/trunk/qt_related" />
    <SUITE FILE_PATH="coverage/GridCal$Nosetests_for_tests_test_opf.coverage" NAME="Nosetests for tests.test_opf Coverage Results" MODIFIED="1702311536440" SOURCE_PROVIDER="com.intellij.coverage.DefaultCoverageFileProvider" RUNNER="coverage.py" COVERAGE_BY_TEST_ENABLED="true" COVERAGE_TRACING_ENABLED="false" WORKING_DIRECTORY="$PROJECT_DIR$/src/tests" />
    <SUITE FILE_PATH="coverage/GridCal$Nosetests_in_test_ac_opf_py.coverage" NAME="Nosetests in test_ac_opf.py Coverage Results" MODIFIED="1705313688123" SOURCE_PROVIDER="com.intellij.coverage.DefaultCoverageFileProvider" RUNNER="coverage.py" COVERAGE_BY_TEST_ENABLED="true" COVERAGE_TRACING_ENABLED="false" WORKING_DIRECTORY="$PROJECT_DIR$/src/tests" />
    <SUITE FILE_PATH="coverage/GridCal$demo_Rosenbrock.coverage" NAME="demo_Rosenbrock Coverage Results" MODIFIED="1659034362122" SOURCE_PROVIDER="com.intellij.coverage.DefaultCoverageFileProvider" RUNNER="coverage.py" COVERAGE_BY_TEST_ENABLED="true" COVERAGE_TRACING_ENABLED="false" WORKING_DIRECTORY="$PROJECT_DIR$/src/research/genetic_algorithms/iDone" />
    <SUITE FILE_PATH="coverage/GridCal$qrangeslider2.coverage" NAME="qrangeslider2 Coverage Results" MODIFIED="1692602563519" SOURCE_PROVIDER="com.intellij.coverage.DefaultCoverageFileProvider" RUNNER="coverage.py" COVERAGE_BY_TEST_ENABLED="true" COVERAGE_TRACING_ENABLED="false" WORKING_DIRECTORY="$PROJECT_DIR$/src/GridCal/Gui/Main" />
    <SUITE FILE_PATH="coverage/GridCal$qrangeslider.coverage" NAME="custom_qrangeslider Coverage Results" MODIFIED="1692615778925" SOURCE_PROVIDER="com.intellij.coverage.DefaultCoverageFileProvider" RUNNER="coverage.py" COVERAGE_BY_TEST_ENABLED="true" COVERAGE_TRACING_ENABLED="false" WORKING_DIRECTORY="$PROJECT_DIR$/src/GridCal/Gui/Main" />
    <SUITE FILE_PATH="coverage/GridCal$pytest_for_test_cgmes_ieeee_test_ieee_grids.coverage" NAME="pytest for test_cgmes_ieeee.test_ieee_grids Coverage Results" MODIFIED="1720619824051" SOURCE_PROVIDER="com.intellij.coverage.DefaultCoverageFileProvider" RUNNER="coverage.py" COVERAGE_BY_TEST_ENABLED="false" COVERAGE_TRACING_ENABLED="false" WORKING_DIRECTORY="$PROJECT_DIR$/src/tests" />
    <SUITE FILE_PATH="coverage/GridCal$Nosetests_for_tests_test_tutorials_test_define_grid_from_scratch_with_profiles.coverage" NAME="Nosetests for tests.test_tutorials.test_define_grid_from_scratch_with_profiles Coverage Results" MODIFIED="1687769163010" SOURCE_PROVIDER="com.intellij.coverage.DefaultCoverageFileProvider" RUNNER="coverage.py" COVERAGE_BY_TEST_ENABLED="true" COVERAGE_TRACING_ENABLED="false" WORKING_DIRECTORY="$PROJECT_DIR$/src/tests" />
    <SUITE FILE_PATH="coverage/GridCal$Nosetests_in_PTDF_research_py.coverage" NAME="Nosetests in PTDF_research.py Coverage Results" MODIFIED="1592575743464" SOURCE_PROVIDER="com.intellij.coverage.DefaultCoverageFileProvider" RUNNER="coverage.py" COVERAGE_BY_TEST_ENABLED="true" COVERAGE_TRACING_ENABLED="false" WORKING_DIRECTORY="$PROJECT_DIR$/src/research/PTDF" />
    <SUITE FILE_PATH="coverage/GridCal$linear_analysis_sesco.coverage" NAME="linear_analysis_sesco Coverage Results" MODIFIED="1646937847934" SOURCE_PROVIDER="com.intellij.coverage.DefaultCoverageFileProvider" RUNNER="coverage.py" COVERAGE_BY_TEST_ENABLED="true" COVERAGE_TRACING_ENABLED="false" WORKING_DIRECTORY="$PROJECT_DIR$/src/GridCal/Engine/Simulations/LinearFactors" />
    <SUITE FILE_PATH="coverage/GridCal$ntc_opf_black_box.coverage" NAME="ntc_opf_black_box Coverage Results" MODIFIED="1631801064353" SOURCE_PROVIDER="com.intellij.coverage.DefaultCoverageFileProvider" RUNNER="coverage.py" COVERAGE_BY_TEST_ENABLED="true" COVERAGE_TRACING_ENABLED="false" WORKING_DIRECTORY="$PROJECT_DIR$/src/GridCal/Engine/Simulations/OPF" />
    <SUITE FILE_PATH="coverage/GridCal$Nosetests_for_tests_test_nodal_capacity.coverage" NAME="Nosetests for tests.test_nodal_capacity Coverage Results" MODIFIED="1716970474923" SOURCE_PROVIDER="com.intellij.coverage.DefaultCoverageFileProvider" RUNNER="coverage.py" COVERAGE_BY_TEST_ENABLED="true" COVERAGE_TRACING_ENABLED="false" WORKING_DIRECTORY="$PROJECT_DIR$/src/tests" />
    <SUITE FILE_PATH="coverage/GridCal$time_series.coverage" NAME="time_series Coverage Results" MODIFIED="1617809423186" SOURCE_PROVIDER="com.intellij.coverage.DefaultCoverageFileProvider" RUNNER="coverage.py" COVERAGE_BY_TEST_ENABLED="true" COVERAGE_TRACING_ENABLED="false" WORKING_DIRECTORY="$PROJECT_DIR$/src/Tutorials" />
    <SUITE FILE_PATH="coverage/GridCal$update_gui_file.coverage" NAME="update_gui_file Coverage Results" MODIFIED="1722499380841" SOURCE_PROVIDER="com.intellij.coverage.DefaultCoverageFileProvider" RUNNER="coverage.py" COVERAGE_BY_TEST_ENABLED="false" COVERAGE_TRACING_ENABLED="false" WORKING_DIRECTORY="$PROJECT_DIR$/src/GridCal/Gui/Main" />
    <SUITE FILE_PATH="coverage/GridCal$test_power_flow.coverage" NAME="test_power_flow Coverage Results" MODIFIED="1627304268760" SOURCE_PROVIDER="com.intellij.coverage.DefaultCoverageFileProvider" RUNNER="coverage.py" COVERAGE_BY_TEST_ENABLED="true" COVERAGE_TRACING_ENABLED="false" WORKING_DIRECTORY="$PROJECT_DIR$/src/tests" />
    <SUITE FILE_PATH="coverage/GridCal$Nosetests_for_test_srap_test_srap.coverage" NAME="Nosetests for test_srap.test_srap Coverage Results" MODIFIED="1706791719546" SOURCE_PROVIDER="com.intellij.coverage.DefaultCoverageFileProvider" RUNNER="coverage.py" COVERAGE_BY_TEST_ENABLED="true" COVERAGE_TRACING_ENABLED="false" WORKING_DIRECTORY="$PROJECT_DIR$/src/tests" />
    <SUITE FILE_PATH="coverage/GridCal$pytest_for_src_tests_test_cgmes_ieeee_test_ieee_grids.coverage" NAME="pytest for src.tests.test_cgmes_ieeee.test_ieee_grids Coverage Results" MODIFIED="1720618297522" SOURCE_PROVIDER="com.intellij.coverage.DefaultCoverageFileProvider" RUNNER="coverage.py" COVERAGE_BY_TEST_ENABLED="false" COVERAGE_TRACING_ENABLED="false" WORKING_DIRECTORY="$PROJECT_DIR$/src/tests" />
    <SUITE FILE_PATH="coverage/GridCal$dc_linear_opf.coverage" NAME="dc_linear_opf Coverage Results" MODIFIED="1696319991638" SOURCE_PROVIDER="com.intellij.coverage.DefaultCoverageFileProvider" RUNNER="coverage.py" COVERAGE_BY_TEST_ENABLED="true" COVERAGE_TRACING_ENABLED="false" WORKING_DIRECTORY="$PROJECT_DIR$/examples" />
    <SUITE FILE_PATH="coverage/GridCal$pytest_for_src_tests_test_generator_q_control_test_q_control_true.coverage" NAME="pytest for src.tests.test_generator_q_control.test_q_control_true Coverage Results" MODIFIED="1721222678877" SOURCE_PROVIDER="com.intellij.coverage.DefaultCoverageFileProvider" RUNNER="coverage.py" COVERAGE_BY_TEST_ENABLED="false" COVERAGE_TRACING_ENABLED="false" WORKING_DIRECTORY="$PROJECT_DIR$/src/tests" />
    <SUITE FILE_PATH="coverage/GridCal$Nosetests_in_PTDF_research2_py.coverage" NAME="Nosetests in PTDF_research2.py Coverage Results" MODIFIED="1600161918846" SOURCE_PROVIDER="com.intellij.coverage.DefaultCoverageFileProvider" RUNNER="coverage.py" COVERAGE_BY_TEST_ENABLED="true" COVERAGE_TRACING_ENABLED="false" WORKING_DIRECTORY="$PROJECT_DIR$/src/research/PTDF" />
    <SUITE FILE_PATH="coverage/GridCal$Nosetests_in_test_ptdf_py.coverage" NAME="Nosetests in test_ptdf.py Coverage Results" MODIFIED="1646939632819" SOURCE_PROVIDER="com.intellij.coverage.DefaultCoverageFileProvider" RUNNER="coverage.py" COVERAGE_BY_TEST_ENABLED="true" COVERAGE_TRACING_ENABLED="false" WORKING_DIRECTORY="$PROJECT_DIR$/src/tests" />
    <SUITE FILE_PATH="coverage/GridCal$rectangular_nr1.coverage" NAME="rectangular_nr1 Coverage Results" MODIFIED="1602866013486" SOURCE_PROVIDER="com.intellij.coverage.DefaultCoverageFileProvider" RUNNER="coverage.py" COVERAGE_BY_TEST_ENABLED="true" COVERAGE_TRACING_ENABLED="false" WORKING_DIRECTORY="$PROJECT_DIR$/src/research/power_flow/rectangular" />
    <SUITE FILE_PATH="coverage/GridCal$node_branch_drawing.coverage" NAME="node_branch_drawing Coverage Results" MODIFIED="1651392885483" SOURCE_PROVIDER="com.intellij.coverage.DefaultCoverageFileProvider" RUNNER="coverage.py" COVERAGE_BY_TEST_ENABLED="true" COVERAGE_TRACING_ENABLED="false" WORKING_DIRECTORY="$PROJECT_DIR$/src/research/qt_related" />
    <SUITE FILE_PATH="coverage/GridCal$Nosetests_for_tests_test_power_flow_test_ieee_grids.coverage" NAME="Nosetests for tests.test_power_flow.test_ieee_grids Coverage Results" MODIFIED="1602926441076" SOURCE_PROVIDER="com.intellij.coverage.DefaultCoverageFileProvider" RUNNER="coverage.py" COVERAGE_BY_TEST_ENABLED="true" COVERAGE_TRACING_ENABLED="false" WORKING_DIRECTORY="$PROJECT_DIR$/src/tests" />
    <SUITE FILE_PATH="coverage/GridCal$pytest_for_src_tests_test_cgmes_load_and_power_flow_test_load_and_run_pf.coverage" NAME="pytest for src.tests.test_cgmes_load_and_power_flow.test_load_and_run_pf Coverage Results" MODIFIED="1720424039166" SOURCE_PROVIDER="com.intellij.coverage.DefaultCoverageFileProvider" RUNNER="coverage.py" COVERAGE_BY_TEST_ENABLED="false" COVERAGE_TRACING_ENABLED="false" WORKING_DIRECTORY="$PROJECT_DIR$/src/tests" />
    <SUITE FILE_PATH="coverage/GridCal$ConsoleWidget.coverage" NAME="ConsoleWidget Coverage Results" MODIFIED="1691433509977" SOURCE_PROVIDER="com.intellij.coverage.DefaultCoverageFileProvider" RUNNER="coverage.py" COVERAGE_BY_TEST_ENABLED="true" COVERAGE_TRACING_ENABLED="false" WORKING_DIRECTORY="$PROJECT_DIR$/src/GridCal/Gui" />
    <SUITE FILE_PATH="coverage/GridCal$Nosetests_for_tests_test_topology_processor.coverage" NAME="Nosetests for tests.test_topology_processor Coverage Results" MODIFIED="1708970118614" SOURCE_PROVIDER="com.intellij.coverage.DefaultCoverageFileProvider" RUNNER="coverage.py" COVERAGE_BY_TEST_ENABLED="true" COVERAGE_TRACING_ENABLED="false" WORKING_DIRECTORY="$PROJECT_DIR$/src/tests" />
    <SUITE FILE_PATH="coverage/GridCal$pytest_for_src_tests_test_load_save_load_test_load_save_load.coverage" NAME="pytest for src.tests.test_load_save_load.test_load_save_load Coverage Results" MODIFIED="1721984428204" SOURCE_PROVIDER="com.intellij.coverage.DefaultCoverageFileProvider" RUNNER="coverage.py" COVERAGE_BY_TEST_ENABLED="false" COVERAGE_TRACING_ENABLED="false" WORKING_DIRECTORY="$PROJECT_DIR$/src/tests" />
    <SUITE FILE_PATH="coverage/GridCal$Sensitivity_research_AchaDaza.coverage" NAME="Sensitivity_research_AchaDaza Coverage Results" MODIFIED="1640084668993" SOURCE_PROVIDER="com.intellij.coverage.DefaultCoverageFileProvider" RUNNER="coverage.py" COVERAGE_BY_TEST_ENABLED="true" COVERAGE_TRACING_ENABLED="false" WORKING_DIRECTORY="$PROJECT_DIR$/src/research/PTDF" />
    <SUITE FILE_PATH="coverage/GridCal$Nosetests_for_test_power_flow_test_dc_pf_ieee14_ps.coverage" NAME="Nosetests for test_power_flow.test_dc_pf_ieee14_ps Coverage Results" MODIFIED="1708460401648" SOURCE_PROVIDER="com.intellij.coverage.DefaultCoverageFileProvider" RUNNER="coverage.py" COVERAGE_BY_TEST_ENABLED="true" COVERAGE_TRACING_ENABLED="false" WORKING_DIRECTORY="$PROJECT_DIR$/src/tests" />
    <SUITE FILE_PATH="coverage/GridCal$Nosetests_in_test_numerical_circuit_py.coverage" NAME="Nosetests in test_numerical_circuit.py Coverage Results" MODIFIED="1706864003379" SOURCE_PROVIDER="com.intellij.coverage.DefaultCoverageFileProvider" RUNNER="coverage.py" COVERAGE_BY_TEST_ENABLED="true" COVERAGE_TRACING_ENABLED="false" WORKING_DIRECTORY="$PROJECT_DIR$/src/tests" />
    <SUITE FILE_PATH="coverage/GridCal$Nosetests_for_test_ptdf_test_lodf_ieee14_psse.coverage" NAME="Nosetests for test_ptdf.test_lodf_ieee14_psse Coverage Results" MODIFIED="1701812627784" SOURCE_PROVIDER="com.intellij.coverage.DefaultCoverageFileProvider" RUNNER="coverage.py" COVERAGE_BY_TEST_ENABLED="true" COVERAGE_TRACING_ENABLED="false" WORKING_DIRECTORY="$PROJECT_DIR$/src/tests" />
    <SUITE FILE_PATH="coverage/GridCal$Nosetests_for_test_ac_opf_test_pegase89.coverage" NAME="Nosetests for test_ac_opf.test_pegase89 Coverage Results" MODIFIED="1708448560192" SOURCE_PROVIDER="com.intellij.coverage.DefaultCoverageFileProvider" RUNNER="coverage.py" COVERAGE_BY_TEST_ENABLED="true" COVERAGE_TRACING_ENABLED="false" WORKING_DIRECTORY="$PROJECT_DIR$/src/tests" />
    <SUITE FILE_PATH="coverage/GridCal$ieee9_Kriti.coverage" NAME="ieee9_Kriti Coverage Results" MODIFIED="1721831739702" SOURCE_PROVIDER="com.intellij.coverage.DefaultCoverageFileProvider" RUNNER="coverage.py" COVERAGE_BY_TEST_ENABLED="false" COVERAGE_TRACING_ENABLED="false" WORKING_DIRECTORY="$PROJECT_DIR$/src/trunk/acdc_pf" />
    <SUITE FILE_PATH="coverage/GridCal$pf_for_comparison.coverage" NAME="pf_for_comparison Coverage Results" MODIFIED="1706352169450" SOURCE_PROVIDER="com.intellij.coverage.DefaultCoverageFileProvider" RUNNER="coverage.py" COVERAGE_BY_TEST_ENABLED="true" COVERAGE_TRACING_ENABLED="false" WORKING_DIRECTORY="$PROJECT_DIR$/src/trunk/pf" />
    <SUITE FILE_PATH="coverage/GridCal$6bus_example.coverage" NAME="6bus_example Coverage Results" MODIFIED="1702919236424" SOURCE_PROVIDER="com.intellij.coverage.DefaultCoverageFileProvider" RUNNER="coverage.py" COVERAGE_BY_TEST_ENABLED="true" COVERAGE_TRACING_ENABLED="false" WORKING_DIRECTORY="$PROJECT_DIR$/examples/trunk/acdc_pf" />
    <SUITE FILE_PATH="coverage/GridCal$jacobian_gomez_exposito.coverage" NAME="jacobian_gomez_exposito Coverage Results" MODIFIED="1655634316914" SOURCE_PROVIDER="com.intellij.coverage.DefaultCoverageFileProvider" RUNNER="coverage.py" COVERAGE_BY_TEST_ENABLED="true" COVERAGE_TRACING_ENABLED="false" WORKING_DIRECTORY="$PROJECT_DIR$/src/research/jacobian_and_derivatives" />
    <SUITE FILE_PATH="coverage/GridCal$Nosetests_in_test_load_save_load_py.coverage" NAME="Nosetests in test_load_save_load.py Coverage Results" MODIFIED="1708674832426" SOURCE_PROVIDER="com.intellij.coverage.DefaultCoverageFileProvider" RUNNER="coverage.py" COVERAGE_BY_TEST_ENABLED="true" COVERAGE_TRACING_ENABLED="false" WORKING_DIRECTORY="$PROJECT_DIR$/src/tests" />
    <SUITE FILE_PATH="coverage/GridCal$pytest_for_src_tests_test_ac_opf_test_ieee9.coverage" NAME="pytest for src.tests.test_ac_opf.test_ieee9 Coverage Results" MODIFIED="1721986072722" SOURCE_PROVIDER="com.intellij.coverage.DefaultCoverageFileProvider" RUNNER="coverage.py" COVERAGE_BY_TEST_ENABLED="false" COVERAGE_TRACING_ENABLED="false" WORKING_DIRECTORY="$PROJECT_DIR$/src/tests" />
    <SUITE FILE_PATH="coverage/GridCal$node_widget.coverage" NAME="node_widget Coverage Results" MODIFIED="1709192804886" SOURCE_PROVIDER="com.intellij.coverage.DefaultCoverageFileProvider" RUNNER="coverage.py" COVERAGE_BY_TEST_ENABLED="true" COVERAGE_TRACING_ENABLED="false" WORKING_DIRECTORY="$PROJECT_DIR$/src/GridCal/Gui/MapWidget" />
    <SUITE FILE_PATH="coverage/GridCal$matpower_parser.coverage" NAME="matpower_parser Coverage Results" MODIFIED="1600002676691" SOURCE_PROVIDER="com.intellij.coverage.DefaultCoverageFileProvider" RUNNER="coverage.py" COVERAGE_BY_TEST_ENABLED="true" COVERAGE_TRACING_ENABLED="false" WORKING_DIRECTORY="$PROJECT_DIR$/src/GridCal/Engine/IO" />
    <SUITE FILE_PATH="coverage/GridCal$pytest_in_test_tutorials_py.coverage" NAME="pytest in test_tutorials.py Coverage Results" MODIFIED="1702632151726" SOURCE_PROVIDER="com.intellij.coverage.DefaultCoverageFileProvider" RUNNER="coverage.py" COVERAGE_BY_TEST_ENABLED="true" COVERAGE_TRACING_ENABLED="false" WORKING_DIRECTORY="$PROJECT_DIR$/src/tests" />
    <SUITE FILE_PATH="coverage/GridCal$example_pvlib.coverage" NAME="example_pvlib Coverage Results" MODIFIED="1689672238811" SOURCE_PROVIDER="com.intellij.coverage.DefaultCoverageFileProvider" RUNNER="coverage.py" COVERAGE_BY_TEST_ENABLED="true" COVERAGE_TRACING_ENABLED="false" WORKING_DIRECTORY="$PROJECT_DIR$/examples" />
    <SUITE FILE_PATH="coverage/GridCal$.coverage" NAME=" Coverage Results" MODIFIED="1664278480650" SOURCE_PROVIDER="com.intellij.coverage.DefaultCoverageFileProvider" RUNNER="coverage.py" COVERAGE_BY_TEST_ENABLED="true" COVERAGE_TRACING_ENABLED="false" WORKING_DIRECTORY="$PROJECT_DIR$/src/tests" />
    <SUITE FILE_PATH="coverage/GridCal$system_scaler.coverage" NAME="system_scaler Coverage Results" MODIFIED="1710502330985" SOURCE_PROVIDER="com.intellij.coverage.DefaultCoverageFileProvider" RUNNER="coverage.py" COVERAGE_BY_TEST_ENABLED="true" COVERAGE_TRACING_ENABLED="false" WORKING_DIRECTORY="$PROJECT_DIR$/src/GridCal/Gui/SystemScaler" />
    <SUITE FILE_PATH="coverage/GridCal$update_gui_common.coverage" NAME="update_gui_common Coverage Results" MODIFIED="1662040207238" SOURCE_PROVIDER="com.intellij.coverage.DefaultCoverageFileProvider" RUNNER="coverage.py" COVERAGE_BY_TEST_ENABLED="true" COVERAGE_TRACING_ENABLED="false" WORKING_DIRECTORY="$PROJECT_DIR$/src/GridCal/Gui" />
    <SUITE FILE_PATH="coverage/GridCal$branch_power.coverage" NAME="branch_power Coverage Results" MODIFIED="1659016478801" SOURCE_PROVIDER="com.intellij.coverage.DefaultCoverageFileProvider" RUNNER="coverage.py" COVERAGE_BY_TEST_ENABLED="true" COVERAGE_TRACING_ENABLED="false" WORKING_DIRECTORY="$PROJECT_DIR$/src/research/derivatives" />
    <SUITE FILE_PATH="coverage/GridCal$contingency_analysis_run.coverage" NAME="contingency_analysis_run Coverage Results" MODIFIED="1696340732191" SOURCE_PROVIDER="com.intellij.coverage.DefaultCoverageFileProvider" RUNNER="coverage.py" COVERAGE_BY_TEST_ENABLED="true" COVERAGE_TRACING_ENABLED="false" WORKING_DIRECTORY="$PROJECT_DIR$/examples" />
    <SUITE FILE_PATH="coverage/GridCal$cim_parser.coverage" NAME="cim_parser Coverage Results" MODIFIED="1615738108202" SOURCE_PROVIDER="com.intellij.coverage.DefaultCoverageFileProvider" RUNNER="coverage.py" COVERAGE_BY_TEST_ENABLED="true" COVERAGE_TRACING_ENABLED="false" WORKING_DIRECTORY="$PROJECT_DIR$/src/GridCal/Engine/IO/cim" />
    <SUITE FILE_PATH="coverage/GridCal$update.coverage" NAME="update Coverage Results" MODIFIED="1610117098642" SOURCE_PROVIDER="com.intellij.coverage.DefaultCoverageFileProvider" RUNNER="coverage.py" COVERAGE_BY_TEST_ENABLED="true" COVERAGE_TRACING_ENABLED="false" WORKING_DIRECTORY="$PROJECT_DIR$/src/GridCal" />
    <SUITE FILE_PATH="coverage/GridCal$continuation_power_flow.coverage" NAME="continuation_power_flow Coverage Results" MODIFIED="1648735552255" SOURCE_PROVIDER="com.intellij.coverage.DefaultCoverageFileProvider" RUNNER="coverage.py" COVERAGE_BY_TEST_ENABLED="true" COVERAGE_TRACING_ENABLED="false" WORKING_DIRECTORY="$PROJECT_DIR$/src/GridCal/Engine/Simulations/ContinuationPowerFlow" />
    <SUITE FILE_PATH="coverage/GridCal$Nosetests_for_tests_test_time_series_test_time_series.coverage" NAME="Nosetests for tests.test_time_series.test_time_series Coverage Results" MODIFIED="1617043238858" SOURCE_PROVIDER="com.intellij.coverage.DefaultCoverageFileProvider" RUNNER="coverage.py" COVERAGE_BY_TEST_ENABLED="true" COVERAGE_TRACING_ENABLED="false" WORKING_DIRECTORY="$PROJECT_DIR$/src/tests" />
    <SUITE FILE_PATH="coverage/GridCal$ACPTDF_research3.coverage" NAME="ACPTDF_research3 Coverage Results" MODIFIED="1649436788157" SOURCE_PROVIDER="com.intellij.coverage.DefaultCoverageFileProvider" RUNNER="coverage.py" COVERAGE_BY_TEST_ENABLED="true" COVERAGE_TRACING_ENABLED="false" WORKING_DIRECTORY="$PROJECT_DIR$/src/research/PTDF" />
    <SUITE FILE_PATH="coverage/GridCal$ACOPF_MIPS_replica.coverage" NAME="ACOPF_MIPS_replica Coverage Results" MODIFIED="1702313943926" SOURCE_PROVIDER="com.intellij.coverage.DefaultCoverageFileProvider" RUNNER="coverage.py" COVERAGE_BY_TEST_ENABLED="true" COVERAGE_TRACING_ENABLED="false" WORKING_DIRECTORY="$PROJECT_DIR$/examples" />
    <SUITE FILE_PATH="coverage/GridCal$auto_document_models.coverage" NAME="auto_document_models Coverage Results" MODIFIED="1694005727733" SOURCE_PROVIDER="com.intellij.coverage.DefaultCoverageFileProvider" RUNNER="coverage.py" COVERAGE_BY_TEST_ENABLED="true" COVERAGE_TRACING_ENABLED="false" WORKING_DIRECTORY="$PROJECT_DIR$/doc" />
    <SUITE FILE_PATH="coverage/GridCal$pulp.coverage" NAME="pulp Coverage Results" MODIFIED="1642610724509" SOURCE_PROVIDER="com.intellij.coverage.DefaultCoverageFileProvider" RUNNER="coverage.py" COVERAGE_BY_TEST_ENABLED="true" COVERAGE_TRACING_ENABLED="false" WORKING_DIRECTORY="$PROJECT_DIR$/src/GridCal/ThirdParty/pulp" />
    <SUITE FILE_PATH="coverage/GridCal$test_demo_5_node.coverage" NAME="test_demo_5_node Coverage Results" MODIFIED="1614631204068" SOURCE_PROVIDER="com.intellij.coverage.DefaultCoverageFileProvider" RUNNER="coverage.py" COVERAGE_BY_TEST_ENABLED="true" COVERAGE_TRACING_ENABLED="false" WORKING_DIRECTORY="$PROJECT_DIR$/src/tests" />
    <SUITE FILE_PATH="coverage/GridCal$inputs_analysis_driver.coverage" NAME="inputs_analysis_driver Coverage Results" MODIFIED="1632813432332" SOURCE_PROVIDER="com.intellij.coverage.DefaultCoverageFileProvider" RUNNER="coverage.py" COVERAGE_BY_TEST_ENABLED="true" COVERAGE_TRACING_ENABLED="false" WORKING_DIRECTORY="$PROJECT_DIR$/src/GridCal/Engine/Simulations/InputsAnalysis" />
    <SUITE FILE_PATH="coverage/GridCal$schematic_widget.coverage" NAME="schematic_widget Coverage Results" MODIFIED="1717166908091" SOURCE_PROVIDER="com.intellij.coverage.DefaultCoverageFileProvider" RUNNER="coverage.py" COVERAGE_BY_TEST_ENABLED="true" COVERAGE_TRACING_ENABLED="false" WORKING_DIRECTORY="$PROJECT_DIR$/src/GridCal/Gui/Diagrams/SchematicWidget" />
    <SUITE FILE_PATH="coverage/GridCal$Nosetests_for_tests_test_unbalanced_faults.coverage" NAME="Nosetests for tests.test_unbalanced_faults Coverage Results" MODIFIED="1702931366899" SOURCE_PROVIDER="com.intellij.coverage.DefaultCoverageFileProvider" RUNNER="coverage.py" COVERAGE_BY_TEST_ENABLED="true" COVERAGE_TRACING_ENABLED="false" WORKING_DIRECTORY="$PROJECT_DIR$/src/tests" />
    <SUITE FILE_PATH="coverage/GridCal$5_node.coverage" NAME="5_node Coverage Results" MODIFIED="1694035681161" SOURCE_PROVIDER="com.intellij.coverage.DefaultCoverageFileProvider" RUNNER="coverage.py" COVERAGE_BY_TEST_ENABLED="true" COVERAGE_TRACING_ENABLED="false" WORKING_DIRECTORY="$PROJECT_DIR$/src/Tutorials" />
    <SUITE FILE_PATH="coverage/GridCal$raw_imp_exp_test.coverage" NAME="raw_imp_exp_test Coverage Results" MODIFIED="1718181869826" SOURCE_PROVIDER="com.intellij.coverage.DefaultCoverageFileProvider" RUNNER="coverage.py" COVERAGE_BY_TEST_ENABLED="false" COVERAGE_TRACING_ENABLED="false" WORKING_DIRECTORY="$PROJECT_DIR$/src/trunk/raw_import_check" />
    <SUITE FILE_PATH="coverage/GridCal$generate_profile_gatters_and_setters.coverage" NAME="generate_profile_gatters_and_setters Coverage Results" MODIFIED="1707253320241" SOURCE_PROVIDER="com.intellij.coverage.DefaultCoverageFileProvider" RUNNER="coverage.py" COVERAGE_BY_TEST_ENABLED="true" COVERAGE_TRACING_ENABLED="false" WORKING_DIRECTORY="$PROJECT_DIR$/src/trunk/code_generation" />
    <SUITE FILE_PATH="coverage/GridCal$binary_ga.coverage" NAME="binary_ga Coverage Results" MODIFIED="1663317448376" SOURCE_PROVIDER="com.intellij.coverage.DefaultCoverageFileProvider" RUNNER="coverage.py" COVERAGE_BY_TEST_ENABLED="true" COVERAGE_TRACING_ENABLED="false" WORKING_DIRECTORY="$PROJECT_DIR$/src/research/genetic_algorithms" />
    <SUITE FILE_PATH="coverage/GridCal$object_select_window.coverage" NAME="object_select_window Coverage Results" MODIFIED="1644587709559" SOURCE_PROVIDER="com.intellij.coverage.DefaultCoverageFileProvider" RUNNER="coverage.py" COVERAGE_BY_TEST_ENABLED="true" COVERAGE_TRACING_ENABLED="false" WORKING_DIRECTORY="$PROJECT_DIR$/src/GridCal/Gui/Main" />
    <SUITE FILE_PATH="coverage/GridCal$sergio_dorado_example_node_breaker.coverage" NAME="sergio_dorado_example_node_breaker Coverage Results" MODIFIED="1715018820178" SOURCE_PROVIDER="com.intellij.coverage.DefaultCoverageFileProvider" RUNNER="coverage.py" COVERAGE_BY_TEST_ENABLED="true" COVERAGE_TRACING_ENABLED="false" WORKING_DIRECTORY="$PROJECT_DIR$/src/trunk/substation_reduction" />
    <SUITE FILE_PATH="coverage/GridCal$Nosetests_in_test_transformer_controls_py.coverage" NAME="Nosetests in test_transformer_controls.py Coverage Results" MODIFIED="1693494860670" SOURCE_PROVIDER="com.intellij.coverage.DefaultCoverageFileProvider" RUNNER="coverage.py" COVERAGE_BY_TEST_ENABLED="true" COVERAGE_TRACING_ENABLED="false" WORKING_DIRECTORY="$PROJECT_DIR$/src/tests" />
    <SUITE FILE_PATH="coverage/GridCal$psse_transformer_impedance_conversion.coverage" NAME="psse_transformer_impedance_conversion Coverage Results" MODIFIED="1632831296503" SOURCE_PROVIDER="com.intellij.coverage.DefaultCoverageFileProvider" RUNNER="coverage.py" COVERAGE_BY_TEST_ENABLED="true" COVERAGE_TRACING_ENABLED="false" WORKING_DIRECTORY="$PROJECT_DIR$/src/research" />
    <SUITE FILE_PATH="coverage/GridCal$power_world_epc.coverage" NAME="power_world_epc Coverage Results" MODIFIED="1594141589251" SOURCE_PROVIDER="com.intellij.coverage.DefaultCoverageFileProvider" RUNNER="coverage.py" COVERAGE_BY_TEST_ENABLED="true" COVERAGE_TRACING_ENABLED="false" WORKING_DIRECTORY="$PROJECT_DIR$/src/research/power_world_format" />
    <SUITE FILE_PATH="coverage/GridCal$Nosetests_in_ac_dc_power_flow_py.coverage" NAME="Nosetests in ac_dc_power_flow.py Coverage Results" MODIFIED="1699631921222" SOURCE_PROVIDER="com.intellij.coverage.DefaultCoverageFileProvider" RUNNER="coverage.py" COVERAGE_BY_TEST_ENABLED="true" COVERAGE_TRACING_ENABLED="false" WORKING_DIRECTORY="$PROJECT_DIR$/src/tests" />
    <SUITE FILE_PATH="coverage/GridCal$derivatives_research0.coverage" NAME="derivatives_research0 Coverage Results" MODIFIED="1608643216312" SOURCE_PROVIDER="com.intellij.coverage.DefaultCoverageFileProvider" RUNNER="coverage.py" COVERAGE_BY_TEST_ENABLED="true" COVERAGE_TRACING_ENABLED="false" WORKING_DIRECTORY="$PROJECT_DIR$/src/research/hvdc/fubm" />
    <SUITE FILE_PATH="coverage/GridCal$high_speed_jacobian.coverage" NAME="high_speed_jacobian_csc Coverage Results" MODIFIED="1609259233934" SOURCE_PROVIDER="com.intellij.coverage.DefaultCoverageFileProvider" RUNNER="coverage.py" COVERAGE_BY_TEST_ENABLED="true" COVERAGE_TRACING_ENABLED="false" WORKING_DIRECTORY="$PROJECT_DIR$/src/research/power_flow/jacobian" />
    <SUITE FILE_PATH="coverage/GridCal$h5_interface.coverage" NAME="h5_interface Coverage Results" MODIFIED="1618952414625" SOURCE_PROVIDER="com.intellij.coverage.DefaultCoverageFileProvider" RUNNER="coverage.py" COVERAGE_BY_TEST_ENABLED="true" COVERAGE_TRACING_ENABLED="false" WORKING_DIRECTORY="$PROJECT_DIR$/src/GridCal/Engine/IO" />
    <SUITE FILE_PATH="coverage/GridCal$flatpak_pip_generator.coverage" NAME="flatpak-pip-generator Coverage Results" MODIFIED="1694345245258" SOURCE_PROVIDER="com.intellij.coverage.DefaultCoverageFileProvider" RUNNER="coverage.py" COVERAGE_BY_TEST_ENABLED="true" COVERAGE_TRACING_ENABLED="false" WORKING_DIRECTORY="$PROJECT_DIR$/src" />
    <SUITE FILE_PATH="coverage/GridCal$short_circuit_run.coverage" NAME="short_circuit_run Coverage Results" MODIFIED="1696333507482" SOURCE_PROVIDER="com.intellij.coverage.DefaultCoverageFileProvider" RUNNER="coverage.py" COVERAGE_BY_TEST_ENABLED="true" COVERAGE_TRACING_ENABLED="false" WORKING_DIRECTORY="$PROJECT_DIR$/examples" />
    <SUITE FILE_PATH="coverage/GridCal$Nosetests_for_tests_test_continuation_power_flow.coverage" NAME="Nosetests for tests.test_continuation_power_flow Coverage Results" MODIFIED="1712338444431" SOURCE_PROVIDER="com.intellij.coverage.DefaultCoverageFileProvider" RUNNER="coverage.py" COVERAGE_BY_TEST_ENABLED="true" COVERAGE_TRACING_ENABLED="false" WORKING_DIRECTORY="$PROJECT_DIR$/src/tests" />
    <SUITE FILE_PATH="coverage/GridCal$weather_data.coverage" NAME="weather_data Coverage Results" MODIFIED="1689664122803" SOURCE_PROVIDER="com.intellij.coverage.DefaultCoverageFileProvider" RUNNER="coverage.py" COVERAGE_BY_TEST_ENABLED="true" COVERAGE_TRACING_ENABLED="false" WORKING_DIRECTORY="$PROJECT_DIR$/examples" />
    <SUITE FILE_PATH="coverage/GridCal$build_z_bus_by_steps.coverage" NAME="build_z_bus_by_steps Coverage Results" MODIFIED="1645718877250" SOURCE_PROVIDER="com.intellij.coverage.DefaultCoverageFileProvider" RUNNER="coverage.py" COVERAGE_BY_TEST_ENABLED="true" COVERAGE_TRACING_ENABLED="false" WORKING_DIRECTORY="$PROJECT_DIR$/src/research" />
    <SUITE FILE_PATH="coverage/GridCal$Nosetests_in_test_reverse_transformer_definition_py.coverage" NAME="Nosetests in test_reverse_transformer_definition.py Coverage Results" MODIFIED="1609501285838" SOURCE_PROVIDER="com.intellij.coverage.DefaultCoverageFileProvider" RUNNER="coverage.py" COVERAGE_BY_TEST_ENABLED="true" COVERAGE_TRACING_ENABLED="false" WORKING_DIRECTORY="$PROJECT_DIR$/src/tests" />
    <SUITE FILE_PATH="coverage/GridCal$pytest_for_tests_derivatives_test_tau_derivatives.coverage" NAME="pytest for tests_derivatives.test_tau_derivatives Coverage Results" MODIFIED="1721069779739" SOURCE_PROVIDER="com.intellij.coverage.DefaultCoverageFileProvider" RUNNER="coverage.py" COVERAGE_BY_TEST_ENABLED="false" COVERAGE_TRACING_ENABLED="false" WORKING_DIRECTORY="$PROJECT_DIR$/src/tests" />
    <SUITE FILE_PATH="coverage/GridCal$Nosetests_for_tests_admittance_matrix_test_test3.coverage" NAME="Nosetests for tests.admittance_matrix_test.test3 Coverage Results" MODIFIED="1707832146793" SOURCE_PROVIDER="com.intellij.coverage.DefaultCoverageFileProvider" RUNNER="coverage.py" COVERAGE_BY_TEST_ENABLED="true" COVERAGE_TRACING_ENABLED="false" WORKING_DIRECTORY="$PROJECT_DIR$/src/tests" />
    <SUITE FILE_PATH="coverage/GridCal$sparse_solve.coverage" NAME="sparse_solve Coverage Results" MODIFIED="1698396568619" SOURCE_PROVIDER="com.intellij.coverage.DefaultCoverageFileProvider" RUNNER="coverage.py" COVERAGE_BY_TEST_ENABLED="true" COVERAGE_TRACING_ENABLED="false" WORKING_DIRECTORY="$PROJECT_DIR$/src/GridCalEngine/Simulations" />
    <SUITE FILE_PATH="coverage/GridCal$jacobian_based_acdc_power_flow.coverage" NAME="jacobian_based_acdc_power_flow Coverage Results" MODIFIED="1617822039867" SOURCE_PROVIDER="com.intellij.coverage.DefaultCoverageFileProvider" RUNNER="coverage.py" COVERAGE_BY_TEST_ENABLED="true" COVERAGE_TRACING_ENABLED="false" WORKING_DIRECTORY="$PROJECT_DIR$/src/GridCal/Engine/Simulations/PowerFlow" />
    <SUITE FILE_PATH="coverage/GridCal$Nosetests_in_test_topology_processor_py.coverage" NAME="Nosetests in test_topology_processor.py Coverage Results" MODIFIED="1709307230184" SOURCE_PROVIDER="com.intellij.coverage.DefaultCoverageFileProvider" RUNNER="coverage.py" COVERAGE_BY_TEST_ENABLED="true" COVERAGE_TRACING_ENABLED="false" WORKING_DIRECTORY="$PROJECT_DIR$/src/tests" />
    <SUITE FILE_PATH="coverage/GridCal$pytest_in_test_cgmes_ieeee_py.coverage" NAME="pytest in test_cgmes_ieeee.py Coverage Results" MODIFIED="1720618155923" SOURCE_PROVIDER="com.intellij.coverage.DefaultCoverageFileProvider" RUNNER="coverage.py" COVERAGE_BY_TEST_ENABLED="false" COVERAGE_TRACING_ENABLED="false" WORKING_DIRECTORY="$PROJECT_DIR$/src/tests" />
    <SUITE FILE_PATH="coverage/GridCal$srap_example.coverage" NAME="srap_example Coverage Results" MODIFIED="1705591951631" SOURCE_PROVIDER="com.intellij.coverage.DefaultCoverageFileProvider" RUNNER="coverage.py" COVERAGE_BY_TEST_ENABLED="true" COVERAGE_TRACING_ENABLED="false" WORKING_DIRECTORY="$PROJECT_DIR$/examples/trunk/srap" />
    <SUITE FILE_PATH="coverage/GridCal$Nosetests_in_test_line_losses_py.coverage" NAME="Nosetests in test_line_losses.py Coverage Results" MODIFIED="1634139762786" SOURCE_PROVIDER="com.intellij.coverage.DefaultCoverageFileProvider" RUNNER="coverage.py" COVERAGE_BY_TEST_ENABLED="true" COVERAGE_TRACING_ENABLED="false" WORKING_DIRECTORY="$PROJECT_DIR$/src/tests" />
    <SUITE FILE_PATH="coverage/GridCal$multi_select.coverage" NAME="multi_select Coverage Results" MODIFIED="1722505307072" SOURCE_PROVIDER="com.intellij.coverage.DefaultCoverageFileProvider" RUNNER="coverage.py" COVERAGE_BY_TEST_ENABLED="false" COVERAGE_TRACING_ENABLED="false" WORKING_DIRECTORY="$PROJECT_DIR$/src/trunk/qt_related" />
    <SUITE FILE_PATH="coverage/GridCal$test_derivatives.coverage" NAME="test_derivatives Coverage Results" MODIFIED="1722342641994" SOURCE_PROVIDER="com.intellij.coverage.DefaultCoverageFileProvider" RUNNER="coverage.py" COVERAGE_BY_TEST_ENABLED="false" COVERAGE_TRACING_ENABLED="false" WORKING_DIRECTORY="$PROJECT_DIR$/src/tests" />
    <SUITE FILE_PATH="coverage/GridCal$bus_viewer_dialogue.coverage" NAME="bus_viewer_dialogue Coverage Results" MODIFIED="1689665175199" SOURCE_PROVIDER="com.intellij.coverage.DefaultCoverageFileProvider" RUNNER="coverage.py" COVERAGE_BY_TEST_ENABLED="true" COVERAGE_TRACING_ENABLED="false" WORKING_DIRECTORY="$PROJECT_DIR$/src/GridCal/Gui/BusViewer" />
    <SUITE FILE_PATH="coverage/GridCal$load_designer_ui.coverage" NAME="load_designer_ui Coverage Results" MODIFIED="1710496736230" SOURCE_PROVIDER="com.intellij.coverage.DefaultCoverageFileProvider" RUNNER="coverage.py" COVERAGE_BY_TEST_ENABLED="true" COVERAGE_TRACING_ENABLED="false" WORKING_DIRECTORY="$PROJECT_DIR$/src/GridCal/Gui/LoadDesigner" />
    <SUITE FILE_PATH="coverage/GridCal$pytest_for_src_tests_test_derivatives_test_tau_derivatives.coverage" NAME="pytest for src.tests.test_derivatives.test_tau_derivatives Coverage Results" MODIFIED="1722333980825" SOURCE_PROVIDER="com.intellij.coverage.DefaultCoverageFileProvider" RUNNER="coverage.py" COVERAGE_BY_TEST_ENABLED="false" COVERAGE_TRACING_ENABLED="false" WORKING_DIRECTORY="$PROJECT_DIR$/src/tests" />
    <SUITE FILE_PATH="coverage/GridCal$Nosetests_for_tests_test_unbalanced_faults_test_unbalanced_short_circuit.coverage" NAME="Nosetests for tests.test_unbalanced_faults.test_unbalanced_short_circuit Coverage Results" MODIFIED="1687726153285" SOURCE_PROVIDER="com.intellij.coverage.DefaultCoverageFileProvider" RUNNER="coverage.py" COVERAGE_BY_TEST_ENABLED="true" COVERAGE_TRACING_ENABLED="false" WORKING_DIRECTORY="$PROJECT_DIR$/src/tests" />
    <SUITE FILE_PATH="coverage/GridCal$Nosetests_for_test_ptdf_test_ptdf_psse.coverage" NAME="Nosetests for test_ptdf.test_ptdf_psse Coverage Results" MODIFIED="1706774663027" SOURCE_PROVIDER="com.intellij.coverage.DefaultCoverageFileProvider" RUNNER="coverage.py" COVERAGE_BY_TEST_ENABLED="true" COVERAGE_TRACING_ENABLED="false" WORKING_DIRECTORY="$PROJECT_DIR$/src/tests" />
    <SUITE FILE_PATH="coverage/GridCal$update_gui_file__1_.coverage" NAME="update_gui_file (1) Coverage Results" MODIFIED="1700464327444" SOURCE_PROVIDER="com.intellij.coverage.DefaultCoverageFileProvider" RUNNER="coverage.py" COVERAGE_BY_TEST_ENABLED="true" COVERAGE_TRACING_ENABLED="false" WORKING_DIRECTORY="$PROJECT_DIR$/src/GridCal/Gui/Main" />
    <SUITE FILE_PATH="coverage/GridCal$Nosetests_for_test_ptdf_test_mlodf_sanpen.coverage" NAME="Nosetests for test_ptdf.test_mlodf_sanpen Coverage Results" MODIFIED="1706266201035" SOURCE_PROVIDER="com.intellij.coverage.DefaultCoverageFileProvider" RUNNER="coverage.py" COVERAGE_BY_TEST_ENABLED="true" COVERAGE_TRACING_ENABLED="false" WORKING_DIRECTORY="$PROJECT_DIR$/src/tests" />
    <SUITE FILE_PATH="coverage/GridCal$run_contingencies.coverage" NAME="run_contingencies Coverage Results" MODIFIED="1707303266446" SOURCE_PROVIDER="com.intellij.coverage.DefaultCoverageFileProvider" RUNNER="coverage.py" COVERAGE_BY_TEST_ENABLED="true" COVERAGE_TRACING_ENABLED="false" WORKING_DIRECTORY="$PROJECT_DIR$/src/trunk/contingencies" />
    <SUITE FILE_PATH="coverage/GridCal$branch_power_3.coverage" NAME="branch_power_3 Coverage Results" MODIFIED="1659198918844" SOURCE_PROVIDER="com.intellij.coverage.DefaultCoverageFileProvider" RUNNER="coverage.py" COVERAGE_BY_TEST_ENABLED="true" COVERAGE_TRACING_ENABLED="false" WORKING_DIRECTORY="$PROJECT_DIR$/src/research/derivatives_and_jacobian" />
    <SUITE FILE_PATH="coverage/GridCal$GridCalMain.coverage" NAME="GridCalMain Coverage Results" MODIFIED="1688630053799" SOURCE_PROVIDER="com.intellij.coverage.DefaultCoverageFileProvider" RUNNER="coverage.py" COVERAGE_BY_TEST_ENABLED="true" COVERAGE_TRACING_ENABLED="false" WORKING_DIRECTORY="$PROJECT_DIR$/src/GridCal/Gui/Main" />
    <SUITE FILE_PATH="coverage/GridCal$Nosetests_in_test_opf_time_series_py.coverage" NAME="Nosetests in test_opf_time_series.py Coverage Results" MODIFIED="1617046142412" SOURCE_PROVIDER="com.intellij.coverage.DefaultCoverageFileProvider" RUNNER="coverage.py" COVERAGE_BY_TEST_ENABLED="true" COVERAGE_TRACING_ENABLED="false" WORKING_DIRECTORY="$PROJECT_DIR$/src/tests" />
    <SUITE FILE_PATH="coverage/GridCal$pytest_for_test_derivatives_test_jacobian.coverage" NAME="pytest for test_derivatives.test_jacobian Coverage Results" MODIFIED="1721151386777" SOURCE_PROVIDER="com.intellij.coverage.DefaultCoverageFileProvider" RUNNER="coverage.py" COVERAGE_BY_TEST_ENABLED="false" COVERAGE_TRACING_ENABLED="false" WORKING_DIRECTORY="$PROJECT_DIR$/src/tests" />
    <SUITE FILE_PATH="coverage/GridCal$linear_analysis_run.coverage" NAME="linear_analysis_run Coverage Results" MODIFIED="1696330787545" SOURCE_PROVIDER="com.intellij.coverage.DefaultCoverageFileProvider" RUNNER="coverage.py" COVERAGE_BY_TEST_ENABLED="true" COVERAGE_TRACING_ENABLED="false" WORKING_DIRECTORY="$PROJECT_DIR$/examples" />
    <SUITE FILE_PATH="coverage/GridCal$dc_opf.coverage" NAME="dc_opf Coverage Results" MODIFIED="1602504240684" SOURCE_PROVIDER="com.intellij.coverage.DefaultCoverageFileProvider" RUNNER="coverage.py" COVERAGE_BY_TEST_ENABLED="true" COVERAGE_TRACING_ENABLED="false" WORKING_DIRECTORY="$PROJECT_DIR$/src/GridCal/Engine/Simulations/OPF" />
    <SUITE FILE_PATH="coverage/GridCal$AnalysisDialogue.coverage" NAME="AnalysisDialogue Coverage Results" MODIFIED="1689665194982" SOURCE_PROVIDER="com.intellij.coverage.DefaultCoverageFileProvider" RUNNER="coverage.py" COVERAGE_BY_TEST_ENABLED="true" COVERAGE_TRACING_ENABLED="false" WORKING_DIRECTORY="$PROJECT_DIR$/src/GridCal/Gui/Analysis" />
    <SUITE FILE_PATH="coverage/GridCal$ortools_opf_v4.coverage" NAME="ortools_opf_v4 Coverage Results" MODIFIED="1630076374457" SOURCE_PROVIDER="com.intellij.coverage.DefaultCoverageFileProvider" RUNNER="coverage.py" COVERAGE_BY_TEST_ENABLED="true" COVERAGE_TRACING_ENABLED="false" WORKING_DIRECTORY="$PROJECT_DIR$/src/research/or_tools" />
    <SUITE FILE_PATH="coverage/GridCal$se_editor.coverage" NAME="se_editor Coverage Results" MODIFIED="1651392905536" SOURCE_PROVIDER="com.intellij.coverage.DefaultCoverageFileProvider" RUNNER="coverage.py" COVERAGE_BY_TEST_ENABLED="true" COVERAGE_TRACING_ENABLED="false" WORKING_DIRECTORY="$PROJECT_DIR$/src/research/qt_related" />
    <SUITE FILE_PATH="coverage/GridCal$Nosetests_for_tests_test_short_circuit_test_short_circuit.coverage" NAME="Nosetests for tests.test_short_circuit.test_short_circuit Coverage Results" MODIFIED="1660897112809" SOURCE_PROVIDER="com.intellij.coverage.DefaultCoverageFileProvider" RUNNER="coverage.py" COVERAGE_BY_TEST_ENABLED="true" COVERAGE_TRACING_ENABLED="false" WORKING_DIRECTORY="$PROJECT_DIR$/src/tests" />
    <SUITE FILE_PATH="coverage/GridCal$Nosetests_in_test_admittance_tap_derivatives_py.coverage" NAME="Nosetests in test_admittance_tap_derivatives.py Coverage Results" MODIFIED="1708506914959" SOURCE_PROVIDER="com.intellij.coverage.DefaultCoverageFileProvider" RUNNER="coverage.py" COVERAGE_BY_TEST_ENABLED="true" COVERAGE_TRACING_ENABLED="false" WORKING_DIRECTORY="$PROJECT_DIR$/src/tests" />
    <SUITE FILE_PATH="coverage/GridCal$ACPTDF_research.coverage" NAME="ACPTDF_research Coverage Results" MODIFIED="1601989123437" SOURCE_PROVIDER="com.intellij.coverage.DefaultCoverageFileProvider" RUNNER="coverage.py" COVERAGE_BY_TEST_ENABLED="true" COVERAGE_TRACING_ENABLED="false" WORKING_DIRECTORY="$PROJECT_DIR$/src/research/PTDF" />
    <SUITE FILE_PATH="coverage/GridCal$solar_power_wizzard.coverage" NAME="solar_power_wizzard Coverage Results" MODIFIED="1689668693423" SOURCE_PROVIDER="com.intellij.coverage.DefaultCoverageFileProvider" RUNNER="coverage.py" COVERAGE_BY_TEST_ENABLED="true" COVERAGE_TRACING_ENABLED="false" WORKING_DIRECTORY="$PROJECT_DIR$/src/GridCal/Gui/SolarPowerWizard" />
    <SUITE FILE_PATH="coverage/GridCal$pytest_for_src_tests_test_tutorials_test_define_grid_from_scratch_without_profiles.coverage" NAME="pytest for src.tests.test_tutorials.test_define_grid_from_scratch_without_profiles Coverage Results" MODIFIED="1662359418874" SOURCE_PROVIDER="com.intellij.coverage.DefaultCoverageFileProvider" RUNNER="coverage.py" COVERAGE_BY_TEST_ENABLED="true" COVERAGE_TRACING_ENABLED="false" WORKING_DIRECTORY="$PROJECT_DIR$/src/tests" />
    <SUITE FILE_PATH="coverage/GridCal$update_gui_file__2_.coverage" NAME="update_gui_file (2) Coverage Results" MODIFIED="1692362060427" SOURCE_PROVIDER="com.intellij.coverage.DefaultCoverageFileProvider" RUNNER="coverage.py" COVERAGE_BY_TEST_ENABLED="true" COVERAGE_TRACING_ENABLED="false" WORKING_DIRECTORY="$PROJECT_DIR$/src/GridCal/Gui/BusViewer" />
    <SUITE FILE_PATH="coverage/GridCal$ExportDialogueController.coverage" NAME="ExportDialogueController Coverage Results" MODIFIED="1656340839439" SOURCE_PROVIDER="com.intellij.coverage.DefaultCoverageFileProvider" RUNNER="coverage.py" COVERAGE_BY_TEST_ENABLED="true" COVERAGE_TRACING_ENABLED="false" WORKING_DIRECTORY="$PROJECT_DIR$/src/GridCal/Gui/Main" />
    <SUITE FILE_PATH="coverage/GridCal$Nosetests_for_tests_test_transformer_controls.coverage" NAME="Nosetests for tests.test_transformer_controls Coverage Results" MODIFIED="1708507724119" SOURCE_PROVIDER="com.intellij.coverage.DefaultCoverageFileProvider" RUNNER="coverage.py" COVERAGE_BY_TEST_ENABLED="true" COVERAGE_TRACING_ENABLED="false" WORKING_DIRECTORY="$PROJECT_DIR$/src/tests" />
    <SUITE FILE_PATH="coverage/GridCal$dc_linear_opf_ts.coverage" NAME="dc_linear_opf_ts_example Coverage Results" MODIFIED="1688466918477" SOURCE_PROVIDER="com.intellij.coverage.DefaultCoverageFileProvider" RUNNER="coverage.py" COVERAGE_BY_TEST_ENABLED="true" COVERAGE_TRACING_ENABLED="false" WORKING_DIRECTORY="$PROJECT_DIR$/examples" />
    <SUITE FILE_PATH="coverage/GridCal$Nosetests_for_tests_test_hydro.coverage" NAME="Nosetests for tests.test_hydro Coverage Results" MODIFIED="1707045007943" SOURCE_PROVIDER="com.intellij.coverage.DefaultCoverageFileProvider" RUNNER="coverage.py" COVERAGE_BY_TEST_ENABLED="true" COVERAGE_TRACING_ENABLED="false" WORKING_DIRECTORY="$PROJECT_DIR$/src/tests" />
    <SUITE FILE_PATH="coverage/GridCal$pytest_in_test_contingency_py.coverage" NAME="pytest in test_contingency.py Coverage Results" MODIFIED="1721226910009" SOURCE_PROVIDER="com.intellij.coverage.DefaultCoverageFileProvider" RUNNER="coverage.py" COVERAGE_BY_TEST_ENABLED="false" COVERAGE_TRACING_ENABLED="false" WORKING_DIRECTORY="$PROJECT_DIR$/src/tests" />
    <SUITE FILE_PATH="coverage/GridCal$newton_line_search.coverage" NAME="newton_line_search Coverage Results" MODIFIED="1613945829807" SOURCE_PROVIDER="com.intellij.coverage.DefaultCoverageFileProvider" RUNNER="coverage.py" COVERAGE_BY_TEST_ENABLED="true" COVERAGE_TRACING_ENABLED="false" WORKING_DIRECTORY="$PROJECT_DIR$/src/research/power_flow" />
    <SUITE FILE_PATH="coverage/GridCal$Nosetests_in_test_simple_mip_py.coverage" NAME="Nosetests in test_simple_mip.py Coverage Results" MODIFIED="1704807601206" SOURCE_PROVIDER="com.intellij.coverage.DefaultCoverageFileProvider" RUNNER="coverage.py" COVERAGE_BY_TEST_ENABLED="true" COVERAGE_TRACING_ENABLED="false" WORKING_DIRECTORY="$PROJECT_DIR$/src/tests" />
    <SUITE FILE_PATH="coverage/GridCal$circuit_to_optimods.coverage" NAME="circuit_to_optimods Coverage Results" MODIFIED="1692126689711" SOURCE_PROVIDER="com.intellij.coverage.DefaultCoverageFileProvider" RUNNER="coverage.py" COVERAGE_BY_TEST_ENABLED="true" COVERAGE_TRACING_ENABLED="false" WORKING_DIRECTORY="$PROJECT_DIR$/src/GridCal/Engine/Core/Compilers" />
    <SUITE FILE_PATH="coverage/GridCal$Nosetests_in_test_demo_5_node_py.coverage" NAME="Nosetests in test_demo_5_node.py Coverage Results" MODIFIED="1614631013763" SOURCE_PROVIDER="com.intellij.coverage.DefaultCoverageFileProvider" RUNNER="coverage.py" COVERAGE_BY_TEST_ENABLED="true" COVERAGE_TRACING_ENABLED="false" WORKING_DIRECTORY="$PROJECT_DIR$/src/tests" />
    <SUITE FILE_PATH="coverage/GridCal$Nosetests_in_test_short_circuit_py.coverage" NAME="Nosetests in test_short_circuit.py Coverage Results" MODIFIED="1687726472522" SOURCE_PROVIDER="com.intellij.coverage.DefaultCoverageFileProvider" RUNNER="coverage.py" COVERAGE_BY_TEST_ENABLED="true" COVERAGE_TRACING_ENABLED="false" WORKING_DIRECTORY="$PROJECT_DIR$/src/tests" />
    <SUITE FILE_PATH="coverage/GridCal$power_flow_example.coverage" NAME="power_flow_example Coverage Results" MODIFIED="1696328542092" SOURCE_PROVIDER="com.intellij.coverage.DefaultCoverageFileProvider" RUNNER="coverage.py" COVERAGE_BY_TEST_ENABLED="true" COVERAGE_TRACING_ENABLED="false" WORKING_DIRECTORY="$PROJECT_DIR$/examples" />
    <SUITE FILE_PATH="coverage/GridCal$Nosetests_for_tests_test_transformer_controls_test_v_control_true.coverage" NAME="Nosetests for tests.test_transformer_controls.test_v_control_true Coverage Results" MODIFIED="1708507569438" SOURCE_PROVIDER="com.intellij.coverage.DefaultCoverageFileProvider" RUNNER="coverage.py" COVERAGE_BY_TEST_ENABLED="true" COVERAGE_TRACING_ENABLED="false" WORKING_DIRECTORY="$PROJECT_DIR$/src/tests" />
    <SUITE FILE_PATH="coverage/GridCal$power_flow_research_sinj.coverage" NAME="power_flow_research_sinj Coverage Results" MODIFIED="1711310889153" SOURCE_PROVIDER="com.intellij.coverage.DefaultCoverageFileProvider" RUNNER="coverage.py" COVERAGE_BY_TEST_ENABLED="true" COVERAGE_TRACING_ENABLED="false" WORKING_DIRECTORY="$PROJECT_DIR$/src/trunk/pf" />
    <SUITE FILE_PATH="coverage/GridCal$example1.coverage" NAME="example1 Coverage Results" MODIFIED="1634669660909" SOURCE_PROVIDER="com.intellij.coverage.DefaultCoverageFileProvider" RUNNER="coverage.py" COVERAGE_BY_TEST_ENABLED="true" COVERAGE_TRACING_ENABLED="false" WORKING_DIRECTORY="$PROJECT_DIR$/src/research/or_tools" />
    <SUITE FILE_PATH="coverage/GridCal$coordinates_dialogue.coverage" NAME="coordinates_dialogue Coverage Results" MODIFIED="1689665134899" SOURCE_PROVIDER="com.intellij.coverage.DefaultCoverageFileProvider" RUNNER="coverage.py" COVERAGE_BY_TEST_ENABLED="true" COVERAGE_TRACING_ENABLED="false" WORKING_DIRECTORY="$PROJECT_DIR$/src/GridCal/Gui/CoordinatesInput" />
    <SUITE FILE_PATH="coverage/GridCal$Nosetests_in__home_santi_Documentos_Git_GitHub_GridCal_src_tests_test_simple_mip_py.coverage" NAME="Nosetests in /home/santi/Documentos/Git/GitHub/GridCal/src/tests/test_simple_mip.py Coverage Results" MODIFIED="1704896156803" SOURCE_PROVIDER="com.intellij.coverage.DefaultCoverageFileProvider" RUNNER="coverage.py" COVERAGE_BY_TEST_ENABLED="true" COVERAGE_TRACING_ENABLED="false" WORKING_DIRECTORY="$PROJECT_DIR$/src/tests" />
    <SUITE FILE_PATH="coverage/GridCal$ortools_opf_v2.coverage" NAME="ortools_opf_v2 Coverage Results" MODIFIED="1630065515013" SOURCE_PROVIDER="com.intellij.coverage.DefaultCoverageFileProvider" RUNNER="coverage.py" COVERAGE_BY_TEST_ENABLED="true" COVERAGE_TRACING_ENABLED="false" WORKING_DIRECTORY="$PROJECT_DIR$/src/research/or_tools" />
    <SUITE FILE_PATH="coverage/GridCal$Nosetests_in_deep_copy_test_py.coverage" NAME="Nosetests in deep_copy_test.py Coverage Results" MODIFIED="1701280704773" SOURCE_PROVIDER="com.intellij.coverage.DefaultCoverageFileProvider" RUNNER="coverage.py" COVERAGE_BY_TEST_ENABLED="true" COVERAGE_TRACING_ENABLED="false" WORKING_DIRECTORY="$PROJECT_DIR$/src/tests" />
    <SUITE FILE_PATH="coverage/GridCal$Nosetests_in_test_matrix_stacking_py.coverage" NAME="Nosetests in test_matrix_stacking.py Coverage Results" MODIFIED="1609500758192" SOURCE_PROVIDER="com.intellij.coverage.DefaultCoverageFileProvider" RUNNER="coverage.py" COVERAGE_BY_TEST_ENABLED="true" COVERAGE_TRACING_ENABLED="false" WORKING_DIRECTORY="$PROJECT_DIR$/src/tests" />
    <SUITE FILE_PATH="coverage/GridCal$Nosetests_for_tests_test_continuation_power_flow_test_cpf.coverage" NAME="Nosetests for tests.test_continuation_power_flow.test_cpf Coverage Results" MODIFIED="1712337251546" SOURCE_PROVIDER="com.intellij.coverage.DefaultCoverageFileProvider" RUNNER="coverage.py" COVERAGE_BY_TEST_ENABLED="true" COVERAGE_TRACING_ENABLED="false" WORKING_DIRECTORY="$PROJECT_DIR$/src/tests" />
    <SUITE FILE_PATH="coverage/GridCal$dc_pf.coverage" NAME="dc_pf Coverage Results" MODIFIED="1663338738604" SOURCE_PROVIDER="com.intellij.coverage.DefaultCoverageFileProvider" RUNNER="coverage.py" COVERAGE_BY_TEST_ENABLED="true" COVERAGE_TRACING_ENABLED="false" WORKING_DIRECTORY="$PROJECT_DIR$/src/research/opf" />
    <SUITE FILE_PATH="coverage/GridCal$ConsoleLogController.coverage" NAME="ConsoleLogController Coverage Results" MODIFIED="1663862178388" SOURCE_PROVIDER="com.intellij.coverage.DefaultCoverageFileProvider" RUNNER="coverage.py" COVERAGE_BY_TEST_ENABLED="true" COVERAGE_TRACING_ENABLED="false" WORKING_DIRECTORY="$PROJECT_DIR$/src/GridCal/Gui/Main" />
    <SUITE FILE_PATH="coverage/GridCal$n_minus_k_ts_driver.coverage" NAME="n_minus_k_ts_driver Coverage Results" MODIFIED="1616706318512" SOURCE_PROVIDER="com.intellij.coverage.DefaultCoverageFileProvider" RUNNER="coverage.py" COVERAGE_BY_TEST_ENABLED="true" COVERAGE_TRACING_ENABLED="false" WORKING_DIRECTORY="$PROJECT_DIR$/src/GridCal/Engine/Simulations/NK" />
    <SUITE FILE_PATH="coverage/GridCal$Nosetests_in_test_load_all_grids_py.coverage" NAME="Nosetests in test_load_all_grids.py Coverage Results" MODIFIED="1598802785581" SOURCE_PROVIDER="com.intellij.coverage.DefaultCoverageFileProvider" RUNNER="coverage.py" COVERAGE_BY_TEST_ENABLED="true" COVERAGE_TRACING_ENABLED="false" WORKING_DIRECTORY="$PROJECT_DIR$/src/tests" />
    <SUITE FILE_PATH="coverage/GridCal$gis_dialogue.coverage" NAME="gis_dialogue Coverage Results" MODIFIED="1681978321412" SOURCE_PROVIDER="com.intellij.coverage.DefaultCoverageFileProvider" RUNNER="coverage.py" COVERAGE_BY_TEST_ENABLED="true" COVERAGE_TRACING_ENABLED="false" WORKING_DIRECTORY="$PROJECT_DIR$/src/GridCal/Gui/GIS" />
    <SUITE FILE_PATH="coverage/GridCal$mips.coverage" NAME="mips Coverage Results" MODIFIED="1702414375626" SOURCE_PROVIDER="com.intellij.coverage.DefaultCoverageFileProvider" RUNNER="coverage.py" COVERAGE_BY_TEST_ENABLED="true" COVERAGE_TRACING_ENABLED="false" WORKING_DIRECTORY="" />
    <SUITE FILE_PATH="coverage/GridCal$banner.coverage" NAME="banner Coverage Results" MODIFIED="1617272129031" SOURCE_PROVIDER="com.intellij.coverage.DefaultCoverageFileProvider" RUNNER="coverage.py" COVERAGE_BY_TEST_ENABLED="true" COVERAGE_TRACING_ENABLED="false" WORKING_DIRECTORY="$PROJECT_DIR$/src/GridCal/Gui/Main" />
    <SUITE FILE_PATH="coverage/GridCal$pytest_for_test_derivatives_test_tau_derivatives.coverage" NAME="pytest for test_derivatives.test_tau_derivatives Coverage Results" MODIFIED="1722325131702" SOURCE_PROVIDER="com.intellij.coverage.DefaultCoverageFileProvider" RUNNER="coverage.py" COVERAGE_BY_TEST_ENABLED="false" COVERAGE_TRACING_ENABLED="false" WORKING_DIRECTORY="$PROJECT_DIR$/src/tests" />
    <SUITE FILE_PATH="coverage/GridCal$map_test_2.coverage" NAME="map_test_2 Coverage Results" MODIFIED="1655834800485" SOURCE_PROVIDER="com.intellij.coverage.DefaultCoverageFileProvider" RUNNER="coverage.py" COVERAGE_BY_TEST_ENABLED="true" COVERAGE_TRACING_ENABLED="false" WORKING_DIRECTORY="$PROJECT_DIR$/src/research/map" />
    <SUITE FILE_PATH="coverage/GridCal$raw_parser.coverage" NAME="raw_parser Coverage Results" MODIFIED="1619379740833" SOURCE_PROVIDER="com.intellij.coverage.DefaultCoverageFileProvider" RUNNER="coverage.py" COVERAGE_BY_TEST_ENABLED="true" COVERAGE_TRACING_ENABLED="false" WORKING_DIRECTORY="$PROJECT_DIR$/src/GridCal/Engine/IO" />
    <SUITE FILE_PATH="coverage/GridCal$test_transformer_regulator.coverage" NAME="test_transformer_regulator Coverage Results" MODIFIED="1602954515929" SOURCE_PROVIDER="com.intellij.coverage.DefaultCoverageFileProvider" RUNNER="coverage.py" COVERAGE_BY_TEST_ENABLED="true" COVERAGE_TRACING_ENABLED="false" WORKING_DIRECTORY="$PROJECT_DIR$/src/tests" />
    <SUITE FILE_PATH="coverage/GridCal$Nosetests_in_test_bus_types_py.coverage" NAME="Nosetests in test_bus_types.py Coverage Results" MODIFIED="1687726595619" SOURCE_PROVIDER="com.intellij.coverage.DefaultCoverageFileProvider" RUNNER="coverage.py" COVERAGE_BY_TEST_ENABLED="true" COVERAGE_TRACING_ENABLED="false" WORKING_DIRECTORY="$PROJECT_DIR$/src/tests" />
    <SUITE FILE_PATH="coverage/GridCal$endpoints.coverage" NAME="endpoints Coverage Results" MODIFIED="1717576265871" SOURCE_PROVIDER="com.intellij.coverage.DefaultCoverageFileProvider" RUNNER="coverage.py" COVERAGE_BY_TEST_ENABLED="true" COVERAGE_TRACING_ENABLED="false" WORKING_DIRECTORY="$PROJECT_DIR$/src/GridCalServer" />
    <SUITE FILE_PATH="coverage/GridCal$raw_to_cgmes_mapping.coverage" NAME="raw_to_cgmes_mapping Coverage Results" MODIFIED="1693562939167" SOURCE_PROVIDER="com.intellij.coverage.DefaultCoverageFileProvider" RUNNER="coverage.py" COVERAGE_BY_TEST_ENABLED="true" COVERAGE_TRACING_ENABLED="false" WORKING_DIRECTORY="$PROJECT_DIR$/src/tests" />
    <SUITE FILE_PATH="coverage/GridCal$pulp_example.coverage" NAME="pulp_example Coverage Results" MODIFIED="1688470850846" SOURCE_PROVIDER="com.intellij.coverage.DefaultCoverageFileProvider" RUNNER="coverage.py" COVERAGE_BY_TEST_ENABLED="true" COVERAGE_TRACING_ENABLED="false" WORKING_DIRECTORY="$PROJECT_DIR$/examples" />
    <SUITE FILE_PATH="coverage/GridCal$opf_pf_verification_example.coverage" NAME="opf+pf verification example Coverage Results" MODIFIED="1696857463367" SOURCE_PROVIDER="com.intellij.coverage.DefaultCoverageFileProvider" RUNNER="coverage.py" COVERAGE_BY_TEST_ENABLED="true" COVERAGE_TRACING_ENABLED="false" WORKING_DIRECTORY="$PROJECT_DIR$/examples" />
    <SUITE FILE_PATH="coverage/GridCal$Nosetests_for_tests_test_voltage_collapse.coverage" NAME="Nosetests for tests.test_voltage_collapse Coverage Results" MODIFIED="1602937737883" SOURCE_PROVIDER="com.intellij.coverage.DefaultCoverageFileProvider" RUNNER="coverage.py" COVERAGE_BY_TEST_ENABLED="true" COVERAGE_TRACING_ENABLED="false" WORKING_DIRECTORY="$PROJECT_DIR$/src/tests" />
    <SUITE FILE_PATH="coverage/GridCal$analytic_ptdf_driver.coverage" NAME="analytic_ptdf_driver Coverage Results" MODIFIED="1600179811175" SOURCE_PROVIDER="com.intellij.coverage.DefaultCoverageFileProvider" RUNNER="coverage.py" COVERAGE_BY_TEST_ENABLED="true" COVERAGE_TRACING_ENABLED="false" WORKING_DIRECTORY="$PROJECT_DIR$/src/GridCal/Engine/Simulations/PTDF" />
    <SUITE FILE_PATH="coverage/GridCal$Nosetests_for_tests_test_contingency.coverage" NAME="Nosetests for tests.test_contingency Coverage Results" MODIFIED="1704269547065" SOURCE_PROVIDER="com.intellij.coverage.DefaultCoverageFileProvider" RUNNER="coverage.py" COVERAGE_BY_TEST_ENABLED="true" COVERAGE_TRACING_ENABLED="false" WORKING_DIRECTORY="$PROJECT_DIR$/src/tests" />
    <SUITE FILE_PATH="coverage/GridCal$new_circuit_objects.coverage" NAME="new_circuit_objects Coverage Results" MODIFIED="1707126047746" SOURCE_PROVIDER="com.intellij.coverage.DefaultCoverageFileProvider" RUNNER="coverage.py" COVERAGE_BY_TEST_ENABLED="true" COVERAGE_TRACING_ENABLED="false" WORKING_DIRECTORY="$PROJECT_DIR$/src/trunk/code_generation" />
    <SUITE FILE_PATH="coverage/GridCal$Nosetests_for_test_simple_mip_test_lp_simple3.coverage" NAME="Nosetests for test_simple_mip.test_lp_simple3 Coverage Results" MODIFIED="1704806778841" SOURCE_PROVIDER="com.intellij.coverage.DefaultCoverageFileProvider" RUNNER="coverage.py" COVERAGE_BY_TEST_ENABLED="true" COVERAGE_TRACING_ENABLED="false" WORKING_DIRECTORY="$PROJECT_DIR$/src/tests" />
    <SUITE FILE_PATH="coverage/GridCal$run.coverage" NAME="run Coverage Results" MODIFIED="1717077522843" SOURCE_PROVIDER="com.intellij.coverage.DefaultCoverageFileProvider" RUNNER="coverage.py" COVERAGE_BY_TEST_ENABLED="true" COVERAGE_TRACING_ENABLED="false" WORKING_DIRECTORY="$PROJECT_DIR$/src/GridCalServer" />
    <SUITE FILE_PATH="coverage/GridCal$line_arrow_2.coverage" NAME="line_arrow_2 Coverage Results" MODIFIED="1707241035685" SOURCE_PROVIDER="com.intellij.coverage.DefaultCoverageFileProvider" RUNNER="coverage.py" COVERAGE_BY_TEST_ENABLED="true" COVERAGE_TRACING_ENABLED="false" WORKING_DIRECTORY="$PROJECT_DIR$/src/trunk/qt_related" />
    <SUITE FILE_PATH="coverage/GridCal$Nosetests_for_tests_test_short_circuit.coverage" NAME="Nosetests for tests.test_short_circuit Coverage Results" MODIFIED="1648735680536" SOURCE_PROVIDER="com.intellij.coverage.DefaultCoverageFileProvider" RUNNER="coverage.py" COVERAGE_BY_TEST_ENABLED="true" COVERAGE_TRACING_ENABLED="false" WORKING_DIRECTORY="$PROJECT_DIR$/src/tests" />
    <SUITE FILE_PATH="coverage/GridCal$io_call.coverage" NAME="io_call Coverage Results" MODIFIED="1707813182693" SOURCE_PROVIDER="com.intellij.coverage.DefaultCoverageFileProvider" RUNNER="coverage.py" COVERAGE_BY_TEST_ENABLED="true" COVERAGE_TRACING_ENABLED="false" WORKING_DIRECTORY="$PROJECT_DIR$/src/trunk/io" />
    <SUITE FILE_PATH="coverage/GridCal$Nosetests_for_tests_admittance_matrix_test_test1.coverage" NAME="Nosetests for tests.admittance_matrix_test.test1 Coverage Results" MODIFIED="1694884103963" SOURCE_PROVIDER="com.intellij.coverage.DefaultCoverageFileProvider" RUNNER="coverage.py" COVERAGE_BY_TEST_ENABLED="true" COVERAGE_TRACING_ENABLED="false" WORKING_DIRECTORY="$PROJECT_DIR$/src/tests" />
    <SUITE FILE_PATH="coverage/GridCal$Nosetests_for_test_ptdf_test_compensated_ptdf.coverage" NAME="Nosetests for test_ptdf.test_compensated_ptdf Coverage Results" MODIFIED="1710433602844" SOURCE_PROVIDER="com.intellij.coverage.DefaultCoverageFileProvider" RUNNER="coverage.py" COVERAGE_BY_TEST_ENABLED="true" COVERAGE_TRACING_ENABLED="false" WORKING_DIRECTORY="$PROJECT_DIR$/src/tests" />
    <SUITE FILE_PATH="coverage/GridCal$newton_svc.coverage" NAME="newton_svc Coverage Results" MODIFIED="1616106111862" SOURCE_PROVIDER="com.intellij.coverage.DefaultCoverageFileProvider" RUNNER="coverage.py" COVERAGE_BY_TEST_ENABLED="true" COVERAGE_TRACING_ENABLED="false" WORKING_DIRECTORY="$PROJECT_DIR$/src/research/power_flow" />
    <SUITE FILE_PATH="coverage/GridCal$acopf_function_evaluation.coverage" NAME="acopf_function_evaluation Coverage Results" MODIFIED="1704884982818" SOURCE_PROVIDER="com.intellij.coverage.DefaultCoverageFileProvider" RUNNER="coverage.py" COVERAGE_BY_TEST_ENABLED="true" COVERAGE_TRACING_ENABLED="false" WORKING_DIRECTORY="$PROJECT_DIR$/examples/trunk/acopf" />
    <SUITE FILE_PATH="coverage/GridCal$power_world_parser.coverage" NAME="power_world_parser Coverage Results" MODIFIED="1632911407871" SOURCE_PROVIDER="com.intellij.coverage.DefaultCoverageFileProvider" RUNNER="coverage.py" COVERAGE_BY_TEST_ENABLED="true" COVERAGE_TRACING_ENABLED="false" WORKING_DIRECTORY="$PROJECT_DIR$/src/GridCal/Engine/IO" />
    <SUITE FILE_PATH="coverage/GridCal$switch_reduction_sparse.coverage" NAME="switch_reduction_sparse Coverage Results" MODIFIED="1615742705813" SOURCE_PROVIDER="com.intellij.coverage.DefaultCoverageFileProvider" RUNNER="coverage.py" COVERAGE_BY_TEST_ENABLED="true" COVERAGE_TRACING_ENABLED="false" WORKING_DIRECTORY="$PROJECT_DIR$/src/research/grid_reduction/substation_reduction" />
    <SUITE FILE_PATH="coverage/GridCal$pytest_for_test_sparse2_test_sp_slice.coverage" NAME="pytest for test_sparse2.test_sp_slice Coverage Results" MODIFIED="1720634604378" SOURCE_PROVIDER="com.intellij.coverage.DefaultCoverageFileProvider" RUNNER="coverage.py" COVERAGE_BY_TEST_ENABLED="false" COVERAGE_TRACING_ENABLED="false" WORKING_DIRECTORY="$PROJECT_DIR$/src/tests" />
    <SUITE FILE_PATH="coverage/GridCal$5_bus_se.coverage" NAME="5_bus_se Coverage Results" MODIFIED="1635960804767" SOURCE_PROVIDER="com.intellij.coverage.DefaultCoverageFileProvider" RUNNER="coverage.py" COVERAGE_BY_TEST_ENABLED="true" COVERAGE_TRACING_ENABLED="false" WORKING_DIRECTORY="$PROJECT_DIR$/src/research/state_estimation" />
    <SUITE FILE_PATH="coverage/GridCal$circuit_to_alliander_pgm.coverage" NAME="circuit_to_alliander_pgm Coverage Results" MODIFIED="1650964250766" SOURCE_PROVIDER="com.intellij.coverage.DefaultCoverageFileProvider" RUNNER="coverage.py" COVERAGE_BY_TEST_ENABLED="true" COVERAGE_TRACING_ENABLED="false" WORKING_DIRECTORY="$PROJECT_DIR$/src/GridCal/Engine/Core/Compilers" />
    <SUITE FILE_PATH="coverage/GridCal$filtering_example1.coverage" NAME="filtering_example1 Coverage Results" MODIFIED="1708704156149" SOURCE_PROVIDER="com.intellij.coverage.DefaultCoverageFileProvider" RUNNER="coverage.py" COVERAGE_BY_TEST_ENABLED="true" COVERAGE_TRACING_ENABLED="false" WORKING_DIRECTORY="$PROJECT_DIR$/src/trunk/filtering" />
    <SUITE FILE_PATH="coverage/GridCal$Nosetests_for_test_contingency_test_contingency.coverage" NAME="Nosetests for test_contingency.test_contingency Coverage Results" MODIFIED="1701702177042" SOURCE_PROVIDER="com.intellij.coverage.DefaultCoverageFileProvider" RUNNER="coverage.py" COVERAGE_BY_TEST_ENABLED="true" COVERAGE_TRACING_ENABLED="false" WORKING_DIRECTORY="$PROJECT_DIR$/src/tests" />
    <SUITE FILE_PATH="coverage/GridCal$graph1.coverage" NAME="graph1 Coverage Results" MODIFIED="1702994707899" SOURCE_PROVIDER="com.intellij.coverage.DefaultCoverageFileProvider" RUNNER="coverage.py" COVERAGE_BY_TEST_ENABLED="true" COVERAGE_TRACING_ENABLED="false" WORKING_DIRECTORY="$PROJECT_DIR$/src/GridCalEngine/IO/rdf_test" />
    <SUITE FILE_PATH="coverage/GridCal$sergio_dorado_example.coverage" NAME="sergio_dorado_example Coverage Results" MODIFIED="1715016834665" SOURCE_PROVIDER="com.intellij.coverage.DefaultCoverageFileProvider" RUNNER="coverage.py" COVERAGE_BY_TEST_ENABLED="true" COVERAGE_TRACING_ENABLED="false" WORKING_DIRECTORY="$PROJECT_DIR$/src/trunk/substation_reduction" />
    <SUITE FILE_PATH="coverage/GridCal$Nosetests_in_test_opf_py.coverage" NAME="Nosetests in test_opf.py Coverage Results" MODIFIED="1632998728805" SOURCE_PROVIDER="com.intellij.coverage.DefaultCoverageFileProvider" RUNNER="coverage.py" COVERAGE_BY_TEST_ENABLED="true" COVERAGE_TRACING_ENABLED="false" WORKING_DIRECTORY="$PROJECT_DIR$/src/tests" />
    <SUITE FILE_PATH="coverage/GridCal$plot_solvers.coverage" NAME="plot_solvers Coverage Results" MODIFIED="1717010644348" SOURCE_PROVIDER="com.intellij.coverage.DefaultCoverageFileProvider" RUNNER="coverage.py" COVERAGE_BY_TEST_ENABLED="true" COVERAGE_TRACING_ENABLED="false" WORKING_DIRECTORY="$PROJECT_DIR$/src/trunk/investments" />
    <SUITE FILE_PATH="coverage/GridCal$sparse_benchmark.coverage" NAME="sparse_benchmark Coverage Results" MODIFIED="1698410024629" SOURCE_PROVIDER="com.intellij.coverage.DefaultCoverageFileProvider" RUNNER="coverage.py" COVERAGE_BY_TEST_ENABLED="true" COVERAGE_TRACING_ENABLED="false" WORKING_DIRECTORY="$PROJECT_DIR$/examples" />
    <SUITE FILE_PATH="coverage/GridCal$Nosetests_for_tests_test_load_save_load_test_load_save_load.coverage" NAME="Nosetests for tests.test_load_save_load.test_load_save_load Coverage Results" MODIFIED="1716806308855" SOURCE_PROVIDER="com.intellij.coverage.DefaultCoverageFileProvider" RUNNER="coverage.py" COVERAGE_BY_TEST_ENABLED="true" COVERAGE_TRACING_ENABLED="false" WORKING_DIRECTORY="$PROJECT_DIR$/src/tests" />
    <SUITE FILE_PATH="coverage/GridCal$Nosetests_for_tests_test_ptdf.coverage" NAME="Nosetests for tests.test_ptdf Coverage Results" MODIFIED="1708854092658" SOURCE_PROVIDER="com.intellij.coverage.DefaultCoverageFileProvider" RUNNER="coverage.py" COVERAGE_BY_TEST_ENABLED="true" COVERAGE_TRACING_ENABLED="false" WORKING_DIRECTORY="$PROJECT_DIR$/src/tests" />
    <SUITE FILE_PATH="coverage/GridCal$ExecuteGridCal__1_.coverage" NAME="ExecuteGridCal (1) Coverage Results" MODIFIED="1694588250603" SOURCE_PROVIDER="com.intellij.coverage.DefaultCoverageFileProvider" RUNNER="coverage.py" COVERAGE_BY_TEST_ENABLED="true" COVERAGE_TRACING_ENABLED="false" WORKING_DIRECTORY="$PROJECT_DIR$/src/GridCal" />
    <SUITE FILE_PATH="coverage/GridCal$ntc_opf_v6.coverage" NAME="ntc_opf_v6 Coverage Results" MODIFIED="1630405700769" SOURCE_PROVIDER="com.intellij.coverage.DefaultCoverageFileProvider" RUNNER="coverage.py" COVERAGE_BY_TEST_ENABLED="true" COVERAGE_TRACING_ENABLED="false" WORKING_DIRECTORY="$PROJECT_DIR$/src/research/or_tools" />
    <SUITE FILE_PATH="coverage/GridCal$all2_refactored.coverage" NAME="all2_refactored Coverage Results" MODIFIED="1614533302435" SOURCE_PROVIDER="com.intellij.coverage.DefaultCoverageFileProvider" RUNNER="coverage.py" COVERAGE_BY_TEST_ENABLED="true" COVERAGE_TRACING_ENABLED="false" WORKING_DIRECTORY="$PROJECT_DIR$/src/research/PGD" />
    <SUITE FILE_PATH="coverage/GridCal$MainWindow.coverage" NAME="MainWindow Coverage Results" MODIFIED="1649780110971" SOURCE_PROVIDER="com.intellij.coverage.DefaultCoverageFileProvider" RUNNER="coverage.py" COVERAGE_BY_TEST_ENABLED="true" COVERAGE_TRACING_ENABLED="false" WORKING_DIRECTORY="$PROJECT_DIR$/src/GridCal/Gui/Main" />
    <SUITE FILE_PATH="coverage/GridCal$switch_reduction_dense.coverage" NAME="switch_reduction_dense Coverage Results" MODIFIED="1615742845150" SOURCE_PROVIDER="com.intellij.coverage.DefaultCoverageFileProvider" RUNNER="coverage.py" COVERAGE_BY_TEST_ENABLED="true" COVERAGE_TRACING_ENABLED="false" WORKING_DIRECTORY="$PROJECT_DIR$/src/research/grid_reduction/substation_reduction" />
    <SUITE FILE_PATH="coverage/GridCal$Nosetests_for_tests_test_opf_time_series_test_opf_ts.coverage" NAME="Nosetests for tests.test_opf_time_series.test_opf_ts Coverage Results" MODIFIED="1697191214514" SOURCE_PROVIDER="com.intellij.coverage.DefaultCoverageFileProvider" RUNNER="coverage.py" COVERAGE_BY_TEST_ENABLED="true" COVERAGE_TRACING_ENABLED="false" WORKING_DIRECTORY="$PROJECT_DIR$/src/tests" />
    <SUITE FILE_PATH="coverage/GridCal$json_parser.coverage" NAME="json_parser Coverage Results" MODIFIED="1656843550117" SOURCE_PROVIDER="com.intellij.coverage.DefaultCoverageFileProvider" RUNNER="coverage.py" COVERAGE_BY_TEST_ENABLED="true" COVERAGE_TRACING_ENABLED="false" WORKING_DIRECTORY="$PROJECT_DIR$/src/GridCal/Engine/IO" />
    <SUITE FILE_PATH="coverage/GridCal$ortools_dual_vars_bug.coverage" NAME="ortools_dual_vars_bug Coverage Results" MODIFIED="1696857819428" SOURCE_PROVIDER="com.intellij.coverage.DefaultCoverageFileProvider" RUNNER="coverage.py" COVERAGE_BY_TEST_ENABLED="true" COVERAGE_TRACING_ENABLED="false" WORKING_DIRECTORY="$PROJECT_DIR$/examples" />
    <SUITE FILE_PATH="coverage/GridCal$Nosetests_for_test_power_flow_test_zip.coverage" NAME="Nosetests for test_power_flow.test_zip Coverage Results" MODIFIED="1709110212295" SOURCE_PROVIDER="com.intellij.coverage.DefaultCoverageFileProvider" RUNNER="coverage.py" COVERAGE_BY_TEST_ENABLED="true" COVERAGE_TRACING_ENABLED="false" WORKING_DIRECTORY="$PROJECT_DIR$/src/tests" />
    <SUITE FILE_PATH="coverage/GridCal$Nosetests_in_test_api_dcopf_py.coverage" NAME="Nosetests in test_api_dcopf.py Coverage Results" MODIFIED="1609500321255" SOURCE_PROVIDER="com.intellij.coverage.DefaultCoverageFileProvider" RUNNER="coverage.py" COVERAGE_BY_TEST_ENABLED="true" COVERAGE_TRACING_ENABLED="false" WORKING_DIRECTORY="$PROJECT_DIR$/src/tests" />
    <SUITE FILE_PATH="coverage/GridCal$all2.coverage" NAME="all2 Coverage Results" MODIFIED="1614510639480" SOURCE_PROVIDER="com.intellij.coverage.DefaultCoverageFileProvider" RUNNER="coverage.py" COVERAGE_BY_TEST_ENABLED="true" COVERAGE_TRACING_ENABLED="false" WORKING_DIRECTORY="$PROJECT_DIR$/src/research/PGD" />
    <SUITE FILE_PATH="coverage/GridCal$Nosetests_in_tests.coverage" NAME="Nosetests in tests Coverage Results" MODIFIED="1709114450416" SOURCE_PROVIDER="com.intellij.coverage.DefaultCoverageFileProvider" RUNNER="coverage.py" COVERAGE_BY_TEST_ENABLED="true" COVERAGE_TRACING_ENABLED="false" WORKING_DIRECTORY="$PROJECT_DIR$/src/tests" />
    <SUITE FILE_PATH="coverage/GridCal$integral_por_tramos.coverage" NAME="srap_interpolation_example Coverage Results" MODIFIED="1705345454539" SOURCE_PROVIDER="com.intellij.coverage.DefaultCoverageFileProvider" RUNNER="coverage.py" COVERAGE_BY_TEST_ENABLED="true" COVERAGE_TRACING_ENABLED="false" WORKING_DIRECTORY="$PROJECT_DIR$/examples/trunk/srap" />
    <SUITE FILE_PATH="coverage/GridCal$asd_power_flow.coverage" NAME="asd_power_flow Coverage Results" MODIFIED="1598789868769" SOURCE_PROVIDER="com.intellij.coverage.DefaultCoverageFileProvider" RUNNER="coverage.py" COVERAGE_BY_TEST_ENABLED="true" COVERAGE_TRACING_ENABLED="false" WORKING_DIRECTORY="$PROJECT_DIR$/src/research/power_flow/asd" />
    <SUITE FILE_PATH="coverage/GridCal$Nosetests_for_profiles_test_test_profile1.coverage" NAME="Nosetests for profiles_test.test_profile1 Coverage Results" MODIFIED="1707832954913" SOURCE_PROVIDER="com.intellij.coverage.DefaultCoverageFileProvider" RUNNER="coverage.py" COVERAGE_BY_TEST_ENABLED="true" COVERAGE_TRACING_ENABLED="false" WORKING_DIRECTORY="$PROJECT_DIR$/src/tests" />
    <SUITE FILE_PATH="coverage/GridCal$Nosetests_in_test_sparse_py.coverage" NAME="Nosetests in test_sparse.py Coverage Results" MODIFIED="1698955230108" SOURCE_PROVIDER="com.intellij.coverage.DefaultCoverageFileProvider" RUNNER="coverage.py" COVERAGE_BY_TEST_ENABLED="true" COVERAGE_TRACING_ENABLED="false" WORKING_DIRECTORY="$PROJECT_DIR$/src/tests" />
    <SUITE FILE_PATH="coverage/GridCal$Nosetests_for_tests_test_load_save_load.coverage" NAME="Nosetests for tests.test_load_save_load Coverage Results" MODIFIED="1709724575670" SOURCE_PROVIDER="com.intellij.coverage.DefaultCoverageFileProvider" RUNNER="coverage.py" COVERAGE_BY_TEST_ENABLED="true" COVERAGE_TRACING_ENABLED="false" WORKING_DIRECTORY="$PROJECT_DIR$/src/tests" />
    <SUITE FILE_PATH="coverage/GridCal$branch_derivatives_research.coverage" NAME="branch_derivatives_research Coverage Results" MODIFIED="1655665418454" SOURCE_PROVIDER="com.intellij.coverage.DefaultCoverageFileProvider" RUNNER="coverage.py" COVERAGE_BY_TEST_ENABLED="true" COVERAGE_TRACING_ENABLED="false" WORKING_DIRECTORY="$PROJECT_DIR$/src/research/jacobian_and_derivatives" />
    <SUITE FILE_PATH="coverage/GridCal$power_flow_research.coverage" NAME="power_flow_research Coverage Results" MODIFIED="1707381713962" SOURCE_PROVIDER="com.intellij.coverage.DefaultCoverageFileProvider" RUNNER="coverage.py" COVERAGE_BY_TEST_ENABLED="true" COVERAGE_TRACING_ENABLED="false" WORKING_DIRECTORY="$PROJECT_DIR$/src/trunk/pf" />
    <SUITE FILE_PATH="coverage/GridCal$download_stats.coverage" NAME="download_stats Coverage Results" MODIFIED="1609500287850" SOURCE_PROVIDER="com.intellij.coverage.DefaultCoverageFileProvider" RUNNER="coverage.py" COVERAGE_BY_TEST_ENABLED="true" COVERAGE_TRACING_ENABLED="false" WORKING_DIRECTORY="$PROJECT_DIR$/src/tests" />
    <SUITE FILE_PATH="coverage/GridCal$Nosetests_for_tests_admittance_matrix_test_test2.coverage" NAME="Nosetests for tests.admittance_matrix_test.test2 Coverage Results" MODIFIED="1707831975928" SOURCE_PROVIDER="com.intellij.coverage.DefaultCoverageFileProvider" RUNNER="coverage.py" COVERAGE_BY_TEST_ENABLED="true" COVERAGE_TRACING_ENABLED="false" WORKING_DIRECTORY="$PROJECT_DIR$/src/tests" />
    <SUITE FILE_PATH="coverage/GridCal$topology_driver.coverage" NAME="topology_driver Coverage Results" MODIFIED="1590932816525" SOURCE_PROVIDER="com.intellij.coverage.DefaultCoverageFileProvider" RUNNER="coverage.py" COVERAGE_BY_TEST_ENABLED="true" COVERAGE_TRACING_ENABLED="false" WORKING_DIRECTORY="$PROJECT_DIR$/src/GridCal/Engine/Simulations/Topology" />
    <SUITE FILE_PATH="coverage/GridCal$grid_reduction2.coverage" NAME="grid_reduction2 Coverage Results" MODIFIED="1615742120428" SOURCE_PROVIDER="com.intellij.coverage.DefaultCoverageFileProvider" RUNNER="coverage.py" COVERAGE_BY_TEST_ENABLED="true" COVERAGE_TRACING_ENABLED="false" WORKING_DIRECTORY="$PROJECT_DIR$/src/research/grid_reduction" />
    <SUITE FILE_PATH="coverage/GridCal$Nosetests_for_test_admittance_tap_derivatives_test_pegase89.coverage" NAME="Nosetests for test_admittance_tap_derivatives.test_pegase89 Coverage Results" MODIFIED="1708506867277" SOURCE_PROVIDER="com.intellij.coverage.DefaultCoverageFileProvider" RUNNER="coverage.py" COVERAGE_BY_TEST_ENABLED="true" COVERAGE_TRACING_ENABLED="false" WORKING_DIRECTORY="$PROJECT_DIR$/src/tests" />
    <SUITE FILE_PATH="coverage/GridCal$Nosetests_in_test_contongencies_filters_py.coverage" NAME="Nosetests in test_contongencies_filters.py Coverage Results" MODIFIED="1717582868164" SOURCE_PROVIDER="com.intellij.coverage.DefaultCoverageFileProvider" RUNNER="coverage.py" COVERAGE_BY_TEST_ENABLED="true" COVERAGE_TRACING_ENABLED="false" WORKING_DIRECTORY="$PROJECT_DIR$/src/tests" />
    <SUITE FILE_PATH="coverage/GridCal$loss_factors_research2.coverage" NAME="loss_factors_research2 Coverage Results" MODIFIED="1649693493327" SOURCE_PROVIDER="com.intellij.coverage.DefaultCoverageFileProvider" RUNNER="coverage.py" COVERAGE_BY_TEST_ENABLED="true" COVERAGE_TRACING_ENABLED="false" WORKING_DIRECTORY="$PROJECT_DIR$/src/research/PTDF" />
    <SUITE FILE_PATH="coverage/GridCal$line_example.coverage" NAME="line_example Coverage Results" MODIFIED="1619379775789" SOURCE_PROVIDER="com.intellij.coverage.DefaultCoverageFileProvider" RUNNER="coverage.py" COVERAGE_BY_TEST_ENABLED="true" COVERAGE_TRACING_ENABLED="false" WORKING_DIRECTORY="$PROJECT_DIR$/src/research/per_unit" />
    <SUITE FILE_PATH="coverage/GridCal$test_continuation_power_flow.coverage" NAME="test_continuation_power_flow Coverage Results" MODIFIED="1712338421975" SOURCE_PROVIDER="com.intellij.coverage.DefaultCoverageFileProvider" RUNNER="coverage.py" COVERAGE_BY_TEST_ENABLED="true" COVERAGE_TRACING_ENABLED="false" WORKING_DIRECTORY="$PROJECT_DIR$/src/tests" />
    <SUITE FILE_PATH="coverage/GridCal$editor__1_.coverage" NAME="editor (1) Coverage Results" MODIFIED="1640990473877" SOURCE_PROVIDER="com.intellij.coverage.DefaultCoverageFileProvider" RUNNER="coverage.py" COVERAGE_BY_TEST_ENABLED="true" COVERAGE_TRACING_ENABLED="false" WORKING_DIRECTORY="$PROJECT_DIR$/src/research/qt_related/GridEditorWidget" />
    <SUITE FILE_PATH="coverage/GridCal$Nosetests_for_test_load_save_load_test_load_save_load.coverage" NAME="Nosetests for test_load_save_load.test_load_save_load Coverage Results" MODIFIED="1708677149152" SOURCE_PROVIDER="com.intellij.coverage.DefaultCoverageFileProvider" RUNNER="coverage.py" COVERAGE_BY_TEST_ENABLED="true" COVERAGE_TRACING_ENABLED="false" WORKING_DIRECTORY="$PROJECT_DIR$/src/tests" />
    <SUITE FILE_PATH="coverage/GridCal$branch_power_2.coverage" NAME="branch_power_2 Coverage Results" MODIFIED="1659531074876" SOURCE_PROVIDER="com.intellij.coverage.DefaultCoverageFileProvider" RUNNER="coverage.py" COVERAGE_BY_TEST_ENABLED="true" COVERAGE_TRACING_ENABLED="false" WORKING_DIRECTORY="$PROJECT_DIR$/src/research/derivatives_and_jacobian" />
    <SUITE FILE_PATH="coverage/GridCal$ortools_opf.coverage" NAME="ortools_opf Coverage Results" MODIFIED="1630067492213" SOURCE_PROVIDER="com.intellij.coverage.DefaultCoverageFileProvider" RUNNER="coverage.py" COVERAGE_BY_TEST_ENABLED="true" COVERAGE_TRACING_ENABLED="false" WORKING_DIRECTORY="$PROJECT_DIR$/src/research/or_tools" />
    <SUITE FILE_PATH="coverage/GridCal$ptdf_ts_driver.coverage" NAME="ptdf_ts_driver Coverage Results" MODIFIED="1600186726130" SOURCE_PROVIDER="com.intellij.coverage.DefaultCoverageFileProvider" RUNNER="coverage.py" COVERAGE_BY_TEST_ENABLED="true" COVERAGE_TRACING_ENABLED="false" WORKING_DIRECTORY="$PROJECT_DIR$/src/GridCal/Engine/Simulations/PTDF" />
    <SUITE FILE_PATH="coverage/GridCal$Nosetests_for_test_numerical_circuit_test_numerical_cicuit_spv.coverage" NAME="Nosetests for test_numerical_circuit.test_numerical_cicuit_spv Coverage Results" MODIFIED="1706775363122" SOURCE_PROVIDER="com.intellij.coverage.DefaultCoverageFileProvider" RUNNER="coverage.py" COVERAGE_BY_TEST_ENABLED="true" COVERAGE_TRACING_ENABLED="false" WORKING_DIRECTORY="$PROJECT_DIR$/src/tests" />
    <SUITE FILE_PATH="coverage/GridCal$Nosetests_for_test_simple_mip_test_lp_simple2.coverage" NAME="Nosetests for test_simple_mip.test_lp_simple2 Coverage Results" MODIFIED="1704806548128" SOURCE_PROVIDER="com.intellij.coverage.DefaultCoverageFileProvider" RUNNER="coverage.py" COVERAGE_BY_TEST_ENABLED="true" COVERAGE_TRACING_ENABLED="false" WORKING_DIRECTORY="$PROJECT_DIR$/src/tests" />
    <SUITE FILE_PATH="coverage/GridCal$setup.coverage" NAME="setup Coverage Results" MODIFIED="1673969955062" SOURCE_PROVIDER="com.intellij.coverage.DefaultCoverageFileProvider" RUNNER="coverage.py" COVERAGE_BY_TEST_ENABLED="true" COVERAGE_TRACING_ENABLED="false" WORKING_DIRECTORY="$PROJECT_DIR$/src" />
    <SUITE FILE_PATH="coverage/GridCal$RosetaExplorer.coverage" NAME="RosetaExplorer Coverage Results" MODIFIED="1692881955157" SOURCE_PROVIDER="com.intellij.coverage.DefaultCoverageFileProvider" RUNNER="coverage.py" COVERAGE_BY_TEST_ENABLED="true" COVERAGE_TRACING_ENABLED="false" WORKING_DIRECTORY="$PROJECT_DIR$/src/GridCal/Gui/RosetaExplorer" />
    <SUITE FILE_PATH="coverage/GridCal$setup__1_.coverage" NAME="setup (1) Coverage Results" MODIFIED="1628859696965" SOURCE_PROVIDER="com.intellij.coverage.DefaultCoverageFileProvider" RUNNER="coverage.py" COVERAGE_BY_TEST_ENABLED="true" COVERAGE_TRACING_ENABLED="false" WORKING_DIRECTORY="$PROJECT_DIR$" />
    <SUITE FILE_PATH="coverage/GridCal$Nosetests_for_tests_admittance_matrix_test.coverage" NAME="Nosetests for tests.admittance_matrix_test Coverage Results" MODIFIED="1602926351044" SOURCE_PROVIDER="com.intellij.coverage.DefaultCoverageFileProvider" RUNNER="coverage.py" COVERAGE_BY_TEST_ENABLED="true" COVERAGE_TRACING_ENABLED="false" WORKING_DIRECTORY="$PROJECT_DIR$/src/tests" />
    <SUITE FILE_PATH="coverage/GridCal$Nosetests_in_mips_py.coverage" NAME="Nosetests in mips.py Coverage Results" MODIFIED="1702414120309" SOURCE_PROVIDER="com.intellij.coverage.DefaultCoverageFileProvider" RUNNER="coverage.py" COVERAGE_BY_TEST_ENABLED="true" COVERAGE_TRACING_ENABLED="false" WORKING_DIRECTORY="$PROJECT_DIR$/src/GridCalEngine/Utils/MIPS" />
    <SUITE FILE_PATH="coverage/GridCal$tallr_table_headers.coverage" NAME="tallr_table_headers Coverage Results" MODIFIED="1722529775042" SOURCE_PROVIDER="com.intellij.coverage.DefaultCoverageFileProvider" RUNNER="coverage.py" COVERAGE_BY_TEST_ENABLED="false" COVERAGE_TRACING_ENABLED="false" WORKING_DIRECTORY="$PROJECT_DIR$/src/trunk/qt_related" />
    <SUITE FILE_PATH="coverage/GridCal$Nosetests_for_tests_test_hydro_test_hydro_opf2.coverage" NAME="Nosetests for tests.test_hydro.test_hydro_opf2 Coverage Results" MODIFIED="1704897106653" SOURCE_PROVIDER="com.intellij.coverage.DefaultCoverageFileProvider" RUNNER="coverage.py" COVERAGE_BY_TEST_ENABLED="true" COVERAGE_TRACING_ENABLED="false" WORKING_DIRECTORY="$PROJECT_DIR$/src/tests" />
    <SUITE FILE_PATH="coverage/GridCal$grid_editor_widget.coverage" NAME="grid_editor_widget Coverage Results" MODIFIED="1692803997088" SOURCE_PROVIDER="com.intellij.coverage.DefaultCoverageFileProvider" RUNNER="coverage.py" COVERAGE_BY_TEST_ENABLED="true" COVERAGE_TRACING_ENABLED="false" WORKING_DIRECTORY="$PROJECT_DIR$/src/GridCal/Gui/GridEditorWidget2" />
    <SUITE FILE_PATH="coverage/GridCal$map_test_simple.coverage" NAME="map_test_simple Coverage Results" MODIFIED="1655834770443" SOURCE_PROVIDER="com.intellij.coverage.DefaultCoverageFileProvider" RUNNER="coverage.py" COVERAGE_BY_TEST_ENABLED="true" COVERAGE_TRACING_ENABLED="false" WORKING_DIRECTORY="$PROJECT_DIR$/src/research/map" />
    <SUITE FILE_PATH="coverage/GridCal$Nosetests_for_test_simple_mip_test_linear_formulation.coverage" NAME="Nosetests for test_simple_mip.test_linear_formulation Coverage Results" MODIFIED="1704814438857" SOURCE_PROVIDER="com.intellij.coverage.DefaultCoverageFileProvider" RUNNER="coverage.py" COVERAGE_BY_TEST_ENABLED="true" COVERAGE_TRACING_ENABLED="false" WORKING_DIRECTORY="$PROJECT_DIR$/src/tests" />
    <SUITE FILE_PATH="coverage/GridCal$show_map_tests.coverage" NAME="show_map_tests Coverage Results" MODIFIED="1655834787955" SOURCE_PROVIDER="com.intellij.coverage.DefaultCoverageFileProvider" RUNNER="coverage.py" COVERAGE_BY_TEST_ENABLED="true" COVERAGE_TRACING_ENABLED="false" WORKING_DIRECTORY="$PROJECT_DIR$/src/research/map" />
    <SUITE FILE_PATH="coverage/GridCal$Nosetests_in_test_matrix_slicing_py.coverage" NAME="Nosetests in test_matrix_slicing.py Coverage Results" MODIFIED="1609500376313" SOURCE_PROVIDER="com.intellij.coverage.DefaultCoverageFileProvider" RUNNER="coverage.py" COVERAGE_BY_TEST_ENABLED="true" COVERAGE_TRACING_ENABLED="false" WORKING_DIRECTORY="$PROJECT_DIR$/src/tests" />
    <SUITE FILE_PATH="coverage/GridCal$conf.coverage" NAME="conf Coverage Results" MODIFIED="1694004852527" SOURCE_PROVIDER="com.intellij.coverage.DefaultCoverageFileProvider" RUNNER="coverage.py" COVERAGE_BY_TEST_ENABLED="true" COVERAGE_TRACING_ENABLED="false" WORKING_DIRECTORY="$PROJECT_DIR$/doc" />
    <SUITE FILE_PATH="coverage/GridCal$slicing_experiments.coverage" NAME="slicing_experiments Coverage Results" MODIFIED="1617653333027" SOURCE_PROVIDER="com.intellij.coverage.DefaultCoverageFileProvider" RUNNER="coverage.py" COVERAGE_BY_TEST_ENABLED="true" COVERAGE_TRACING_ENABLED="false" WORKING_DIRECTORY="$PROJECT_DIR$/src/research" />
    <SUITE FILE_PATH="coverage/GridCal$PTDF_research3.coverage" NAME="PTDF_research3 Coverage Results" MODIFIED="1601466744244" SOURCE_PROVIDER="com.intellij.coverage.DefaultCoverageFileProvider" RUNNER="coverage.py" COVERAGE_BY_TEST_ENABLED="true" COVERAGE_TRACING_ENABLED="false" WORKING_DIRECTORY="$PROJECT_DIR$/src/research/PTDF" />
    <SUITE FILE_PATH="coverage/GridCal$editor.coverage" NAME="editor Coverage Results" MODIFIED="1685876734430" SOURCE_PROVIDER="com.intellij.coverage.DefaultCoverageFileProvider" RUNNER="coverage.py" COVERAGE_BY_TEST_ENABLED="true" COVERAGE_TRACING_ENABLED="false" WORKING_DIRECTORY="$PROJECT_DIR$/src/GridCal/Gui/GridEditorWidget" />
    <SUITE FILE_PATH="coverage/GridCal$fast_dSf_dV.coverage" NAME="fast_dSf_dV Coverage Results" MODIFIED="1615847239443" SOURCE_PROVIDER="com.intellij.coverage.DefaultCoverageFileProvider" RUNNER="coverage.py" COVERAGE_BY_TEST_ENABLED="true" COVERAGE_TRACING_ENABLED="false" WORKING_DIRECTORY="$PROJECT_DIR$/src/research/derivatives_and_jacobian" />
    <SUITE FILE_PATH="coverage/GridCal$Nosetests_in_ACPTDF_research2_py.coverage" NAME="Nosetests in ACPTDF_research2.py Coverage Results" MODIFIED="1601969138193" SOURCE_PROVIDER="com.intellij.coverage.DefaultCoverageFileProvider" RUNNER="coverage.py" COVERAGE_BY_TEST_ENABLED="true" COVERAGE_TRACING_ENABLED="false" WORKING_DIRECTORY="$PROJECT_DIR$/src/research/PTDF" />
    <SUITE FILE_PATH="coverage/GridCal$object_plot_analysis.coverage" NAME="object_plot_analysis Coverage Results" MODIFIED="1689665184050" SOURCE_PROVIDER="com.intellij.coverage.DefaultCoverageFileProvider" RUNNER="coverage.py" COVERAGE_BY_TEST_ENABLED="true" COVERAGE_TRACING_ENABLED="false" WORKING_DIRECTORY="$PROJECT_DIR$/src/GridCal/Gui/Analysis" />
    <SUITE FILE_PATH="coverage/GridCal$linear_factors_research.coverage" NAME="linear_factors_research Coverage Results" MODIFIED="1646235632825" SOURCE_PROVIDER="com.intellij.coverage.DefaultCoverageFileProvider" RUNNER="coverage.py" COVERAGE_BY_TEST_ENABLED="true" COVERAGE_TRACING_ENABLED="false" WORKING_DIRECTORY="$PROJECT_DIR$/src/research" />
    <SUITE FILE_PATH="coverage/GridCal$Nosetests_in_test_branch_tolerance_py.coverage" NAME="Nosetests in test_branch_tolerance.py Coverage Results" MODIFIED="1602949779672" SOURCE_PROVIDER="com.intellij.coverage.DefaultCoverageFileProvider" RUNNER="coverage.py" COVERAGE_BY_TEST_ENABLED="true" COVERAGE_TRACING_ENABLED="false" WORKING_DIRECTORY="$PROJECT_DIR$/src/tests" />
    <SUITE FILE_PATH="coverage/GridCal$Nosetests_for_test_topology_processor_test_topology_rts.coverage" NAME="Nosetests for test_topology_processor.test_topology_rts Coverage Results" MODIFIED="1709307208250" SOURCE_PROVIDER="com.intellij.coverage.DefaultCoverageFileProvider" RUNNER="coverage.py" COVERAGE_BY_TEST_ENABLED="true" COVERAGE_TRACING_ENABLED="false" WORKING_DIRECTORY="$PROJECT_DIR$/src/tests" />
    <SUITE FILE_PATH="coverage/GridCal$acopf_run.coverage" NAME="acopf_run Coverage Results" MODIFIED="1706781637782" SOURCE_PROVIDER="com.intellij.coverage.DefaultCoverageFileProvider" RUNNER="coverage.py" COVERAGE_BY_TEST_ENABLED="true" COVERAGE_TRACING_ENABLED="false" WORKING_DIRECTORY="$PROJECT_DIR$/src/trunk/acopf" />
    <SUITE FILE_PATH="coverage/GridCal$Nosetests_in_admittance_matrix_test_py.coverage" NAME="Nosetests in admittance_matrix_test.py Coverage Results" MODIFIED="1609500304123" SOURCE_PROVIDER="com.intellij.coverage.DefaultCoverageFileProvider" RUNNER="coverage.py" COVERAGE_BY_TEST_ENABLED="true" COVERAGE_TRACING_ENABLED="false" WORKING_DIRECTORY="$PROJECT_DIR$/src/tests" />
    <SUITE FILE_PATH="coverage/GridCal$topology_processor_bfs.coverage" NAME="topology_processor_bfs Coverage Results" MODIFIED="1707390694859" SOURCE_PROVIDER="com.intellij.coverage.DefaultCoverageFileProvider" RUNNER="coverage.py" COVERAGE_BY_TEST_ENABLED="true" COVERAGE_TRACING_ENABLED="false" WORKING_DIRECTORY="$PROJECT_DIR$/src/trunk/substation_reduction" />
    <SUITE FILE_PATH="coverage/GridCal$Nosetests_for_test_ptdf_test_ptdf_ieee14_definition.coverage" NAME="Nosetests for test_ptdf.test_ptdf_ieee14_definition Coverage Results" MODIFIED="1701814601492" SOURCE_PROVIDER="com.intellij.coverage.DefaultCoverageFileProvider" RUNNER="coverage.py" COVERAGE_BY_TEST_ENABLED="true" COVERAGE_TRACING_ENABLED="false" WORKING_DIRECTORY="$PROJECT_DIR$/src/tests" />
    <SUITE FILE_PATH="coverage/GridCal$Nosetests_in_test_monte_carlo_py.coverage" NAME="Nosetests in test_monte_carlo.py Coverage Results" MODIFIED="1617046279834" SOURCE_PROVIDER="com.intellij.coverage.DefaultCoverageFileProvider" RUNNER="coverage.py" COVERAGE_BY_TEST_ENABLED="true" COVERAGE_TRACING_ENABLED="false" WORKING_DIRECTORY="$PROJECT_DIR$/src/tests" />
    <SUITE FILE_PATH="coverage/GridCal$dc_linear_opf_ts_example.coverage" NAME="dc_linear_opf_ts_example Coverage Results" MODIFIED="1688480027790" SOURCE_PROVIDER="com.intellij.coverage.DefaultCoverageFileProvider" RUNNER="coverage.py" COVERAGE_BY_TEST_ENABLED="true" COVERAGE_TRACING_ENABLED="false" WORKING_DIRECTORY="$PROJECT_DIR$/examples" />
    <SUITE FILE_PATH="coverage/GridCal$inputs_analysis_run.coverage" NAME="inputs_analysis_run Coverage Results" MODIFIED="1696321666531" SOURCE_PROVIDER="com.intellij.coverage.DefaultCoverageFileProvider" RUNNER="coverage.py" COVERAGE_BY_TEST_ENABLED="true" COVERAGE_TRACING_ENABLED="false" WORKING_DIRECTORY="$PROJECT_DIR$/examples" />
    <SUITE FILE_PATH="coverage/GridCal$pytest_in_tests_derivatives_py.coverage" NAME="pytest in tests_derivatives.py Coverage Results" MODIFIED="1721072193797" SOURCE_PROVIDER="com.intellij.coverage.DefaultCoverageFileProvider" RUNNER="coverage.py" COVERAGE_BY_TEST_ENABLED="false" COVERAGE_TRACING_ENABLED="false" WORKING_DIRECTORY="$PROJECT_DIR$/src/tests" />
    <SUITE FILE_PATH="coverage/GridCal$cgmes_rdfs_graph.coverage" NAME="cgmes_rdfs_graph Coverage Results" MODIFIED="1707473946419" SOURCE_PROVIDER="com.intellij.coverage.DefaultCoverageFileProvider" RUNNER="coverage.py" COVERAGE_BY_TEST_ENABLED="true" COVERAGE_TRACING_ENABLED="false" WORKING_DIRECTORY="$PROJECT_DIR$/src/trunk/cgmes_py_generator" />
    <SUITE FILE_PATH="coverage/GridCal$dc_linear_opf_with_robust_solve.coverage" NAME="dc_linear_opf_with_robust_solve Coverage Results" MODIFIED="1700231823811" SOURCE_PROVIDER="com.intellij.coverage.DefaultCoverageFileProvider" RUNNER="coverage.py" COVERAGE_BY_TEST_ENABLED="true" COVERAGE_TRACING_ENABLED="false" WORKING_DIRECTORY="$PROJECT_DIR$/examples" />
    <SUITE FILE_PATH="coverage/GridCal$branch_power_5_sparse_.coverage" NAME="branch_power_5(sparse) Coverage Results" MODIFIED="1662061799081" SOURCE_PROVIDER="com.intellij.coverage.DefaultCoverageFileProvider" RUNNER="coverage.py" COVERAGE_BY_TEST_ENABLED="true" COVERAGE_TRACING_ENABLED="false" WORKING_DIRECTORY="$PROJECT_DIR$/src/research/derivatives_and_jacobian" />
    <SUITE FILE_PATH="coverage/GridCal$lhs_ts.coverage" NAME="lhs_ts Coverage Results" MODIFIED="1657744078958" SOURCE_PROVIDER="com.intellij.coverage.DefaultCoverageFileProvider" RUNNER="coverage.py" COVERAGE_BY_TEST_ENABLED="true" COVERAGE_TRACING_ENABLED="false" WORKING_DIRECTORY="$PROJECT_DIR$/src/research/interpolation" />
    <SUITE FILE_PATH="coverage/GridCal$example.coverage" NAME="example Coverage Results" MODIFIED="1702656487649" SOURCE_PROVIDER="com.intellij.coverage.DefaultCoverageFileProvider" RUNNER="coverage.py" COVERAGE_BY_TEST_ENABLED="true" COVERAGE_TRACING_ENABLED="false" WORKING_DIRECTORY="$PROJECT_DIR$/examples/trunk/gym" />
    <SUITE FILE_PATH="coverage/GridCal$pytest_in_mips_py.coverage" NAME="pytest in mips.py Coverage Results" MODIFIED="1703183174922" SOURCE_PROVIDER="com.intellij.coverage.DefaultCoverageFileProvider" RUNNER="coverage.py" COVERAGE_BY_TEST_ENABLED="true" COVERAGE_TRACING_ENABLED="false" WORKING_DIRECTORY="$PROJECT_DIR$/src/GridCalEngine/Utils/MIPS" />
    <SUITE FILE_PATH="coverage/GridCal$defining_a_grid_from_scratch_with_profiles.coverage" NAME="defining_a_grid_from_scratch_with_profiles Coverage Results" MODIFIED="1616960070909" SOURCE_PROVIDER="com.intellij.coverage.DefaultCoverageFileProvider" RUNNER="coverage.py" COVERAGE_BY_TEST_ENABLED="true" COVERAGE_TRACING_ENABLED="false" WORKING_DIRECTORY="$PROJECT_DIR$/src/Tutorials" />
    <SUITE FILE_PATH="coverage/GridCal$pytest_in_test_sparse2_py.coverage" NAME="pytest in test_sparse2.py Coverage Results" MODIFIED="1720694284394" SOURCE_PROVIDER="com.intellij.coverage.DefaultCoverageFileProvider" RUNNER="coverage.py" COVERAGE_BY_TEST_ENABLED="false" COVERAGE_TRACING_ENABLED="false" WORKING_DIRECTORY="$PROJECT_DIR$/src/tests" />
    <SUITE FILE_PATH="coverage/GridCal$Nosetests_for_tests_test_tutorials_test_define_grid_from_scratch_without_profiles.coverage" NAME="Nosetests for tests.test_tutorials.test_define_grid_from_scratch_without_profiles Coverage Results" MODIFIED="1694884598511" SOURCE_PROVIDER="com.intellij.coverage.DefaultCoverageFileProvider" RUNNER="coverage.py" COVERAGE_BY_TEST_ENABLED="true" COVERAGE_TRACING_ENABLED="false" WORKING_DIRECTORY="$PROJECT_DIR$/src/tests" />
    <SUITE FILE_PATH="coverage/GridCal$processor.coverage" NAME="processor Coverage Results" MODIFIED="1707390977800" SOURCE_PROVIDER="com.intellij.coverage.DefaultCoverageFileProvider" RUNNER="coverage.py" COVERAGE_BY_TEST_ENABLED="true" COVERAGE_TRACING_ENABLED="false" WORKING_DIRECTORY="$PROJECT_DIR$/src/GridCalEngine/Simulations/Topology" />
    <SUITE FILE_PATH="coverage/GridCal$line_editor.coverage" NAME="line_editor Coverage Results" MODIFIED="1711014716625" SOURCE_PROVIDER="com.intellij.coverage.DefaultCoverageFileProvider" RUNNER="coverage.py" COVERAGE_BY_TEST_ENABLED="true" COVERAGE_TRACING_ENABLED="false" WORKING_DIRECTORY="$PROJECT_DIR$/src/GridCal/Gui/BusBranchEditorWidget/Branches" />
    <SUITE FILE_PATH="coverage/GridCal$setup__GridCal_.coverage" NAME="setup (GridCal) Coverage Results" MODIFIED="1694348254887" SOURCE_PROVIDER="com.intellij.coverage.DefaultCoverageFileProvider" RUNNER="coverage.py" COVERAGE_BY_TEST_ENABLED="true" COVERAGE_TRACING_ENABLED="false" WORKING_DIRECTORY="$PROJECT_DIR$/src" />
    <SUITE FILE_PATH="coverage/GridCal$ntc_opf.coverage" NAME="ntc_opf Coverage Results" MODIFIED="1630509729235" SOURCE_PROVIDER="com.intellij.coverage.DefaultCoverageFileProvider" RUNNER="coverage.py" COVERAGE_BY_TEST_ENABLED="true" COVERAGE_TRACING_ENABLED="false" WORKING_DIRECTORY="$PROJECT_DIR$/src/GridCal/Engine/Simulations/OPF" />
    <SUITE FILE_PATH="coverage/GridCal$sequences_v1.coverage" NAME="sequences_v1 Coverage Results" MODIFIED="1659691058492" SOURCE_PROVIDER="com.intellij.coverage.DefaultCoverageFileProvider" RUNNER="coverage.py" COVERAGE_BY_TEST_ENABLED="true" COVERAGE_TRACING_ENABLED="false" WORKING_DIRECTORY="$PROJECT_DIR$/src/research/short_circuit" />
    <SUITE FILE_PATH="coverage/GridCal$jacobian_based_acdc_power_flow__1_.coverage" NAME="jacobian_based_acdc_power_flow (1) Coverage Results" MODIFIED="1609455735388" SOURCE_PROVIDER="com.intellij.coverage.DefaultCoverageFileProvider" RUNNER="coverage.py" COVERAGE_BY_TEST_ENABLED="true" COVERAGE_TRACING_ENABLED="false" WORKING_DIRECTORY="$PROJECT_DIR$/src/GridCal/Engine/Simulations/PowerFlow" />
    <SUITE FILE_PATH="coverage/GridCal$gui.coverage" NAME="gui Coverage Results" MODIFIED="1649779929647" SOURCE_PROVIDER="com.intellij.coverage.DefaultCoverageFileProvider" RUNNER="coverage.py" COVERAGE_BY_TEST_ENABLED="true" COVERAGE_TRACING_ENABLED="false" WORKING_DIRECTORY="$PROJECT_DIR$/src/GridCal/Gui/AboutDialogue" />
    <SUITE FILE_PATH="coverage/GridCal$Nosetests_for_test_ptdf_test_dcpowerflow.coverage" NAME="Nosetests for test_ptdf.test_dcpowerflow Coverage Results" MODIFIED="1710158773546" SOURCE_PROVIDER="com.intellij.coverage.DefaultCoverageFileProvider" RUNNER="coverage.py" COVERAGE_BY_TEST_ENABLED="true" COVERAGE_TRACING_ENABLED="false" WORKING_DIRECTORY="$PROJECT_DIR$/src/tests" />
    <SUITE FILE_PATH="coverage/GridCal$linear_factors_research2.coverage" NAME="linear_factors_research2 Coverage Results" MODIFIED="1646249041067" SOURCE_PROVIDER="com.intellij.coverage.DefaultCoverageFileProvider" RUNNER="coverage.py" COVERAGE_BY_TEST_ENABLED="true" COVERAGE_TRACING_ENABLED="false" WORKING_DIRECTORY="$PROJECT_DIR$/src/research/PTDF" />
    <SUITE FILE_PATH="coverage/GridCal$pytest_in_test_topology_processor_py.coverage" NAME="pytest in test_topology_processor.py Coverage Results" MODIFIED="1720435963062" SOURCE_PROVIDER="com.intellij.coverage.DefaultCoverageFileProvider" RUNNER="coverage.py" COVERAGE_BY_TEST_ENABLED="false" COVERAGE_TRACING_ENABLED="false" WORKING_DIRECTORY="$PROJECT_DIR$/src/tests" />
    <SUITE FILE_PATH="coverage/GridCal$Nosetests_in_test_islands_py.coverage" NAME="Nosetests in test_islands.py Coverage Results" MODIFIED="1694430898972" SOURCE_PROVIDER="com.intellij.coverage.DefaultCoverageFileProvider" RUNNER="coverage.py" COVERAGE_BY_TEST_ENABLED="true" COVERAGE_TRACING_ENABLED="false" WORKING_DIRECTORY="$PROJECT_DIR$/src/tests" />
    <SUITE FILE_PATH="coverage/GridCal$power_flow_research_hvdc.coverage" NAME="power_flow_research_hvdc Coverage Results" MODIFIED="1706536782322" SOURCE_PROVIDER="com.intellij.coverage.DefaultCoverageFileProvider" RUNNER="coverage.py" COVERAGE_BY_TEST_ENABLED="true" COVERAGE_TRACING_ENABLED="false" WORKING_DIRECTORY="$PROJECT_DIR$/src/trunk/pf" />
    <SUITE FILE_PATH="coverage/GridCal$voltage_control_ree.coverage" NAME="voltage_control_ree Coverage Results" MODIFIED="1714141815714" SOURCE_PROVIDER="com.intellij.coverage.DefaultCoverageFileProvider" RUNNER="coverage.py" COVERAGE_BY_TEST_ENABLED="true" COVERAGE_TRACING_ENABLED="false" WORKING_DIRECTORY="$PROJECT_DIR$/src/trunk/acopf" />
    <SUITE FILE_PATH="coverage/GridCal$pytest_for_test_derivatives_test_m_derivatives.coverage" NAME="pytest for test_derivatives.test_m_derivatives Coverage Results" MODIFIED="1722324963786" SOURCE_PROVIDER="com.intellij.coverage.DefaultCoverageFileProvider" RUNNER="coverage.py" COVERAGE_BY_TEST_ENABLED="false" COVERAGE_TRACING_ENABLED="false" WORKING_DIRECTORY="$PROJECT_DIR$/src/tests" />
    <SUITE FILE_PATH="coverage/GridCal$PTDF_by_node_groups.coverage" NAME="PTDF_by_node_groups Coverage Results" MODIFIED="1619774485543" SOURCE_PROVIDER="com.intellij.coverage.DefaultCoverageFileProvider" RUNNER="coverage.py" COVERAGE_BY_TEST_ENABLED="true" COVERAGE_TRACING_ENABLED="false" WORKING_DIRECTORY="$PROJECT_DIR$/src/research/PTDF" />
    <SUITE FILE_PATH="coverage/GridCal$Nosetests_for_tests_test_ac_opf_test_pegase89.coverage" NAME="Nosetests for tests.test_ac_opf.test_pegase89 Coverage Results" MODIFIED="1709559674681" SOURCE_PROVIDER="com.intellij.coverage.DefaultCoverageFileProvider" RUNNER="coverage.py" COVERAGE_BY_TEST_ENABLED="true" COVERAGE_TRACING_ENABLED="false" WORKING_DIRECTORY="$PROJECT_DIR$/src/tests" />
    <SUITE FILE_PATH="coverage/GridCal$Nosetests_for_tests_test_latin_hypercube_test_lhs.coverage" NAME="Nosetests for tests.test_latin_hypercube.test_lhs Coverage Results" MODIFIED="1709283290417" SOURCE_PROVIDER="com.intellij.coverage.DefaultCoverageFileProvider" RUNNER="coverage.py" COVERAGE_BY_TEST_ENABLED="true" COVERAGE_TRACING_ENABLED="false" WORKING_DIRECTORY="$PROJECT_DIR$/src/tests" />
    <SUITE FILE_PATH="coverage/GridCal$PTDF_research2.coverage" NAME="PTDF_research2 Coverage Results" MODIFIED="1602138084850" SOURCE_PROVIDER="com.intellij.coverage.DefaultCoverageFileProvider" RUNNER="coverage.py" COVERAGE_BY_TEST_ENABLED="true" COVERAGE_TRACING_ENABLED="false" WORKING_DIRECTORY="$PROJECT_DIR$/src/research/PTDF" />
    <SUITE FILE_PATH="coverage/GridCal$poker_utils.coverage" NAME="poker_utils Coverage Results" MODIFIED="1626554139700" SOURCE_PROVIDER="com.intellij.coverage.DefaultCoverageFileProvider" RUNNER="coverage.py" COVERAGE_BY_TEST_ENABLED="true" COVERAGE_TRACING_ENABLED="false" WORKING_DIRECTORY="$PROJECT_DIR$/src/GridCal/ThirdParty/force-directed-layout-algorithms-master/examples" />
    <SUITE FILE_PATH="coverage/GridCal$contingency_analysis.coverage" NAME="contingency_analysis Coverage Results" MODIFIED="1648031580346" SOURCE_PROVIDER="com.intellij.coverage.DefaultCoverageFileProvider" RUNNER="coverage.py" COVERAGE_BY_TEST_ENABLED="true" COVERAGE_TRACING_ENABLED="false" WORKING_DIRECTORY="$PROJECT_DIR$/src/research/ContingencyAnalysis" />
    <SUITE FILE_PATH="coverage/GridCal$Nosetests_for_tests_test_ptdf_test_ptdf_generation_contingencies.coverage" NAME="Nosetests for tests.test_ptdf.test_ptdf_generation_contingencies Coverage Results" MODIFIED="1710155943890" SOURCE_PROVIDER="com.intellij.coverage.DefaultCoverageFileProvider" RUNNER="coverage.py" COVERAGE_BY_TEST_ENABLED="true" COVERAGE_TRACING_ENABLED="false" WORKING_DIRECTORY="$PROJECT_DIR$/src/tests" />
    <SUITE FILE_PATH="coverage/GridCal$ips.coverage" NAME="ips Coverage Results" MODIFIED="1706275663285" SOURCE_PROVIDER="com.intellij.coverage.DefaultCoverageFileProvider" RUNNER="coverage.py" COVERAGE_BY_TEST_ENABLED="true" COVERAGE_TRACING_ENABLED="false" WORKING_DIRECTORY="$PROJECT_DIR$/src/GridCalEngine/Utils/NumericalMethods" />
    <SUITE FILE_PATH="coverage/GridCal$grid_generator_dialogue.coverage" NAME="grid_generator_dialogue Coverage Results" MODIFIED="1689665364372" SOURCE_PROVIDER="com.intellij.coverage.DefaultCoverageFileProvider" RUNNER="coverage.py" COVERAGE_BY_TEST_ENABLED="true" COVERAGE_TRACING_ENABLED="false" WORKING_DIRECTORY="$PROJECT_DIR$/src/GridCal/Gui/GridGenerator" />
    <SUITE FILE_PATH="coverage/GridCal$property_maker.coverage" NAME="property_maker Coverage Results" MODIFIED="1708506384660" SOURCE_PROVIDER="com.intellij.coverage.DefaultCoverageFileProvider" RUNNER="coverage.py" COVERAGE_BY_TEST_ENABLED="true" COVERAGE_TRACING_ENABLED="false" WORKING_DIRECTORY="$PROJECT_DIR$/src/trunk/code_generation" />
    <SUITE FILE_PATH="coverage/GridCal$load_designer.coverage" NAME="load_designer Coverage Results" MODIFIED="1689664865935" SOURCE_PROVIDER="com.intellij.coverage.DefaultCoverageFileProvider" RUNNER="coverage.py" COVERAGE_BY_TEST_ENABLED="true" COVERAGE_TRACING_ENABLED="false" WORKING_DIRECTORY="$PROJECT_DIR$/src/GridCal/Gui/LoadDesigner" />
    <SUITE FILE_PATH="coverage/GridCal$v3_pv.coverage" NAME="v3_pv Coverage Results" MODIFIED="1597644265099" SOURCE_PROVIDER="com.intellij.coverage.DefaultCoverageFileProvider" RUNNER="coverage.py" COVERAGE_BY_TEST_ENABLED="true" COVERAGE_TRACING_ENABLED="false" WORKING_DIRECTORY="$PROJECT_DIR$/src/research/power_flow/asd/josep" />
    <SUITE FILE_PATH="coverage/GridCal$Nosetests_for_test_power_flow_test_dc_pf_ieee14.coverage" NAME="Nosetests for test_power_flow.test_dc_pf_ieee14 Coverage Results" MODIFIED="1708360328538" SOURCE_PROVIDER="com.intellij.coverage.DefaultCoverageFileProvider" RUNNER="coverage.py" COVERAGE_BY_TEST_ENABLED="true" COVERAGE_TRACING_ENABLED="false" WORKING_DIRECTORY="$PROJECT_DIR$/src/tests" />
    <SUITE FILE_PATH="coverage/GridCal$Nosetests_for_test_ac_opf_test_ieee14.coverage" NAME="Nosetests for test_ac_opf.test_ieee14 Coverage Results" MODIFIED="1705313809840" SOURCE_PROVIDER="com.intellij.coverage.DefaultCoverageFileProvider" RUNNER="coverage.py" COVERAGE_BY_TEST_ENABLED="true" COVERAGE_TRACING_ENABLED="false" WORKING_DIRECTORY="$PROJECT_DIR$/src/tests" />
    <SUITE FILE_PATH="coverage/GridCal$schafer_jacobian_assembly.coverage" NAME="schafer_jacobian_assembly Coverage Results" MODIFIED="1617566032222" SOURCE_PROVIDER="com.intellij.coverage.DefaultCoverageFileProvider" RUNNER="coverage.py" COVERAGE_BY_TEST_ENABLED="true" COVERAGE_TRACING_ENABLED="false" WORKING_DIRECTORY="$PROJECT_DIR$/src/research/power_flow/jacobian" />
    <SUITE FILE_PATH="coverage/GridCal$pytest_for_test_generator_q_control_test_q_control_true.coverage" NAME="pytest for test_generator_q_control.test_q_control_true Coverage Results" MODIFIED="1720771528643" SOURCE_PROVIDER="com.intellij.coverage.DefaultCoverageFileProvider" RUNNER="coverage.py" COVERAGE_BY_TEST_ENABLED="false" COVERAGE_TRACING_ENABLED="false" WORKING_DIRECTORY="$PROJECT_DIR$/src/tests" />
    <SUITE FILE_PATH="coverage/GridCal$test.coverage" NAME="test Coverage Results" MODIFIED="1612900533026" SOURCE_PROVIDER="com.intellij.coverage.DefaultCoverageFileProvider" RUNNER="coverage.py" COVERAGE_BY_TEST_ENABLED="true" COVERAGE_TRACING_ENABLED="false" WORKING_DIRECTORY="$PROJECT_DIR$/src/research/CIM/cim_to_matpower/test" />
    <SUITE FILE_PATH="coverage/GridCal$Nosetests_for_tests_test_ac_opf.coverage" NAME="Nosetests for tests.test_ac_opf Coverage Results" MODIFIED="1707045719701" SOURCE_PROVIDER="com.intellij.coverage.DefaultCoverageFileProvider" RUNNER="coverage.py" COVERAGE_BY_TEST_ENABLED="true" COVERAGE_TRACING_ENABLED="false" WORKING_DIRECTORY="$PROJECT_DIR$/src/tests" />
    <SUITE FILE_PATH="coverage/GridCal$Nosetests_for_test_ptdf_test_lodf_ieee14_definition.coverage" NAME="Nosetests for test_ptdf.test_lodf_ieee14_definition Coverage Results" MODIFIED="1701814974059" SOURCE_PROVIDER="com.intellij.coverage.DefaultCoverageFileProvider" RUNNER="coverage.py" COVERAGE_BY_TEST_ENABLED="true" COVERAGE_TRACING_ENABLED="false" WORKING_DIRECTORY="$PROJECT_DIR$/src/tests" />
    <SUITE FILE_PATH="coverage/GridCal$Nosetests_for_tests_test_hydro_test_hydro_opf1.coverage" NAME="Nosetests for tests.test_hydro.test_hydro_opf1 Coverage Results" MODIFIED="1710788978854" SOURCE_PROVIDER="com.intellij.coverage.DefaultCoverageFileProvider" RUNNER="coverage.py" COVERAGE_BY_TEST_ENABLED="true" COVERAGE_TRACING_ENABLED="false" WORKING_DIRECTORY="$PROJECT_DIR$/src/tests" />
    <SUITE FILE_PATH="coverage/GridCal$multi_dim_demo.coverage" NAME="multi_dim_demo Coverage Results" MODIFIED="1707726287589" SOURCE_PROVIDER="com.intellij.coverage.DefaultCoverageFileProvider" RUNNER="coverage.py" COVERAGE_BY_TEST_ENABLED="true" COVERAGE_TRACING_ENABLED="false" WORKING_DIRECTORY="$PROJECT_DIR$/src/trunk/MVRSM" />
    <SUITE FILE_PATH="coverage/GridCal$Nosetests_in_test_continuation_power_flow_py.coverage" NAME="Nosetests in test_continuation_power_flow.py Coverage Results" MODIFIED="1648733904426" SOURCE_PROVIDER="com.intellij.coverage.DefaultCoverageFileProvider" RUNNER="coverage.py" COVERAGE_BY_TEST_ENABLED="true" COVERAGE_TRACING_ENABLED="false" WORKING_DIRECTORY="$PROJECT_DIR$/src/tests" />
    <SUITE FILE_PATH="coverage/GridCal$Nosetests_in_test_generator_q_control_py.coverage" NAME="Nosetests in test_generator_q_control.py Coverage Results" MODIFIED="1647339452239" SOURCE_PROVIDER="com.intellij.coverage.DefaultCoverageFileProvider" RUNNER="coverage.py" COVERAGE_BY_TEST_ENABLED="true" COVERAGE_TRACING_ENABLED="false" WORKING_DIRECTORY="$PROJECT_DIR$/src/tests" />
    <SUITE FILE_PATH="coverage/GridCal$modelchain_example.coverage" NAME="modelchain_example Coverage Results" MODIFIED="1689614943658" SOURCE_PROVIDER="com.intellij.coverage.DefaultCoverageFileProvider" RUNNER="coverage.py" COVERAGE_BY_TEST_ENABLED="true" COVERAGE_TRACING_ENABLED="false" WORKING_DIRECTORY="$PROJECT_DIR$/examples" />
    <SUITE FILE_PATH="coverage/GridCal$state_estimation.coverage" NAME="state_estimation Coverage Results" MODIFIED="1635497885296" SOURCE_PROVIDER="com.intellij.coverage.DefaultCoverageFileProvider" RUNNER="coverage.py" COVERAGE_BY_TEST_ENABLED="true" COVERAGE_TRACING_ENABLED="false" WORKING_DIRECTORY="$PROJECT_DIR$/src/GridCal/Engine/Simulations/StateEstimation" />
    <SUITE FILE_PATH="coverage/GridCal$Nosetests_for_tests_test_matrix_stacking_test_stack_4.coverage" NAME="Nosetests for tests.test_matrix_stacking.test_stack_4 Coverage Results" MODIFIED="1697188077812" SOURCE_PROVIDER="com.intellij.coverage.DefaultCoverageFileProvider" RUNNER="coverage.py" COVERAGE_BY_TEST_ENABLED="true" COVERAGE_TRACING_ENABLED="false" WORKING_DIRECTORY="$PROJECT_DIR$/src/tests" />
    <SUITE FILE_PATH="coverage/GridCal$Nosetests_for_tests_test_api_helm_test_api_helm.coverage" NAME="Nosetests for tests.test_api_helm.test_api_helm Coverage Results" MODIFIED="1687725548984" SOURCE_PROVIDER="com.intellij.coverage.DefaultCoverageFileProvider" RUNNER="coverage.py" COVERAGE_BY_TEST_ENABLED="true" COVERAGE_TRACING_ENABLED="false" WORKING_DIRECTORY="$PROJECT_DIR$/src/tests" />
    <SUITE FILE_PATH="coverage/GridCal$newton_current.coverage" NAME="newton_current Coverage Results" MODIFIED="1597481272992" SOURCE_PROVIDER="com.intellij.coverage.DefaultCoverageFileProvider" RUNNER="coverage.py" COVERAGE_BY_TEST_ENABLED="true" COVERAGE_TRACING_ENABLED="false" WORKING_DIRECTORY="$PROJECT_DIR$/src/research/power_flow" />
    <SUITE FILE_PATH="coverage/GridCal$Nosetests_in_test_transformer_definition_py.coverage" NAME="Nosetests in test_transformer_definition.py Coverage Results" MODIFIED="1609501439117" SOURCE_PROVIDER="com.intellij.coverage.DefaultCoverageFileProvider" RUNNER="coverage.py" COVERAGE_BY_TEST_ENABLED="true" COVERAGE_TRACING_ENABLED="false" WORKING_DIRECTORY="$PROJECT_DIR$/src/tests" />
    <SUITE FILE_PATH="coverage/GridCal$test_ptdf.coverage" NAME="test_ptdf Coverage Results" MODIFIED="1600755777811" SOURCE_PROVIDER="com.intellij.coverage.DefaultCoverageFileProvider" RUNNER="coverage.py" COVERAGE_BY_TEST_ENABLED="true" COVERAGE_TRACING_ENABLED="false" WORKING_DIRECTORY="$PROJECT_DIR$/src/tests" />
    <SUITE FILE_PATH="coverage/GridCal$zip_file_mgmt.coverage" NAME="zip_file_mgmt Coverage Results" MODIFIED="1632998834183" SOURCE_PROVIDER="com.intellij.coverage.DefaultCoverageFileProvider" RUNNER="coverage.py" COVERAGE_BY_TEST_ENABLED="true" COVERAGE_TRACING_ENABLED="false" WORKING_DIRECTORY="$PROJECT_DIR$/src/tests" />
    <SUITE FILE_PATH="coverage/GridCal$profile_dialogue.coverage" NAME="profile_dialogue Coverage Results" MODIFIED="1674068478204" SOURCE_PROVIDER="com.intellij.coverage.DefaultCoverageFileProvider" RUNNER="coverage.py" COVERAGE_BY_TEST_ENABLED="true" COVERAGE_TRACING_ENABLED="false" WORKING_DIRECTORY="$PROJECT_DIR$/src/GridCal/Gui/ProfilesInput" />
    <SUITE FILE_PATH="coverage/GridCal$jacobian_lynn_cartesian.coverage" NAME="jacobian_lynn_cartesian Coverage Results" MODIFIED="1652555190957" SOURCE_PROVIDER="com.intellij.coverage.DefaultCoverageFileProvider" RUNNER="coverage.py" COVERAGE_BY_TEST_ENABLED="true" COVERAGE_TRACING_ENABLED="false" WORKING_DIRECTORY="$PROJECT_DIR$/src/research/jacobian" />
    <SUITE FILE_PATH="coverage/GridCal$cv2_cam.coverage" NAME="cv2_cam Coverage Results" MODIFIED="1717167215404" SOURCE_PROVIDER="com.intellij.coverage.DefaultCoverageFileProvider" RUNNER="coverage.py" COVERAGE_BY_TEST_ENABLED="true" COVERAGE_TRACING_ENABLED="false" WORKING_DIRECTORY="$PROJECT_DIR$/src/trunk/misc" />
    <SUITE FILE_PATH="coverage/GridCal$arrillagas_book_grids_to_gridcal.coverage" NAME="arrillagas_book_grids_to_gridcal Coverage Results" MODIFIED="1659437177352" SOURCE_PROVIDER="com.intellij.coverage.DefaultCoverageFileProvider" RUNNER="coverage.py" COVERAGE_BY_TEST_ENABLED="true" COVERAGE_TRACING_ENABLED="false" WORKING_DIRECTORY="$PROJECT_DIR$/src/research/experimental_readers" />
    <SUITE FILE_PATH="coverage/GridCal$Nosetests_in_test_transformer_type_py.coverage" NAME="Nosetests in test_transformer_type.py Coverage Results" MODIFIED="1619382550804" SOURCE_PROVIDER="com.intellij.coverage.DefaultCoverageFileProvider" RUNNER="coverage.py" COVERAGE_BY_TEST_ENABLED="true" COVERAGE_TRACING_ENABLED="false" WORKING_DIRECTORY="$PROJECT_DIR$/src/tests" />
    <SUITE FILE_PATH="coverage/GridCal$setup__Engine_.coverage" NAME="setup (Engine) Coverage Results" MODIFIED="1694348240068" SOURCE_PROVIDER="com.intellij.coverage.DefaultCoverageFileProvider" RUNNER="coverage.py" COVERAGE_BY_TEST_ENABLED="true" COVERAGE_TRACING_ENABLED="false" WORKING_DIRECTORY="$PROJECT_DIR$/src" />
    <SUITE FILE_PATH="coverage/GridCal$fubm_example.coverage" NAME="fubm_example Coverage Results" MODIFIED="1699631757375" SOURCE_PROVIDER="com.intellij.coverage.DefaultCoverageFileProvider" RUNNER="coverage.py" COVERAGE_BY_TEST_ENABLED="true" COVERAGE_TRACING_ENABLED="false" WORKING_DIRECTORY="$PROJECT_DIR$/examples/trunk" />
    <SUITE FILE_PATH="coverage/GridCal$Nosetests_in_test_api_py.coverage" NAME="Nosetests in test_api.py Coverage Results" MODIFIED="1598803532944" SOURCE_PROVIDER="com.intellij.coverage.DefaultCoverageFileProvider" RUNNER="coverage.py" COVERAGE_BY_TEST_ENABLED="true" COVERAGE_TRACING_ENABLED="false" WORKING_DIRECTORY="$PROJECT_DIR$/src/tests" />
    <SUITE FILE_PATH="coverage/GridCal$fuerte_esquivel_acha_ambriz_perez_paper.coverage" NAME="fuerte_esquivel_acha_ambriz_perez_paper Coverage Results" MODIFIED="1607805654887" SOURCE_PROVIDER="com.intellij.coverage.DefaultCoverageFileProvider" RUNNER="coverage.py" COVERAGE_BY_TEST_ENABLED="true" COVERAGE_TRACING_ENABLED="false" WORKING_DIRECTORY="$PROJECT_DIR$/src/research/upfc" />
    <SUITE FILE_PATH="coverage/GridCal$cpf_run.coverage" NAME="cpf_run Coverage Results" MODIFIED="1696337146142" SOURCE_PROVIDER="com.intellij.coverage.DefaultCoverageFileProvider" RUNNER="coverage.py" COVERAGE_BY_TEST_ENABLED="true" COVERAGE_TRACING_ENABLED="false" WORKING_DIRECTORY="$PROJECT_DIR$/examples" />
    <SUITE FILE_PATH="coverage/GridCal$dc_opf_ts.coverage" NAME="dc_opf_ts Coverage Results" MODIFIED="1602519229272" SOURCE_PROVIDER="com.intellij.coverage.DefaultCoverageFileProvider" RUNNER="coverage.py" COVERAGE_BY_TEST_ENABLED="true" COVERAGE_TRACING_ENABLED="false" WORKING_DIRECTORY="$PROJECT_DIR$/src/GridCal/Engine/Simulations/OPF" />
    <SUITE FILE_PATH="coverage/GridCal$Nosetests_in_test_hydro_py.coverage" NAME="Nosetests in test_hydro.py Coverage Results" MODIFIED="1704897044369" SOURCE_PROVIDER="com.intellij.coverage.DefaultCoverageFileProvider" RUNNER="coverage.py" COVERAGE_BY_TEST_ENABLED="true" COVERAGE_TRACING_ENABLED="false" WORKING_DIRECTORY="$PROJECT_DIR$/src/tests" />
    <SUITE FILE_PATH="coverage/GridCal$jfgkjghk.coverage" NAME="jfgkjghk Coverage Results" MODIFIED="1686516259743" SOURCE_PROVIDER="com.intellij.coverage.DefaultCoverageFileProvider" RUNNER="coverage.py" COVERAGE_BY_TEST_ENABLED="true" COVERAGE_TRACING_ENABLED="false" WORKING_DIRECTORY="$PROJECT_DIR$" />
    <SUITE FILE_PATH="coverage/GridCal$failure.coverage" NAME="failure Coverage Results" MODIFIED="1695138991178" SOURCE_PROVIDER="com.intellij.coverage.DefaultCoverageFileProvider" RUNNER="coverage.py" COVERAGE_BY_TEST_ENABLED="true" COVERAGE_TRACING_ENABLED="false" WORKING_DIRECTORY="$PROJECT_DIR$/venv.3.11/lib/python3.11/site-packages/nose" />
    <SUITE FILE_PATH="coverage/GridCal$acopf_jax.coverage" NAME="acopf_jax Coverage Results" MODIFIED="1702417322364" SOURCE_PROVIDER="com.intellij.coverage.DefaultCoverageFileProvider" RUNNER="coverage.py" COVERAGE_BY_TEST_ENABLED="true" COVERAGE_TRACING_ENABLED="false" WORKING_DIRECTORY="$PROJECT_DIR$/examples/trunk/acopf" />
    <SUITE FILE_PATH="coverage/GridCal$se_editor_to_video.coverage" NAME="se_editor_to_video Coverage Results" MODIFIED="1717405745025" SOURCE_PROVIDER="com.intellij.coverage.DefaultCoverageFileProvider" RUNNER="coverage.py" COVERAGE_BY_TEST_ENABLED="true" COVERAGE_TRACING_ENABLED="false" WORKING_DIRECTORY="$PROJECT_DIR$/src/trunk/qt_related" />
    <SUITE FILE_PATH="coverage/GridCal$psse_parser.coverage" NAME="psse_parser Coverage Results" MODIFIED="1594285082315" SOURCE_PROVIDER="com.intellij.coverage.DefaultCoverageFileProvider" RUNNER="coverage.py" COVERAGE_BY_TEST_ENABLED="true" COVERAGE_TRACING_ENABLED="false" WORKING_DIRECTORY="$PROJECT_DIR$/src/GridCal/Engine/IO" />
    <SUITE FILE_PATH="coverage/GridCal$Nosetests_in_test_state_estimation_py.coverage" NAME="Nosetests in test_state_estimation.py Coverage Results" MODIFIED="1635596732504" SOURCE_PROVIDER="com.intellij.coverage.DefaultCoverageFileProvider" RUNNER="coverage.py" COVERAGE_BY_TEST_ENABLED="true" COVERAGE_TRACING_ENABLED="false" WORKING_DIRECTORY="$PROJECT_DIR$/src/tests" />
    <SUITE FILE_PATH="coverage/GridCal$Nosetests_in_test_tap_changer_py.coverage" NAME="Nosetests in test_tap_changer.py Coverage Results" MODIFIED="1710844111763" SOURCE_PROVIDER="com.intellij.coverage.DefaultCoverageFileProvider" RUNNER="coverage.py" COVERAGE_BY_TEST_ENABLED="true" COVERAGE_TRACING_ENABLED="false" WORKING_DIRECTORY="$PROJECT_DIR$/src/tests" />
    <SUITE FILE_PATH="coverage/GridCal$filter_example2.coverage" NAME="filter_example2 Coverage Results" MODIFIED="1708694448683" SOURCE_PROVIDER="com.intellij.coverage.DefaultCoverageFileProvider" RUNNER="coverage.py" COVERAGE_BY_TEST_ENABLED="true" COVERAGE_TRACING_ENABLED="false" WORKING_DIRECTORY="$PROJECT_DIR$/src/trunk/filtering" />
    <SUITE FILE_PATH="coverage/GridCal$vispy_graph.coverage" NAME="vispy_graph Coverage Results" MODIFIED="1647609573310" SOURCE_PROVIDER="com.intellij.coverage.DefaultCoverageFileProvider" RUNNER="coverage.py" COVERAGE_BY_TEST_ENABLED="true" COVERAGE_TRACING_ENABLED="false" WORKING_DIRECTORY="$PROJECT_DIR$/src/research/visualization" />
    <SUITE FILE_PATH="coverage/GridCal$transformer_example.coverage" NAME="transformer_example Coverage Results" MODIFIED="1619382581078" SOURCE_PROVIDER="com.intellij.coverage.DefaultCoverageFileProvider" RUNNER="coverage.py" COVERAGE_BY_TEST_ENABLED="true" COVERAGE_TRACING_ENABLED="false" WORKING_DIRECTORY="$PROJECT_DIR$/src/research/per_unit" />
    <SUITE FILE_PATH="coverage/GridCal$short_circuit_driver.coverage" NAME="short_circuit_driver Coverage Results" MODIFIED="1660563199034" SOURCE_PROVIDER="com.intellij.coverage.DefaultCoverageFileProvider" RUNNER="coverage.py" COVERAGE_BY_TEST_ENABLED="true" COVERAGE_TRACING_ENABLED="false" WORKING_DIRECTORY="$PROJECT_DIR$/src/GridCal/Engine/Simulations/ShortCircuitStudies" />
    <SUITE FILE_PATH="coverage/GridCal$Nosetests_in_test_nonlinear_contingency_py.coverage" NAME="Nosetests in test_nonlinear_contingency.py Coverage Results" MODIFIED="1696002399880" SOURCE_PROVIDER="com.intellij.coverage.DefaultCoverageFileProvider" RUNNER="coverage.py" COVERAGE_BY_TEST_ENABLED="true" COVERAGE_TRACING_ENABLED="false" WORKING_DIRECTORY="$PROJECT_DIR$/src/tests" />
    <SUITE FILE_PATH="coverage/GridCal$pytest_for_src_tests_test_ac_opf.coverage" NAME="pytest for src.tests.test_ac_opf Coverage Results" MODIFIED="1722323347615" SOURCE_PROVIDER="com.intellij.coverage.DefaultCoverageFileProvider" RUNNER="coverage.py" COVERAGE_BY_TEST_ENABLED="false" COVERAGE_TRACING_ENABLED="false" WORKING_DIRECTORY="$PROJECT_DIR$/src/tests" />
    <SUITE FILE_PATH="coverage/GridCal$Nosetests_in_test_unbalanced_faults_py.coverage" NAME="Nosetests in test_unbalanced_faults.py Coverage Results" MODIFIED="1661172842063" SOURCE_PROVIDER="com.intellij.coverage.DefaultCoverageFileProvider" RUNNER="coverage.py" COVERAGE_BY_TEST_ENABLED="true" COVERAGE_TRACING_ENABLED="false" WORKING_DIRECTORY="$PROJECT_DIR$/src/tests" />
    <SUITE FILE_PATH="coverage/GridCal$ortools_example.coverage" NAME="ortools_example Coverage Results" MODIFIED="1688473832926" SOURCE_PROVIDER="com.intellij.coverage.DefaultCoverageFileProvider" RUNNER="coverage.py" COVERAGE_BY_TEST_ENABLED="true" COVERAGE_TRACING_ENABLED="false" WORKING_DIRECTORY="$PROJECT_DIR$/examples" />
    <SUITE FILE_PATH="coverage/GridCal$Nosetests_for_test_transformer_type_test_transformer_type.coverage" NAME="Nosetests for test_transformer_type.test_transformer_type Coverage Results" MODIFIED="1619382593243" SOURCE_PROVIDER="com.intellij.coverage.DefaultCoverageFileProvider" RUNNER="coverage.py" COVERAGE_BY_TEST_ENABLED="true" COVERAGE_TRACING_ENABLED="false" WORKING_DIRECTORY="$PROJECT_DIR$/src/tests" />
    <SUITE FILE_PATH="coverage/GridCal$pytest_for_test_sparse2_test_spsolve.coverage" NAME="pytest for test_sparse2.test_spsolve Coverage Results" MODIFIED="1720693598203" SOURCE_PROVIDER="com.intellij.coverage.DefaultCoverageFileProvider" RUNNER="coverage.py" COVERAGE_BY_TEST_ENABLED="false" COVERAGE_TRACING_ENABLED="false" WORKING_DIRECTORY="$PROJECT_DIR$/src/tests" />
    <SUITE FILE_PATH="coverage/GridCal$pytest_in_test_derivatives_py.coverage" NAME="pytest in test_derivatives.py Coverage Results" MODIFIED="1722342656264" SOURCE_PROVIDER="com.intellij.coverage.DefaultCoverageFileProvider" RUNNER="coverage.py" COVERAGE_BY_TEST_ENABLED="false" COVERAGE_TRACING_ENABLED="false" WORKING_DIRECTORY="$PROJECT_DIR$/src/tests" />
    <SUITE FILE_PATH="coverage/GridCal$Nosetests_in_test_voltage_controlled_generator_py.coverage" NAME="Nosetests in test_voltage_controlled_generator.py Coverage Results" MODIFIED="1616959365012" SOURCE_PROVIDER="com.intellij.coverage.DefaultCoverageFileProvider" RUNNER="coverage.py" COVERAGE_BY_TEST_ENABLED="true" COVERAGE_TRACING_ENABLED="false" WORKING_DIRECTORY="$PROJECT_DIR$/src/tests" />
    <SUITE FILE_PATH="coverage/GridCal$Nosetests_in_test_tutorials_py.coverage" NAME="Nosetests in test_tutorials.py Coverage Results" MODIFIED="1602941091349" SOURCE_PROVIDER="com.intellij.coverage.DefaultCoverageFileProvider" RUNNER="coverage.py" COVERAGE_BY_TEST_ENABLED="true" COVERAGE_TRACING_ENABLED="false" WORKING_DIRECTORY="$PROJECT_DIR$/src/tests" />
    <SUITE FILE_PATH="coverage/GridCal$Nosetests_for_tests_test_nonlinear_contingency_test_non_linear_factors.coverage" NAME="Nosetests for tests.test_nonlinear_contingency.test_non_linear_factors Coverage Results" MODIFIED="1706025232722" SOURCE_PROVIDER="com.intellij.coverage.DefaultCoverageFileProvider" RUNNER="coverage.py" COVERAGE_BY_TEST_ENABLED="true" COVERAGE_TRACING_ENABLED="false" WORKING_DIRECTORY="$PROJECT_DIR$/src/tests" />
    <SUITE FILE_PATH="coverage/GridCal$make_code.coverage" NAME="make_code Coverage Results" MODIFIED="1706616411983" SOURCE_PROVIDER="com.intellij.coverage.DefaultCoverageFileProvider" RUNNER="coverage.py" COVERAGE_BY_TEST_ENABLED="true" COVERAGE_TRACING_ENABLED="false" WORKING_DIRECTORY="$PROJECT_DIR$/src/trunk/plexel" />
    <SUITE FILE_PATH="coverage/GridCal$contingency_planner_dialogue.coverage" NAME="contingency_planner_dialogue Coverage Results" MODIFIED="1687935669832" SOURCE_PROVIDER="com.intellij.coverage.DefaultCoverageFileProvider" RUNNER="coverage.py" COVERAGE_BY_TEST_ENABLED="true" COVERAGE_TRACING_ENABLED="false" WORKING_DIRECTORY="$PROJECT_DIR$/src/GridCal/Gui/ContingencyPlanner" />
    <SUITE FILE_PATH="coverage/GridCal$pytest_for_src_tests_test_generator_q_control.coverage" NAME="pytest for src.tests.test_generator_q_control Coverage Results" MODIFIED="1720772087338" SOURCE_PROVIDER="com.intellij.coverage.DefaultCoverageFileProvider" RUNNER="coverage.py" COVERAGE_BY_TEST_ENABLED="false" COVERAGE_TRACING_ENABLED="false" WORKING_DIRECTORY="$PROJECT_DIR$/src/tests" />
    <SUITE FILE_PATH="coverage/GridCal$Nosetests_for_tests_test_opf_test_opf.coverage" NAME="Nosetests for tests.test_opf.test_opf Coverage Results" MODIFIED="1700906042756" SOURCE_PROVIDER="com.intellij.coverage.DefaultCoverageFileProvider" RUNNER="coverage.py" COVERAGE_BY_TEST_ENABLED="true" COVERAGE_TRACING_ENABLED="false" WORKING_DIRECTORY="$PROJECT_DIR$/src/tests" />
    <SUITE FILE_PATH="coverage/GridCal$LineBuilderDialogue.coverage" NAME="LineBuilderDialogue Coverage Results" MODIFIED="1633774223527" SOURCE_PROVIDER="com.intellij.coverage.DefaultCoverageFileProvider" RUNNER="coverage.py" COVERAGE_BY_TEST_ENABLED="true" COVERAGE_TRACING_ENABLED="false" WORKING_DIRECTORY="$PROJECT_DIR$/src/GridCal/Gui/TowerBuilder" />
    <SUITE FILE_PATH="coverage/GridCal$demo_sum_of_int.coverage" NAME="demo_sum_of_int Coverage Results" MODIFIED="1663317493075" SOURCE_PROVIDER="com.intellij.coverage.DefaultCoverageFileProvider" RUNNER="coverage.py" COVERAGE_BY_TEST_ENABLED="true" COVERAGE_TRACING_ENABLED="false" WORKING_DIRECTORY="$PROJECT_DIR$/src/research/genetic_algorithms/iDone" />
    <SUITE FILE_PATH="coverage/GridCal$Nosetests_for_tests_test_tutorials.coverage" NAME="Nosetests for tests.test_tutorials Coverage Results" MODIFIED="1647335600894" SOURCE_PROVIDER="com.intellij.coverage.DefaultCoverageFileProvider" RUNNER="coverage.py" COVERAGE_BY_TEST_ENABLED="true" COVERAGE_TRACING_ENABLED="false" WORKING_DIRECTORY="$PROJECT_DIR$/src/tests" />
    <SUITE FILE_PATH="coverage/GridCal$pytest_for_test_sparse2_test_stack_4.coverage" NAME="pytest for test_sparse2.test_stack_4 Coverage Results" MODIFIED="1720634487427" SOURCE_PROVIDER="com.intellij.coverage.DefaultCoverageFileProvider" RUNNER="coverage.py" COVERAGE_BY_TEST_ENABLED="false" COVERAGE_TRACING_ENABLED="false" WORKING_DIRECTORY="$PROJECT_DIR$/src/tests" />
    <SUITE FILE_PATH="coverage/GridCal$grid_editor_widget__1_.coverage" NAME="grid_editor_widget (1) Coverage Results" MODIFIED="1692806772617" SOURCE_PROVIDER="com.intellij.coverage.DefaultCoverageFileProvider" RUNNER="coverage.py" COVERAGE_BY_TEST_ENABLED="true" COVERAGE_TRACING_ENABLED="false" WORKING_DIRECTORY="$PROJECT_DIR$/src/GridCal/Gui/GridEditorWidget" />
    <SUITE FILE_PATH="coverage/GridCal$Nosetests_for_test_simple_mip_test_lp_simple4.coverage" NAME="Nosetests for test_simple_mip.test_lp_simple4 Coverage Results" MODIFIED="1704807541299" SOURCE_PROVIDER="com.intellij.coverage.DefaultCoverageFileProvider" RUNNER="coverage.py" COVERAGE_BY_TEST_ENABLED="true" COVERAGE_TRACING_ENABLED="false" WORKING_DIRECTORY="$PROJECT_DIR$/src/tests" />
    <SUITE FILE_PATH="coverage/GridCal$line_arrow.coverage" NAME="line_arrow Coverage Results" MODIFIED="1707237502674" SOURCE_PROVIDER="com.intellij.coverage.DefaultCoverageFileProvider" RUNNER="coverage.py" COVERAGE_BY_TEST_ENABLED="true" COVERAGE_TRACING_ENABLED="false" WORKING_DIRECTORY="$PROJECT_DIR$/src/trunk/qt_related" />
    <SUITE FILE_PATH="coverage/GridCal$Nosetests_in_test_temp_correction_py.coverage" NAME="Nosetests in test_temp_correction.py Coverage Results" MODIFIED="1609501421833" SOURCE_PROVIDER="com.intellij.coverage.DefaultCoverageFileProvider" RUNNER="coverage.py" COVERAGE_BY_TEST_ENABLED="true" COVERAGE_TRACING_ENABLED="false" WORKING_DIRECTORY="$PROJECT_DIR$/src/tests" />
    <SUITE FILE_PATH="coverage/GridCal$demo_mvrsm.coverage" NAME="demo_mvrsm Coverage Results" MODIFIED="1707726283113" SOURCE_PROVIDER="com.intellij.coverage.DefaultCoverageFileProvider" RUNNER="coverage.py" COVERAGE_BY_TEST_ENABLED="true" COVERAGE_TRACING_ENABLED="false" WORKING_DIRECTORY="$PROJECT_DIR$/src/trunk/MVRSM" />
    <SUITE FILE_PATH="coverage/GridCal$1d_example.coverage" NAME="1d_metropolis_algorithm_example Coverage Results" MODIFIED="1660055113109" SOURCE_PROVIDER="com.intellij.coverage.DefaultCoverageFileProvider" RUNNER="coverage.py" COVERAGE_BY_TEST_ENABLED="true" COVERAGE_TRACING_ENABLED="false" WORKING_DIRECTORY="$PROJECT_DIR$/src/research/MCMC" />
    <SUITE FILE_PATH="coverage/GridCal$pytest_for_test_raw_roundtrip_test_rawx_roundtrip.coverage" NAME="pytest for test_raw_roundtrip.test_rawx_roundtrip Coverage Results" MODIFIED="1720772666651" SOURCE_PROVIDER="com.intellij.coverage.DefaultCoverageFileProvider" RUNNER="coverage.py" COVERAGE_BY_TEST_ENABLED="false" COVERAGE_TRACING_ENABLED="false" WORKING_DIRECTORY="$PROJECT_DIR$/src/tests" />
    <SUITE FILE_PATH="coverage/GridCal$Nosetests_for_test_numerical_circuit_test_bus_indexing_remap.coverage" NAME="Nosetests for test_numerical_circuit.test_bus_indexing_remap Coverage Results" MODIFIED="1707314056583" SOURCE_PROVIDER="com.intellij.coverage.DefaultCoverageFileProvider" RUNNER="coverage.py" COVERAGE_BY_TEST_ENABLED="true" COVERAGE_TRACING_ENABLED="false" WORKING_DIRECTORY="$PROJECT_DIR$/src/tests" />
    <SUITE FILE_PATH="coverage/GridCal$pytest_in_test_generator_q_control_py.coverage" NAME="pytest in test_generator_q_control.py Coverage Results" MODIFIED="1721225869785" SOURCE_PROVIDER="com.intellij.coverage.DefaultCoverageFileProvider" RUNNER="coverage.py" COVERAGE_BY_TEST_ENABLED="false" COVERAGE_TRACING_ENABLED="false" WORKING_DIRECTORY="$PROJECT_DIR$/src/tests" />
    <SUITE FILE_PATH="coverage/GridCal$models_dialogue.coverage" NAME="models_dialogue Coverage Results" MODIFIED="1674069639851" SOURCE_PROVIDER="com.intellij.coverage.DefaultCoverageFileProvider" RUNNER="coverage.py" COVERAGE_BY_TEST_ENABLED="true" COVERAGE_TRACING_ENABLED="false" WORKING_DIRECTORY="$PROJECT_DIR$/src/GridCal/Gui/ProfilesInput" />
    <SUITE FILE_PATH="coverage/GridCal$GeneralDialogues.coverage" NAME="GeneralDialogues Coverage Results" MODIFIED="1698838468153" SOURCE_PROVIDER="com.intellij.coverage.DefaultCoverageFileProvider" RUNNER="coverage.py" COVERAGE_BY_TEST_ENABLED="true" COVERAGE_TRACING_ENABLED="false" WORKING_DIRECTORY="$PROJECT_DIR$/src/GridCal/Gui" />
    <SUITE FILE_PATH="coverage/GridCal$upload_to_pypi.coverage" NAME="upload_to_pypi Coverage Results" MODIFIED="1720437717959" SOURCE_PROVIDER="com.intellij.coverage.DefaultCoverageFileProvider" RUNNER="coverage.py" COVERAGE_BY_TEST_ENABLED="false" COVERAGE_TRACING_ENABLED="false" WORKING_DIRECTORY="$PROJECT_DIR$/src" />
    <SUITE FILE_PATH="coverage/GridCal$pack_unpack.coverage" NAME="pack_unpack Coverage Results" MODIFIED="1706043017781" SOURCE_PROVIDER="com.intellij.coverage.DefaultCoverageFileProvider" RUNNER="coverage.py" COVERAGE_BY_TEST_ENABLED="true" COVERAGE_TRACING_ENABLED="false" WORKING_DIRECTORY="$PROJECT_DIR$/src/GridCalEngine/IO/gridcal" />
    <SUITE FILE_PATH="coverage/GridCal$derivatives_research1.coverage" NAME="derivatives_research1 Coverage Results" MODIFIED="1608639260953" SOURCE_PROVIDER="com.intellij.coverage.DefaultCoverageFileProvider" RUNNER="coverage.py" COVERAGE_BY_TEST_ENABLED="true" COVERAGE_TRACING_ENABLED="false" WORKING_DIRECTORY="$PROJECT_DIR$/src/research/hvdc/fubm" />
    <SUITE FILE_PATH="coverage/GridCal$Nosetests_for_test_ptdf_test_ptdf_ieee14_definition_ps_flows.coverage" NAME="Nosetests for test_ptdf.test_ptdf_ieee14_definition_ps_flows Coverage Results" MODIFIED="1706276739430" SOURCE_PROVIDER="com.intellij.coverage.DefaultCoverageFileProvider" RUNNER="coverage.py" COVERAGE_BY_TEST_ENABLED="true" COVERAGE_TRACING_ENABLED="false" WORKING_DIRECTORY="$PROJECT_DIR$/src/tests" />
    <SUITE FILE_PATH="coverage/GridCal$test_generator_q_control.coverage" NAME="test_generator_q_control Coverage Results" MODIFIED="1721225796119" SOURCE_PROVIDER="com.intellij.coverage.DefaultCoverageFileProvider" RUNNER="coverage.py" COVERAGE_BY_TEST_ENABLED="false" COVERAGE_TRACING_ENABLED="false" WORKING_DIRECTORY="$PROJECT_DIR$/src/tests" />
    <SUITE FILE_PATH="coverage/GridCal$Nosetests_for_tests_test_matrix_slicing.coverage" NAME="Nosetests for tests.test_matrix_slicing Coverage Results" MODIFIED="1697187049579" SOURCE_PROVIDER="com.intellij.coverage.DefaultCoverageFileProvider" RUNNER="coverage.py" COVERAGE_BY_TEST_ENABLED="true" COVERAGE_TRACING_ENABLED="false" WORKING_DIRECTORY="$PROJECT_DIR$/src/tests" />
    <SUITE FILE_PATH="coverage/GridCal$Nosetests_in_acopf_function_evaluation_py.coverage" NAME="Nosetests in acopf_function_evaluation.py Coverage Results" MODIFIED="1704358701624" SOURCE_PROVIDER="com.intellij.coverage.DefaultCoverageFileProvider" RUNNER="coverage.py" COVERAGE_BY_TEST_ENABLED="true" COVERAGE_TRACING_ENABLED="false" WORKING_DIRECTORY="$PROJECT_DIR$/examples/trunk/acopf" />
    <SUITE FILE_PATH="coverage/GridCal$about_dialogue.coverage" NAME="about_dialogue Coverage Results" MODIFIED="1689665218256" SOURCE_PROVIDER="com.intellij.coverage.DefaultCoverageFileProvider" RUNNER="coverage.py" COVERAGE_BY_TEST_ENABLED="true" COVERAGE_TRACING_ENABLED="false" WORKING_DIRECTORY="$PROJECT_DIR$/src/GridCal/Gui/AboutDialogue" />
    <SUITE FILE_PATH="coverage/GridCal$fluids_try.coverage" NAME="fluids_try Coverage Results" MODIFIED="1701359636964" SOURCE_PROVIDER="com.intellij.coverage.DefaultCoverageFileProvider" RUNNER="coverage.py" COVERAGE_BY_TEST_ENABLED="true" COVERAGE_TRACING_ENABLED="false" WORKING_DIRECTORY="$PROJECT_DIR$/examples" />
    <SUITE FILE_PATH="coverage/GridCal$Nosetests_for_tests_test_ac_opf_test_ieee14.coverage" NAME="Nosetests for tests.test_ac_opf.test_ieee14 Coverage Results" MODIFIED="1712566456091" SOURCE_PROVIDER="com.intellij.coverage.DefaultCoverageFileProvider" RUNNER="coverage.py" COVERAGE_BY_TEST_ENABLED="true" COVERAGE_TRACING_ENABLED="false" WORKING_DIRECTORY="$PROJECT_DIR$/src/tests" />
    <SUITE FILE_PATH="coverage/GridCal$PTDF_research.coverage" NAME="PTDF_research Coverage Results" MODIFIED="1600707513093" SOURCE_PROVIDER="com.intellij.coverage.DefaultCoverageFileProvider" RUNNER="coverage.py" COVERAGE_BY_TEST_ENABLED="true" COVERAGE_TRACING_ENABLED="false" WORKING_DIRECTORY="$PROJECT_DIR$/src/research/PTDF" />
    <SUITE FILE_PATH="coverage/GridCal$round_cap.coverage" NAME="round_cap Coverage Results" MODIFIED="1717401483597" SOURCE_PROVIDER="com.intellij.coverage.DefaultCoverageFileProvider" RUNNER="coverage.py" COVERAGE_BY_TEST_ENABLED="true" COVERAGE_TRACING_ENABLED="false" WORKING_DIRECTORY="$PROJECT_DIR$/src/trunk/qt_related" />
    <SUITE FILE_PATH="coverage/GridCal$Nosetests_in_test_transformer_regulator_py.coverage" NAME="Nosetests in test_transformer_regulator.py Coverage Results" MODIFIED="1609501457225" SOURCE_PROVIDER="com.intellij.coverage.DefaultCoverageFileProvider" RUNNER="coverage.py" COVERAGE_BY_TEST_ENABLED="true" COVERAGE_TRACING_ENABLED="false" WORKING_DIRECTORY="$PROJECT_DIR$/src/tests" />
    <SUITE FILE_PATH="coverage/GridCal$Nosetests_for_test_ptdf_test_ptdf_ieee14_definition_ps.coverage" NAME="Nosetests for test_ptdf.test_ptdf_ieee14_definition_ps Coverage Results" MODIFIED="1706268834144" SOURCE_PROVIDER="com.intellij.coverage.DefaultCoverageFileProvider" RUNNER="coverage.py" COVERAGE_BY_TEST_ENABLED="true" COVERAGE_TRACING_ENABLED="false" WORKING_DIRECTORY="$PROJECT_DIR$/src/tests" />
    <SUITE FILE_PATH="coverage/GridCal$node_groups_run.coverage" NAME="node_groups_run Coverage Results" MODIFIED="1707392255868" SOURCE_PROVIDER="com.intellij.coverage.DefaultCoverageFileProvider" RUNNER="coverage.py" COVERAGE_BY_TEST_ENABLED="true" COVERAGE_TRACING_ENABLED="false" WORKING_DIRECTORY="$PROJECT_DIR$/examples" />
    <SUITE FILE_PATH="coverage/GridCal$newton_equivalence_utils.coverage" NAME="newton_equivalence_utils Coverage Results" MODIFIED="1687725154112" SOURCE_PROVIDER="com.intellij.coverage.DefaultCoverageFileProvider" RUNNER="coverage.py" COVERAGE_BY_TEST_ENABLED="true" COVERAGE_TRACING_ENABLED="false" WORKING_DIRECTORY="$PROJECT_DIR$/src/tests" />
    <SUITE FILE_PATH="coverage/GridCal$update_gui_all.coverage" NAME="update_gui_all Coverage Results" MODIFIED="1696580506087" SOURCE_PROVIDER="com.intellij.coverage.DefaultCoverageFileProvider" RUNNER="coverage.py" COVERAGE_BY_TEST_ENABLED="true" COVERAGE_TRACING_ENABLED="false" WORKING_DIRECTORY="$PROJECT_DIR$/src/GridCal/Gui" />
    <SUITE FILE_PATH="coverage/GridCal$ExecuteGridCal.coverage" NAME="ExecuteGridCal Coverage Results" MODIFIED="1722531675910" SOURCE_PROVIDER="com.intellij.coverage.DefaultCoverageFileProvider" RUNNER="coverage.py" COVERAGE_BY_TEST_ENABLED="false" COVERAGE_TRACING_ENABLED="false" WORKING_DIRECTORY="$PROJECT_DIR$/src/GridCal" />
    <SUITE FILE_PATH="coverage/GridCal$MVRSM_mo.coverage" NAME="MVRSM_mo Coverage Results" MODIFIED="1707735080331" SOURCE_PROVIDER="com.intellij.coverage.DefaultCoverageFileProvider" RUNNER="coverage.py" COVERAGE_BY_TEST_ENABLED="true" COVERAGE_TRACING_ENABLED="false" WORKING_DIRECTORY="$PROJECT_DIR$/src/trunk/MVRSM" />
    <SUITE FILE_PATH="coverage/GridCal$graph_save2.coverage" NAME="graph_save2 Coverage Results" MODIFIED="1702996105426" SOURCE_PROVIDER="com.intellij.coverage.DefaultCoverageFileProvider" RUNNER="coverage.py" COVERAGE_BY_TEST_ENABLED="true" COVERAGE_TRACING_ENABLED="false" WORKING_DIRECTORY="$PROJECT_DIR$/src/GridCalEngine/IO/rdf_test" />
    <SUITE FILE_PATH="coverage/GridCal$Nosetests_in_test_latin_hypercube_py.coverage" NAME="Nosetests in test_latin_hypercube.py Coverage Results" MODIFIED="1617046286335" SOURCE_PROVIDER="com.intellij.coverage.DefaultCoverageFileProvider" RUNNER="coverage.py" COVERAGE_BY_TEST_ENABLED="true" COVERAGE_TRACING_ENABLED="false" WORKING_DIRECTORY="$PROJECT_DIR$/src/tests" />
    <SUITE FILE_PATH="coverage/GridCal$pytest_for_test_topology_processor_test_topology_4_nodes_B.coverage" NAME="pytest for test_topology_processor.test_topology_4_nodes_B Coverage Results" MODIFIED="1720435005585" SOURCE_PROVIDER="com.intellij.coverage.DefaultCoverageFileProvider" RUNNER="coverage.py" COVERAGE_BY_TEST_ENABLED="false" COVERAGE_TRACING_ENABLED="false" WORKING_DIRECTORY="$PROJECT_DIR$/src/tests" />
    <SUITE FILE_PATH="coverage/GridCal$plexel_circuit.coverage" NAME="plexel_circuit Coverage Results" MODIFIED="1706090549808" SOURCE_PROVIDER="com.intellij.coverage.DefaultCoverageFileProvider" RUNNER="coverage.py" COVERAGE_BY_TEST_ENABLED="true" COVERAGE_TRACING_ENABLED="false" WORKING_DIRECTORY="$PROJECT_DIR$/src/trunk/plexel" />
    <SUITE FILE_PATH="coverage/GridCal$pytest_in_tests.coverage" NAME="pytest in tests Coverage Results" MODIFIED="1722523594328" SOURCE_PROVIDER="com.intellij.coverage.DefaultCoverageFileProvider" RUNNER="coverage.py" COVERAGE_BY_TEST_ENABLED="false" COVERAGE_TRACING_ENABLED="false" WORKING_DIRECTORY="$PROJECT_DIR$/src/tests" />
    <SUITE FILE_PATH="coverage/GridCal$lightmap.coverage" NAME="lightmap Coverage Results" MODIFIED="1655892740020" SOURCE_PROVIDER="com.intellij.coverage.DefaultCoverageFileProvider" RUNNER="coverage.py" COVERAGE_BY_TEST_ENABLED="true" COVERAGE_TRACING_ENABLED="false" WORKING_DIRECTORY="$PROJECT_DIR$/src/research/map" />
    <SUITE FILE_PATH="coverage/GridCal$Nosetests_for_admittance_matrix_test_test3.coverage" NAME="Nosetests for admittance_matrix_test.test3 Coverage Results" MODIFIED="1706045531246" SOURCE_PROVIDER="com.intellij.coverage.DefaultCoverageFileProvider" RUNNER="coverage.py" COVERAGE_BY_TEST_ENABLED="true" COVERAGE_TRACING_ENABLED="false" WORKING_DIRECTORY="$PROJECT_DIR$/src/tests" />
    <SUITE FILE_PATH="coverage/GridCal$V1_refractored.coverage" NAME="V1_refractored Coverage Results" MODIFIED="1617214204840" SOURCE_PROVIDER="com.intellij.coverage.DefaultCoverageFileProvider" RUNNER="coverage.py" COVERAGE_BY_TEST_ENABLED="true" COVERAGE_TRACING_ENABLED="false" WORKING_DIRECTORY="$PROJECT_DIR$/src/research/PGD" />
    <SUITE FILE_PATH="coverage/GridCal$newton_equivalence_test.coverage" NAME="newton_equivalence_test Coverage Results" MODIFIED="1678866293763" SOURCE_PROVIDER="com.intellij.coverage.DefaultCoverageFileProvider" RUNNER="coverage.py" COVERAGE_BY_TEST_ENABLED="true" COVERAGE_TRACING_ENABLED="false" WORKING_DIRECTORY="$PROJECT_DIR$/src/tests" />
    <SUITE FILE_PATH="coverage/GridCal$setup__to_newton_venv_.coverage" NAME="setup (to newton venv) Coverage Results" MODIFIED="1678561959438" SOURCE_PROVIDER="com.intellij.coverage.DefaultCoverageFileProvider" RUNNER="coverage.py" COVERAGE_BY_TEST_ENABLED="true" COVERAGE_TRACING_ENABLED="false" WORKING_DIRECTORY="$PROJECT_DIR$/src" />
    <SUITE FILE_PATH="coverage/GridCal$ipm_test.coverage" NAME="ipm_test Coverage Results" MODIFIED="1703183042237" SOURCE_PROVIDER="com.intellij.coverage.DefaultCoverageFileProvider" RUNNER="coverage.py" COVERAGE_BY_TEST_ENABLED="true" COVERAGE_TRACING_ENABLED="false" WORKING_DIRECTORY="$PROJECT_DIR$/src/GridCalEngine/Utils/MIPS" />
    <SUITE FILE_PATH="coverage/GridCal$sergio_dorado_example_good.coverage" NAME="sergio_dorado_example_good Coverage Results" MODIFIED="1715020077652" SOURCE_PROVIDER="com.intellij.coverage.DefaultCoverageFileProvider" RUNNER="coverage.py" COVERAGE_BY_TEST_ENABLED="true" COVERAGE_TRACING_ENABLED="false" WORKING_DIRECTORY="$PROJECT_DIR$/src/trunk/substation_reduction" />
    <SUITE FILE_PATH="coverage/GridCal$loss_factors_research.coverage" NAME="loss_factors_research Coverage Results" MODIFIED="1649441039281" SOURCE_PROVIDER="com.intellij.coverage.DefaultCoverageFileProvider" RUNNER="coverage.py" COVERAGE_BY_TEST_ENABLED="true" COVERAGE_TRACING_ENABLED="false" WORKING_DIRECTORY="$PROJECT_DIR$/src/research/PTDF" />
    <SUITE FILE_PATH="coverage/GridCal$contingency_analysis_ts.coverage" NAME="contingency_analysis_ts Coverage Results" MODIFIED="1688049468429" SOURCE_PROVIDER="com.intellij.coverage.DefaultCoverageFileProvider" RUNNER="coverage.py" COVERAGE_BY_TEST_ENABLED="true" COVERAGE_TRACING_ENABLED="false" WORKING_DIRECTORY="$PROJECT_DIR$/examples" />
    <SUITE FILE_PATH="coverage/GridCal$zip_interface.coverage" NAME="zip_interface Coverage Results" MODIFIED="1620029421103" SOURCE_PROVIDER="com.intellij.coverage.DefaultCoverageFileProvider" RUNNER="coverage.py" COVERAGE_BY_TEST_ENABLED="true" COVERAGE_TRACING_ENABLED="false" WORKING_DIRECTORY="$PROJECT_DIR$/src/GridCal/Engine/IO" />
    <SUITE FILE_PATH="coverage/GridCal$Nosetests_in_test_time_series_py.coverage" NAME="Nosetests in test_time_series.py Coverage Results" MODIFIED="1686759385773" SOURCE_PROVIDER="com.intellij.coverage.DefaultCoverageFileProvider" RUNNER="coverage.py" COVERAGE_BY_TEST_ENABLED="true" COVERAGE_TRACING_ENABLED="false" WORKING_DIRECTORY="$PROJECT_DIR$/src/tests" />
  </component>
</project><|MERGE_RESOLUTION|>--- conflicted
+++ resolved
@@ -28,20 +28,11 @@
     <select />
   </component>
   <component name="ChangeListManager">
-<<<<<<< HEAD
-    <list default="true" id="aa3ee678-6e91-470f-91a9-09e9d8a4756d" name="Changes" comment="Check the investment template type inside">
-      <change beforePath="$PROJECT_DIR$/.idea/workspace.xml" beforeDir="false" afterPath="$PROJECT_DIR$/.idea/workspace.xml" afterDir="false" />
-      <change beforePath="$PROJECT_DIR$/examples/try_investment_optimization.py" beforeDir="false" afterPath="$PROJECT_DIR$/examples/try_investment_optimization.py" afterDir="false" />
-      <change beforePath="$PROJECT_DIR$/examples/try_template_loading.py" beforeDir="false" afterPath="$PROJECT_DIR$/examples/try_template_loading.py" afterDir="false" />
-      <change beforePath="$PROJECT_DIR$/src/GridCal/Gui/Main/SubClasses/Model/diagrams.py" beforeDir="false" afterPath="$PROJECT_DIR$/src/GridCal/Gui/Main/SubClasses/Model/diagrams.py" afterDir="false" />
-      <change beforePath="$PROJECT_DIR$/src/GridCalEngine/Devices/Aggregation/investment.py" beforeDir="false" afterPath="$PROJECT_DIR$/src/GridCalEngine/Devices/Aggregation/investment.py" afterDir="false" />
-=======
     <list default="true" id="aa3ee678-6e91-470f-91a9-09e9d8a4756d" name="Changes" comment="Capex class set up Python version">
       <change beforePath="$PROJECT_DIR$/.idea/workspace.xml" beforeDir="false" afterPath="$PROJECT_DIR$/.idea/workspace.xml" afterDir="false" />
       <change beforePath="$PROJECT_DIR$/src/GridCal/Gui/Main/SubClasses/Model/diagrams.py" beforeDir="false" afterPath="$PROJECT_DIR$/src/GridCal/Gui/Main/SubClasses/Model/diagrams.py" afterDir="false" />
       <change beforePath="$PROJECT_DIR$/src/GridCalEngine/Devices/Aggregation/investment.py" beforeDir="false" afterPath="$PROJECT_DIR$/src/GridCalEngine/Devices/Aggregation/investment.py" afterDir="false" />
       <change beforePath="$PROJECT_DIR$/src/GridCalEngine/Devices/Associations/association.py" beforeDir="false" afterPath="$PROJECT_DIR$/src/GridCalEngine/Devices/Associations/association.py" afterDir="false" />
->>>>>>> 18eb1d3c
       <change beforePath="$PROJECT_DIR$/src/GridCalEngine/IO/gridcal/pack_unpack.py" beforeDir="false" afterPath="$PROJECT_DIR$/src/GridCalEngine/IO/gridcal/pack_unpack.py" afterDir="false" />
       <change beforePath="$PROJECT_DIR$/src/GridCalEngine/enumerations.py" beforeDir="false" afterPath="$PROJECT_DIR$/src/GridCalEngine/enumerations.py" afterDir="false" />
     </list>
@@ -173,7 +164,8 @@
     "Python tests.pytest in test_topology_processor.py.executor": "Run",
     "Python tests.pytest in tests.executor": "Run",
     "Python.AnalysisDialogue.executor": "Run",
-    "Python.ExecuteGridCal.executor": "Debug",
+    "Python.ExecuteGridCal.executor": "Run",
+    "Python.acciona_capex.executor": "Run",
     "Python.associations_templates.executor": "Debug",
     "Python.cgmes_rdfs_graph.executor": "Run",
     "Python.multi_select.executor": "Run",
@@ -182,7 +174,6 @@
     "Python.raw_imp_exp_test.executor": "Run",
     "Python.tallr_table_headers.executor": "Debug",
     "Python.test_derivatives.executor": "Run",
-    "Python.try_template_loading.executor": "Debug",
     "Python.update_gui_file.executor": "Run",
     "Python.upload_to_pypi.executor": "Run",
     "RunOnceActivity.OpenProjectViewOnStart": "true",
@@ -694,10 +685,10 @@
       <method v="2" />
     </configuration>
     <list>
+      <item itemvalue="Python.tallr_table_headers" />
+      <item itemvalue="Python.multi_select" />
+      <item itemvalue="Python.update_gui_file" />
       <item itemvalue="Python.ExecuteGridCal" />
-      <item itemvalue="Python.multi_select" />
-      <item itemvalue="Python.tallr_table_headers" />
-      <item itemvalue="Python.update_gui_file" />
       <item itemvalue="Python tests.pytest in tests" />
     </list>
     <recent_temporary>
@@ -713,7 +704,8 @@
   <component name="SharedIndexes">
     <attachedChunks>
       <set>
-        <option value="bundled-python-sdk-d68999036c7f-d3b881c8e49f-com.jetbrains.pycharm.community.sharedIndexes.bundled-PC-233.14475.56" />
+        <option value="bundled-js-predefined-1d06a55b98c1-0b3e54e931b4-JavaScript-PY-241.18034.82" />
+        <option value="bundled-python-sdk-975db3bf15a3-2767605e8bc2-com.jetbrains.pycharm.pro.sharedIndexes.bundled-PY-241.18034.82" />
       </set>
     </attachedChunks>
   </component>
@@ -1800,7 +1792,7 @@
       <option name="project" value="LOCAL" />
       <updated>1698766404661</updated>
     </task>
-    <option name="localTasksCounter" value="546" />
+    <option name="localTasksCounter" value="545" />
     <servers />
   </component>
   <component name="TypeScriptGeneratedFilesManager">
@@ -1833,7 +1825,7 @@
                   <entry key="branch">
                     <value>
                       <list>
-                        <option value="204_investments_evaluation" />
+                        <option value="devel" />
                       </list>
                     </value>
                   </entry>
@@ -1846,6 +1838,7 @@
     </option>
   </component>
   <component name="VcsManagerConfiguration">
+    <MESSAGE value="worked on test_cgmes_ieeee.py" />
     <MESSAGE value="passing test_ieee_grids" />
     <MESSAGE value="passing test_ieee_grids (minimal refactor)" />
     <MESSAGE value="created numba csc2" />
@@ -1867,11 +1860,10 @@
     <MESSAGE value="Added possible associations of transformer and lines with their respective templates" />
     <MESSAGE value="Added header text wrap" />
     <MESSAGE value="Implementing apply template to associations with 1s" />
-    <MESSAGE value="Delete an important file" />
-    <MESSAGE value="Fix changes previous to pack/unpack" />
-    <MESSAGE value="Still need to unpack correctly" />
-    <MESSAGE value="Check the investment template type inside" />
-    <option name="LAST_COMMIT_MESSAGE" value="Check the investment template type inside" />
+    <MESSAGE value="Line implemented properly in investments templates" />
+    <MESSAGE value="New capex scores file to be used later" />
+    <MESSAGE value="Capex class set up Python version" />
+    <option name="LAST_COMMIT_MESSAGE" value="Capex class set up Python version" />
   </component>
   <component name="XDebuggerManager">
     <breakpoint-manager>
@@ -2346,45 +2338,6 @@
         </line-breakpoint>
         <line-breakpoint enabled="true" suspend="THREAD" type="python-line">
           <url>file://$PROJECT_DIR$/src/GridCalEngine/IO/gridcal/pack_unpack.py</url>
-<<<<<<< HEAD
-          <line>1178</line>
-          <option name="timeStamp" value="1960" />
-        </line-breakpoint>
-        <line-breakpoint enabled="true" suspend="THREAD" type="python-line">
-          <url>file://$PROJECT_DIR$/src/GridCalEngine/IO/gridcal/pack_unpack.py</url>
-          <line>1192</line>
-          <option name="timeStamp" value="1961" />
-        </line-breakpoint>
-        <line-breakpoint enabled="true" suspend="THREAD" type="python-line">
-          <url>file://$PROJECT_DIR$/src/GridCalEngine/IO/gridcal/pack_unpack.py</url>
-          <line>1206</line>
-          <option name="timeStamp" value="1962" />
-        </line-breakpoint>
-        <line-breakpoint enabled="true" suspend="THREAD" type="python-line">
-          <url>file://$PROJECT_DIR$/src/GridCalEngine/IO/gridcal/pack_unpack.py</url>
-          <line>1135</line>
-          <option name="timeStamp" value="1967" />
-        </line-breakpoint>
-        <line-breakpoint enabled="true" suspend="THREAD" type="python-line">
-          <url>file://$PROJECT_DIR$/examples/try_template_loading.py</url>
-          <line>13</line>
-          <option name="timeStamp" value="1972" />
-        </line-breakpoint>
-        <line-breakpoint enabled="true" suspend="THREAD" type="python-line">
-          <url>file://$PROJECT_DIR$/src/GridCalEngine/IO/gridcal/pack_unpack.py</url>
-          <line>1067</line>
-          <option name="timeStamp" value="1976" />
-        </line-breakpoint>
-        <line-breakpoint enabled="true" suspend="THREAD" type="python-line">
-          <url>file://$PROJECT_DIR$/examples/try_template_loading.py</url>
-          <line>12</line>
-          <option name="timeStamp" value="1977" />
-        </line-breakpoint>
-        <line-breakpoint enabled="true" suspend="THREAD" type="python-line">
-          <url>file://$PROJECT_DIR$/src/GridCalEngine/IO/gridcal/pack_unpack.py</url>
-          <line>1060</line>
-          <option name="timeStamp" value="1985" />
-=======
           <line>1114</line>
           <option name="timeStamp" value="1987" />
         </line-breakpoint>
@@ -2407,7 +2360,6 @@
           <url>file://$PROJECT_DIR$/src/GridCalEngine/IO/gridcal/pack_unpack.py</url>
           <line>1048</line>
           <option name="timeStamp" value="1992" />
->>>>>>> 18eb1d3c
         </line-breakpoint>
       </breakpoints>
     </breakpoint-manager>
